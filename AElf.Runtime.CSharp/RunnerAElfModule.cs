--- conflicted
+++ resolved
@@ -18,15 +18,7 @@
             var smartContractRunnerFactory = new SmartContractRunnerContainer();
             smartContractRunnerFactory.AddRunner(0, runner);
             smartContractRunnerFactory.AddRunner(1, runner);
-            
-<<<<<<< HEAD
-            context.Services.AddSingleton<ISmartContractRunnerFactory>(smartContractRunnerFactory);
-            
-=======
-            builder.RegisterInstance(smartContractRunnerFactory).As<ISmartContractRunnerContainer>().SingleInstance();
-
->>>>>>> f8c28442
+            context.Services.AddSingleton<ISmartContractRunnerContainer>(smartContractRunnerFactory);
         }
-
     }
 }