--- conflicted
+++ resolved
@@ -78,14 +78,6 @@
         {
             return new Block
             {
-<<<<<<< HEAD
-                MerkleTreeRootOfTransactions = Hash.Generate(),
-                SideChainTransactionsRoot = Hash.Generate(),
-                SideChainBlockHeadersRoot = Hash.Generate(),
-                ChainId = Hash.LoadByteArray(new byte[] { 0x01, 0x02, 0x03 }),
-                PreviousBlockHash = preBlockHash,
-                MerkleTreeRootOfWorldState = Hash.Generate()
-=======
                 BlockHashToHex = hashToHex,
                 Header = new BlockHeader
                 {
@@ -98,7 +90,6 @@
                     Index = index
                 },
                 Index = index
->>>>>>> 64cfd139
             };
         }
     }
