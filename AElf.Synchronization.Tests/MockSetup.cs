--- conflicted
+++ resolved
@@ -11,7 +11,6 @@
 using AElf.SmartContract.Metadata;
 using AElf.Synchronization.BlockExecution;
 using AElf.Synchronization.BlockSynchronization;
-using Akka.Remote;
 using Moq;
 using NLog;
 
@@ -47,12 +46,8 @@
             _transactionManager = new TransactionManager(_dataStore);
             _transactionTraceManager = new TransactionTraceManager(_dataStore);
             _transactionResultManager = new TransactionResultManager(_dataStore);
-<<<<<<< HEAD
             _smartContractRunnerContainer = new SmartContractRunnerContainer();
-=======
-            _smartContractRunnerFactory = new SmartContractRunnerFactory();
             _functionMetadataService = new FunctionMetadataService(_dataStore, _logger);
->>>>>>> 064f6b36
             _concurrencyExecutingService = new SimpleExecutingService(
                 new SmartContractService(_smartContractManager, _smartContractRunnerContainer, _stateStore,
                     _functionMetadataService), _transactionTraceManager, _stateStore,
