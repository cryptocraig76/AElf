--- conflicted
+++ resolved
@@ -35,32 +35,30 @@
         private IExecutingService _concurrencyExecutingService;
         private ITxHub _txHub;
         private IChainManager _chainManager;
+        private IFunctionMetadataManager _functionMetadataManager;
 
         // private IBlockSynchronizer _blockSynchronizer;
 
         public MockSetup(IStateManager stateManager, ITxHub txHub,
             ITransactionManager transactionManager
             , IChainManager chainManager, ISmartContractManager smartContractManager,
-            ITransactionResultManager transactionResultManager, ITransactionTraceManager transactionTraceManager)
+            ITransactionResultManager transactionResultManager, ITransactionTraceManager transactionTraceManager,
+            IFunctionMetadataManager functionMetadataManager)
         {
             _stateManager = stateManager;
             _transactionManager = transactionManager;
-
+            _functionMetadataManager = functionMetadataManager;
             _smartContractManager = smartContractManager;
             _transactionTraceManager = transactionTraceManager;
             _transactionResultManager = transactionResultManager;
             _smartContractRunnerFactory = new SmartContractRunnerFactory();
-            _functionMetadataService = new FunctionMetadataService(_dataStore, _logger);
+            _functionMetadataService = new FunctionMetadataService(_logger,_functionMetadataManager);
             _concurrencyExecutingService = new SimpleExecutingService(
                 new SmartContractService(_smartContractManager, _smartContractRunnerFactory, _stateManager,
                     _functionMetadataService), _transactionTraceManager, _stateManager,
                 new ChainContextService(GetChainService()));
             _txHub = txHub;
-<<<<<<< HEAD
             _chainManager = chainManager;
-=======
-            _chainManager = new ChainManager(dataStore);
->>>>>>> 064f6b36
         }
 
         public IBlockSynchronizer GetBlockSynchronizer()
@@ -111,13 +109,8 @@
 
         public IBlockExecutor GetBlockExecutor()
         {
-<<<<<<< HEAD
             return new BlockExecutor(GetChainService(), _concurrencyExecutingService,
                 _transactionResultManager, null, null, _txHub, _chainManager, _stateManager);
-=======
-            return new BlockExecutor(GetChainService(), _concurrencyExecutingService, 
-                _transactionResultManager, null, null, _txHub,_stateStore);
->>>>>>> 064f6b36
         }
     }
 }