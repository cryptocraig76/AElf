--- conflicted
+++ resolved
@@ -113,16 +113,7 @@
             var hash = txPrint.GetHash();
 
             var signature = signer.Sign(keyPair, hash.DumpByteArray());
-<<<<<<< HEAD
-            txPrint.Sig = ByteString.CopyFrom(signature.SigBytes);
-=======
-            txPrint.Sigs.Add(new Sig
-            {
-                P = ByteString.CopyFrom(keyPair.PublicKey.Q.GetEncoded()),
-                R = ByteString.CopyFrom(signature.R),
-                S = ByteString.CopyFrom(signature.S)
-            });
->>>>>>> 64cfd139
+            txPrint.Sigs.Add(ByteString.CopyFrom(signature.SigBytes));
 
             var txs = new List<Transaction>
             {
