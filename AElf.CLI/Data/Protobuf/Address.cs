﻿using System;
using System.Linq;
using AElf.Common;
using Base58Check;
using ProtoBuf;

namespace AElf.CLI.Data.Protobuf
{
    [ProtoContract]
    public class Address
    {
        public Address(byte[] val)
        {
            Value = val;
        }
        
        [ProtoMember(1)]
        public byte[] Value { get; set; }
        
        public static implicit operator Address(byte[] value)
        {
            return new Address(value);
        }
        
        public static Address Parse(string inputStr)
        {
            string[] split = inputStr.Split('_');

            if (split.Length != 2)
                return null;

            if (String.CompareOrdinal(split[0], "ELF") != 0)
                return null;

            /*if (split[1].Length != 4)
                return null;*/

            //var chainId = Base58CheckEncoding.DecodePlain(split[1]);
            var bytes = Base58CheckEncoding.Decode(split[1]);
            
            if (bytes.Length != GlobalConfig.AddressHashLength)
            {
                throw new ArgumentOutOfRangeException(
                    $"Address (sha256 of pubkey) bytes has to be {GlobalConfig.AddressHashLength}. The input is {bytes.Length} bytes long.");
            }

            /*if (chainId.Length != GlobalConfig.ChainIdLength)
            {
                throw new ArgumentOutOfRangeException(
                    $"The chain id length has to be {GlobalConfig.ChainIdLength}. The input is {bytes.Length} bytes long.");
            }*/
            
            return new Address(bytes);
        }
       
        public string GetFormatted()
        {
<<<<<<< HEAD
            //if (Value.Length != GlobalConfig.AddressHashLength + GlobalConfig.ChainIdLength)
=======
>>>>>>> d8183db6
            if (Value.Length != GlobalConfig.AddressHashLength)
            {
                throw new ArgumentOutOfRangeException(
                    $"Serialized value does not represent a valid address. The input is {Value.Length} bytes long.");
            }

            //string chainId = Base58CheckEncoding.EncodePlain(Value.Take(3).ToArray());
<<<<<<< HEAD
            //string pubKeyHash = Base58CheckEncoding.Encode(Value.Skip(3).ToArray());
            
            string pubKeyHash = Base58CheckEncoding.Encode(Value.ToArray());
           
            return GlobalConfig.AElfAddressPrefix + '_' + pubKeyHash;
=======
            string pubKeyHash = Base58CheckEncoding.Encode(Value);
            
            return GlobalConfig.AElfAddressPrefix  + '_' + pubKeyHash;
>>>>>>> d8183db6
        }
    }
    
    [ProtoContract]
    public class Hash
    {
        public Hash(byte[] val)
        {
            Value = val;
        }
        
        [ProtoMember(1)]
        public byte[] Value { get; set; }
        
        public static implicit operator Hash(byte[] value)
        {
            return new Hash(value);
        }
    }
}<|MERGE_RESOLUTION|>--- conflicted
+++ resolved
@@ -55,28 +55,15 @@
        
         public string GetFormatted()
         {
-<<<<<<< HEAD
-            //if (Value.Length != GlobalConfig.AddressHashLength + GlobalConfig.ChainIdLength)
-=======
->>>>>>> d8183db6
             if (Value.Length != GlobalConfig.AddressHashLength)
             {
                 throw new ArgumentOutOfRangeException(
                     $"Serialized value does not represent a valid address. The input is {Value.Length} bytes long.");
             }
-
-            //string chainId = Base58CheckEncoding.EncodePlain(Value.Take(3).ToArray());
-<<<<<<< HEAD
             //string pubKeyHash = Base58CheckEncoding.Encode(Value.Skip(3).ToArray());
             
-            string pubKeyHash = Base58CheckEncoding.Encode(Value.ToArray());
-           
+            string pubKeyHash = Base58CheckEncoding.Encode(Value);
             return GlobalConfig.AElfAddressPrefix + '_' + pubKeyHash;
-=======
-            string pubKeyHash = Base58CheckEncoding.Encode(Value);
-            
-            return GlobalConfig.AElfAddressPrefix  + '_' + pubKeyHash;
->>>>>>> d8183db6
         }
     }
     
