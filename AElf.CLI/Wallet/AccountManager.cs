﻿using System;
using System.Collections.Generic;
using System.IO;
using System.Linq;
using System.Security.Cryptography;
using AElf.CLI.Command;
using AElf.CLI.Data.Protobuf;
using AElf.CLI.Parsing;
using AElf.CLI.Screen;
using AElf.CLI.Wallet.Exceptions;
using AElf.Common;
using AElf.Cryptography;
using AElf.Cryptography.ECDSA;
using ProtoBuf;
using Address = AElf.Common.Address;
using Transaction = AElf.CLI.Data.Protobuf.Transaction;

namespace AElf.CLI.Wallet
{
    public class AccountManager
    {
        private const string NewCmdName = "new";
        private const string ListAccountsCmdName = "list";
        private const string UnlockAccountCmdName = "unlock";

        private AElfKeyStore _keyStore;
        private ScreenManager _screenManager;

        private string _chainId;

        public AccountManager(AElfKeyStore keyStore, ScreenManager screenManager)
        {
            _screenManager = screenManager;
            _keyStore = keyStore;
        }

        public void SetChainId(string chainId)
        {
            _chainId = chainId;
        }

        private readonly List<string> _subCommands = new List<string>()
        {
            NewCmdName,
            ListAccountsCmdName,
            UnlockAccountCmdName
        };

        private string Validate(CmdParseResult parsedCmd)
        {
            if (parsedCmd.Args.Count == 0)
                return CliCommandDefinition.InvalidParamsError;

            if (parsedCmd.Args.ElementAt(0).Equals(UnlockAccountCmdName, StringComparison.OrdinalIgnoreCase))
            {
                if (parsedCmd.Args.Count < 2)
                    return CliCommandDefinition.InvalidParamsError;
            }

            if (!_subCommands.Contains(parsedCmd.Args.ElementAt(0)))
                return CliCommandDefinition.InvalidParamsError;

            return null;
        }

        public void ProcessCommand(CmdParseResult parsedCmd)
        {
            string validationError = Validate(parsedCmd);

            if (validationError != null)
            {
                _screenManager.PrintError(validationError);
                return;
            }

            string subCommand = parsedCmd.Args.ElementAt(0);

            if (subCommand.Equals(NewCmdName, StringComparison.OrdinalIgnoreCase))
            {
                if (string.IsNullOrWhiteSpace(_chainId))
                {
                    _screenManager.PrintError("No chain id loaded - please connect to node (connect_chain).");
                    return;
                }

                CreateNewAccount();
            }
            else if (subCommand.Equals(ListAccountsCmdName, StringComparison.OrdinalIgnoreCase))
            {
                ListAccounts();
            }
            else if (subCommand.Equals(UnlockAccountCmdName, StringComparison.OrdinalIgnoreCase))
            {
                if (parsedCmd.Args.Count == 2)
                {
                    UnlockAccount(parsedCmd.Args.ElementAt(1));
                }
                else if (parsedCmd.Args.Count == 3)
                {
                    UnlockAccount(parsedCmd.Args.ElementAt(1), false);
                }
                else
                {
                    _screenManager.PrintError("wrong arguments.");
                }
            }
        }


        private void UnlockAccount(string address, bool timeout = true)
        {
            var accounts = _keyStore.ListAccounts();

            if (accounts == null || accounts.Count <= 0)
            {
                _screenManager.PrintError("error: the account '" + address + "' does not exist.");
                return;
            }

            if (!accounts.Contains(address))
            {
                _screenManager.PrintError("account does not exist!");
                return;
            }

            var password = _screenManager.AskInvisible("password: ");
            var tryOpen = _keyStore.OpenAsync(address, password, timeout);

            if (tryOpen == AElfKeyStore.Errors.WrongPassword)
            {
                _screenManager.PrintError("incorrect password!");
                return;
            }

            if (tryOpen == AElfKeyStore.Errors.AccountAlreadyUnlocked)
            {
                _screenManager.PrintError("account already unlocked!");
                var kpp = _keyStore.GetAccountKeyPair(address);
                _screenManager.PrintLine($"Pub : {kpp.PublicKey.ToHex()}");
                return;
            }

            if (tryOpen == AElfKeyStore.Errors.WrongAccountFormat)
            {
                _screenManager.PrintError("account wrong format!");
                return;
            }

            if (tryOpen == AElfKeyStore.Errors.None)
            {
                _screenManager.PrintLine("account successfully unlocked!");
            }

            var kp = _keyStore.GetAccountKeyPair(address);
<<<<<<< HEAD

=======
>>>>>>> 53cde1d5
            _screenManager.PrintLine($"Pub : {kp.PublicKey.ToHex()}");
        }

        private void CreateNewAccount()
        {
            var password = _screenManager.AskInvisible("password: ");
            var keypair = _keyStore.Create(password, _chainId);
            var pubKey = keypair.PublicKey;

            var addr = Address.FromPublicKey(_chainId.DecodeBase58(), pubKey);

            if (addr != null)
            {
                _screenManager.PrintLine("Account private key: " + keypair.PrivateKey.ToHex());
                _screenManager.PrintLine("Account pub key: " + pubKey.ToHex());
                _screenManager.PrintLine("Account address: " + addr.GetFormatted());
            }
        }

        private void ListAccounts()
        {
            List<string> accnts = _keyStore.ListAccounts();

            for (int i = 0; i < accnts.Count; i++)
            {
                _screenManager.PrintLine("account #" + i + " : " + accnts.ElementAt(i));
            }

            if (accnts.Count == 0)
                _screenManager.PrintLine("no accounts available");
        }

        public ECKeyPair GetKeyPair(string addr)
        {
            ECKeyPair kp = _keyStore.GetAccountKeyPair(addr);
            return kp;
        }

        /*public Transaction SignTransaction(JObject t)
        {
            Transaction tr = new Transaction();

            try
            {
                tr.From = ByteArrayHelpers.FromHexString(addr);
                tr.To = Convert.FromBase64String(t["to"].ToString());
                tr.IncrementId = t["incr"].ToObject<ulong>();
                tr.MethodName = t["method"].ToObject<string>();
                var p = Convert.FromBase64String(t["params"].ToString());
                tr.Params = p.Length == 0 ? null : p;

                SignTransaction(tr);

                return tr;
            }
            catch (Exception e)
            {
                ;
            }
            
            return null;
        }*/

        public Transaction SignTransaction(Transaction tx)
        {
            string addr = tx.From.GetFormatted();

            MemoryStream ms = new MemoryStream();
            Serializer.Serialize(ms, tx);

            // Update the signature
            tx.Sigs = new List<byte[]> {Sign(addr, ms.ToArray())};
            return tx;
        }

        public byte[] Sign(string addr, byte[] txnData)
        {
            ECKeyPair kp = _keyStore.GetAccountKeyPair(addr);

            if (kp == null)
                throw new AccountLockedException(addr);

            // Sign the hash
            byte[] hash = SHA256.Create().ComputeHash(txnData);
            return CryptoHelpers.SignWithPrivateKey(kp.PrivateKey, hash);
        }
    }
}<|MERGE_RESOLUTION|>--- conflicted
+++ resolved
@@ -152,10 +152,6 @@
             }
 
             var kp = _keyStore.GetAccountKeyPair(address);
-<<<<<<< HEAD
-
-=======
->>>>>>> 53cde1d5
             _screenManager.PrintLine($"Pub : {kp.PublicKey.ToHex()}");
         }
 
