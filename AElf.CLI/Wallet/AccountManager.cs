﻿using System;
using System.Collections.Generic;
using System.IO;
using System.Linq;
using System.Security.Cryptography;
using AElf.CLI.Command;
using AElf.CLI.Data.Protobuf;
using AElf.CLI.Parsing;
using AElf.CLI.Screen;
using AElf.CLI.Wallet.Exceptions;
using AElf.Common;
using AElf.Cryptography;
using AElf.Cryptography.ECDSA;
using Org.BouncyCastle.Asn1.Ocsp;
using ProtoBuf;
using Hash = AElf.Common.Hash;
using Transaction = AElf.CLI.Data.Protobuf.Transaction;

namespace AElf.CLI.Wallet
{
    public class AccountManager
    {
        private const string NewCmdName = "new";
        private const string ListAccountsCmdName = "list";
        private const string UnlockAccountCmdName = "unlock";
        
        private AElfKeyStore _keyStore;
        private ScreenManager _screenManager;

        private string _chainId;

        public AccountManager(AElfKeyStore keyStore, ScreenManager screenManager)
        {
            _screenManager = screenManager;
            _keyStore = keyStore;
        }

        public void SetChainId(string chainId)
        {
            _chainId = chainId;
        }

        private readonly List<string> _subCommands = new List<string>()
        {
            NewCmdName,
            ListAccountsCmdName,
            UnlockAccountCmdName
        };

        private string Validate(CmdParseResult parsedCmd)
        {
            if (parsedCmd.Args.Count == 0)
                return CliCommandDefinition.InvalidParamsError;

            if (parsedCmd.Args.ElementAt(0).Equals(UnlockAccountCmdName, StringComparison.OrdinalIgnoreCase))
            {
                if (parsedCmd.Args.Count < 2)
                    return CliCommandDefinition.InvalidParamsError;
            }

            if (!_subCommands.Contains(parsedCmd.Args.ElementAt(0)))
                return CliCommandDefinition.InvalidParamsError;
            
            return null;
        }
        
        public void ProcessCommand(CmdParseResult parsedCmd)
        {
            string validationError = Validate(parsedCmd);

            if (validationError != null)
            {
                _screenManager.PrintError(validationError);
                return;
            }

            string subCommand = parsedCmd.Args.ElementAt(0);

            if (subCommand.Equals(NewCmdName, StringComparison.OrdinalIgnoreCase))
            {
                if (string.IsNullOrWhiteSpace(_chainId))
                {
                    _screenManager.PrintError("No chain id loaded - please connect to node (connect_chain).");
                    return;
                }
                
                CreateNewAccount();
            }
            else if (subCommand.Equals(ListAccountsCmdName, StringComparison.OrdinalIgnoreCase))
            {
                ListAccounts();
            }
            else if (subCommand.Equals(UnlockAccountCmdName, StringComparison.OrdinalIgnoreCase))
            {
                if (parsedCmd.Args.Count == 2)
                {
                    UnlockAccount(parsedCmd.Args.ElementAt(1));
                }
                else if (parsedCmd.Args.Count == 3)
                {
                    UnlockAccount(parsedCmd.Args.ElementAt(1), false);
                }
                else
                {
                    _screenManager.PrintError("wrong arguments.");
                }
            }
        }


        private void UnlockAccount(string address, bool timeout = true)
        {
            var accounts = _keyStore.ListAccounts();

            if (accounts == null || accounts.Count <= 0)
            {
                _screenManager.PrintError("error: the account '" + address + "' does not exist.");
                return;
            }
            
            if (!accounts.Contains(address))
            {
                _screenManager.PrintError("account does not exist!");
                return;
            }
                
            var password = _screenManager.AskInvisible("password: ");
            var tryOpen = _keyStore.OpenAsync(address, password, timeout);

            if (tryOpen == AElfKeyStore.Errors.WrongPassword)
            {
                _screenManager.PrintError("incorrect password!");
                return;
            }
            if (tryOpen == AElfKeyStore.Errors.AccountAlreadyUnlocked)
            {
                _screenManager.PrintError("account already unlocked!");
                return;
            }

            if (tryOpen == AElfKeyStore.Errors.WrongAccountFormat)
            {
                _screenManager.PrintError("account wrong format!");
                return;
            }

            if (tryOpen == AElfKeyStore.Errors.None)
            {
                _screenManager.PrintLine("account successfully unlocked!");
                return;
            }

            var kp = _keyStore.GetAccountKeyPair(address);
            
            _screenManager.PrintLine($"Pub : {kp.PublicKey.ToHex()}");
        }

        private void CreateNewAccount()
        {
            var password = _screenManager.AskInvisible("password: ");
            var keypair = _keyStore.Create(password, _chainId);
            var pubKey = keypair.PublicKey;
            
            var addr = Address.FromPublicKey(_chainId.DecodeBase58(), pubKey);
            
            if (addr != null)
            {
                _screenManager.PrintLine("Account pub key: " + pubKey.ToHex());
                _screenManager.PrintLine("Account address: " + addr.GetFormatted());
            }
        }

        private void ListAccounts()
        {
            List<string> accnts = _keyStore.ListAccounts();

            for (int i = 0; i < accnts.Count; i++)
            {
                _screenManager.PrintLine("account #" + i + " : " + accnts.ElementAt(i));
            }
            
            if (accnts.Count == 0)
                _screenManager.PrintLine("no accounts available");
        }

        public ECKeyPair GetKeyPair(string addr)
        {
            ECKeyPair kp = _keyStore.GetAccountKeyPair(addr);
            return kp;
        }

        /*public Transaction SignTransaction(JObject t)
        {
            Transaction tr = new Transaction();

            try
            {
                tr.From = ByteArrayHelpers.FromHexString(addr);
                tr.To = Convert.FromBase64String(t["to"].ToString());
                tr.IncrementId = t["incr"].ToObject<ulong>();
                tr.MethodName = t["method"].ToObject<string>();
                var p = Convert.FromBase64String(t["params"].ToString());
                tr.Params = p.Length == 0 ? null : p;

                SignTransaction(tr);

                return tr;
            }
            catch (Exception e)
            {
                ;
            }
            
            return null;
        }*/

        public Transaction SignTransaction(Transaction tx)
        {
            string addr = tx.From.Value.ToHex(true);
            
            MemoryStream ms = new MemoryStream();
            Serializer.Serialize(ms, tx);
                
            // Update the signature
            tx.Sigs = new List<Sig> {Sign(addr, ms.ToArray())};
            return tx;
        }

        public Sig Sign(string addr, byte[] txnData)
        {
            ECKeyPair kp = _keyStore.GetAccountKeyPair(addr);

            if (kp == null)
                throw new AccountLockedException(addr);
            // Sign the hash
            ECSigner signer = new ECSigner();
            byte[] toSig = SHA256.Create().ComputeHash(txnData);
            ECSignature signature = signer.Sign(kp, toSig);
<<<<<<< HEAD
                
            // Update the signature
            tx.Sig = signature.SigBytes;

            return tx;
=======
            return new Sig {R = signature.R, S = signature.S, P = kp.PublicKey.Q.GetEncoded()};
>>>>>>> 64cfd139
        }

    }
}<|MERGE_RESOLUTION|>--- conflicted
+++ resolved
@@ -13,7 +13,7 @@
 using AElf.Cryptography.ECDSA;
 using Org.BouncyCastle.Asn1.Ocsp;
 using ProtoBuf;
-using Hash = AElf.Common.Hash;
+using Address = AElf.Common.Address;
 using Transaction = AElf.CLI.Data.Protobuf.Transaction;
 
 namespace AElf.CLI.Wallet
@@ -222,30 +222,23 @@
             Serializer.Serialize(ms, tx);
                 
             // Update the signature
-            tx.Sigs = new List<Sig> {Sign(addr, ms.ToArray())};
+            tx.Sigs = new List<byte[]> { Sign(addr, ms.ToArray()) };
             return tx;
         }
 
-        public Sig Sign(string addr, byte[] txnData)
+        public byte[] Sign(string addr, byte[] txnData)
         {
             ECKeyPair kp = _keyStore.GetAccountKeyPair(addr);
 
             if (kp == null)
                 throw new AccountLockedException(addr);
+            
             // Sign the hash
             ECSigner signer = new ECSigner();
             byte[] toSig = SHA256.Create().ComputeHash(txnData);
             ECSignature signature = signer.Sign(kp, toSig);
-<<<<<<< HEAD
-                
-            // Update the signature
-            tx.Sig = signature.SigBytes;
-
-            return tx;
-=======
-            return new Sig {R = signature.R, S = signature.S, P = kp.PublicKey.Q.GetEncoded()};
->>>>>>> 64cfd139
-        }
-
+
+            return signature.SigBytes;
+        }
     }
 }