﻿using System;
using System.Collections.Generic;
using System.IO;
using System.Linq;
using System.Security.Cryptography;
using AElf.CLI.Command;
using AElf.CLI.Data.Protobuf;
using AElf.CLI.Parsing;
using AElf.CLI.Screen;
using AElf.CLI.Wallet.Exceptions;
using AElf.Common;
using AElf.Cryptography;
using AElf.Cryptography.ECDSA;
using Org.BouncyCastle.Asn1.Ocsp;
using ProtoBuf;
using Address = AElf.Common.Address;
using Transaction = AElf.CLI.Data.Protobuf.Transaction;

namespace AElf.CLI.Wallet
{
    public class AccountManager
    {
        private const string NewCmdName = "new";
        private const string ListAccountsCmdName = "list";
        private const string UnlockAccountCmdName = "unlock";
        
        private AElfKeyStore _keyStore;
        private ScreenManager _screenManager;

        private string _chainId;

        public AccountManager(AElfKeyStore keyStore, ScreenManager screenManager)
        {
            _screenManager = screenManager;
            _keyStore = keyStore;
        }

        public void SetChainId(string chainId)
        {
            _chainId = chainId;
        }

        private readonly List<string> _subCommands = new List<string>()
        {
            NewCmdName,
            ListAccountsCmdName,
            UnlockAccountCmdName
        };

        private string Validate(CmdParseResult parsedCmd)
        {
            if (parsedCmd.Args.Count == 0)
                return CliCommandDefinition.InvalidParamsError;

            if (parsedCmd.Args.ElementAt(0).Equals(UnlockAccountCmdName, StringComparison.OrdinalIgnoreCase))
            {
                if (parsedCmd.Args.Count < 2)
                    return CliCommandDefinition.InvalidParamsError;
            }

            if (!_subCommands.Contains(parsedCmd.Args.ElementAt(0)))
                return CliCommandDefinition.InvalidParamsError;
            
            return null;
        }
        
        public void ProcessCommand(CmdParseResult parsedCmd)
        {
            string validationError = Validate(parsedCmd);

            if (validationError != null)
            {
                _screenManager.PrintError(validationError);
                return;
            }

            string subCommand = parsedCmd.Args.ElementAt(0);

            if (subCommand.Equals(NewCmdName, StringComparison.OrdinalIgnoreCase))
            {
                if (string.IsNullOrWhiteSpace(_chainId))
                {
                    _screenManager.PrintError("No chain id loaded - please connect to node (connect_chain).");
                    return;
                }
                
                CreateNewAccount();
            }
            else if (subCommand.Equals(ListAccountsCmdName, StringComparison.OrdinalIgnoreCase))
            {
                ListAccounts();
            }
            else if (subCommand.Equals(UnlockAccountCmdName, StringComparison.OrdinalIgnoreCase))
            {
                if (parsedCmd.Args.Count == 2)
                {
                    UnlockAccount(parsedCmd.Args.ElementAt(1));
                }
                else if (parsedCmd.Args.Count == 3)
                {
                    UnlockAccount(parsedCmd.Args.ElementAt(1), false);
                }
                else
                {
                    _screenManager.PrintError("wrong arguments.");
                }
            }
        }


        private void UnlockAccount(string address, bool timeout = true)
        {
            var accounts = _keyStore.ListAccounts();

            if (accounts == null || accounts.Count <= 0)
            {
                _screenManager.PrintError("error: the account '" + address + "' does not exist.");
                return;
            }
            
            if (!accounts.Contains(address))
            {
                _screenManager.PrintError("account does not exist!");
                return;
            }
                
            var password = _screenManager.AskInvisible("password: ");
            var tryOpen = _keyStore.OpenAsync(address, password, timeout);

            if (tryOpen == AElfKeyStore.Errors.WrongPassword)
            {
                _screenManager.PrintError("incorrect password!");
                return;
            }
            if (tryOpen == AElfKeyStore.Errors.AccountAlreadyUnlocked)
            {
                _screenManager.PrintError("account already unlocked!");
                var kpp = _keyStore.GetAccountKeyPair(address);
                _screenManager.PrintLine($"Pub : {kpp.PublicKey.ToHex()}");
                return;
            }

            if (tryOpen == AElfKeyStore.Errors.WrongAccountFormat)
            {
                _screenManager.PrintError("account wrong format!");
                return;
            }

            if (tryOpen == AElfKeyStore.Errors.None)
            {
                _screenManager.PrintLine("account successfully unlocked!");
<<<<<<< HEAD
            }

            var kp = _keyStore.GetAccountKeyPair(address);
            _screenManager.PrintLine($"Pub : {kp.PublicKey.ToHex()}");
=======
                var kp = _keyStore.GetAccountKeyPair(address);
                _screenManager.PrintLine($"Pub : {kp.PublicKey.ToHex()}");
                return;
            }
>>>>>>> a1b45fe6
        }

        private void CreateNewAccount()
        {
            var password = _screenManager.AskInvisible("password: ");
            var keypair = _keyStore.Create(password, _chainId);
            var pubKey = keypair.PublicKey;
            
            var addr = Address.FromPublicKey(_chainId.DecodeBase58(), pubKey);
            
            if (addr != null)
            {
                _screenManager.PrintLine("Account pub key: " + pubKey.ToHex());
                _screenManager.PrintLine("Account address: " + addr.GetFormatted());
            }
        }

        private void ListAccounts()
        {
            List<string> accnts = _keyStore.ListAccounts();

            for (int i = 0; i < accnts.Count; i++)
            {
                _screenManager.PrintLine("account #" + i + " : " + accnts.ElementAt(i));
            }
            
            if (accnts.Count == 0)
                _screenManager.PrintLine("no accounts available");
        }

        public ECKeyPair GetKeyPair(string addr)
        {
            ECKeyPair kp = _keyStore.GetAccountKeyPair(addr);
            return kp;
        }

        /*public Transaction SignTransaction(JObject t)
        {
            Transaction tr = new Transaction();

            try
            {
                tr.From = ByteArrayHelpers.FromHexString(addr);
                tr.To = Convert.FromBase64String(t["to"].ToString());
                tr.IncrementId = t["incr"].ToObject<ulong>();
                tr.MethodName = t["method"].ToObject<string>();
                var p = Convert.FromBase64String(t["params"].ToString());
                tr.Params = p.Length == 0 ? null : p;

                SignTransaction(tr);

                return tr;
            }
            catch (Exception e)
            {
                ;
            }
            
            return null;
        }*/

        public Transaction SignTransaction(Transaction tx)
        {
            string addr = tx.From.GetFormatted();
            
            MemoryStream ms = new MemoryStream();
            Serializer.Serialize(ms, tx);
                
            // Update the signature
            tx.Sigs = new List<byte[]> { Sign(addr, ms.ToArray()) };
            return tx;
        }

        public byte[] Sign(string addr, byte[] txnData)
        {
            ECKeyPair kp = _keyStore.GetAccountKeyPair(addr);

            if (kp == null)
                throw new AccountLockedException(addr);
            
            // Sign the hash
            ECSigner signer = new ECSigner();
            byte[] toSig = SHA256.Create().ComputeHash(txnData);
            ECSignature signature = signer.Sign(kp, toSig);

            return signature.SigBytes;
        }
    }
}<|MERGE_RESOLUTION|>--- conflicted
+++ resolved
@@ -149,17 +149,10 @@
             if (tryOpen == AElfKeyStore.Errors.None)
             {
                 _screenManager.PrintLine("account successfully unlocked!");
-<<<<<<< HEAD
             }
 
             var kp = _keyStore.GetAccountKeyPair(address);
             _screenManager.PrintLine($"Pub : {kp.PublicKey.ToHex()}");
-=======
-                var kp = _keyStore.GetAccountKeyPair(address);
-                _screenManager.PrintLine($"Pub : {kp.PublicKey.ToHex()}");
-                return;
-            }
->>>>>>> a1b45fe6
         }
 
         private void CreateNewAccount()
