--- conflicted
+++ resolved
@@ -89,17 +89,10 @@
             {
                 Path = {Hash.FromString("Block1"), Hash.FromString("Block2"), Hash.FromString("Block3")}
             });
-<<<<<<< HEAD
-            await _contract.WriteParentChainBLockInfo(parentChainBlockInfo);
-
-            ChainConfig.Instance.ChainId = chainId.DumpBase58();
-            var crossChainInfo = new CrossChainInfo(_mock.StateManager);
-=======
             await _contract.WriteParentChainBLockInfo(new []{parentChainBlockInfo});
             
             ChainConfig.Instance.ChainId = chainId.DumpBase58();
-            var crossChainInfo = new CrossChainInfoReader(Mock.StateStore);
->>>>>>> 064f6b36
+            var crossChainInfo = new CrossChainInfoReader(_mock.StateManager);
             var merklepath = crossChainInfo.GetTxRootMerklePathInParentChain(pHeight);
             Assert.NotNull(merklepath);
             Assert.Equal(parentChainBlockInfo.IndexedBlockInfo[pHeight], merklepath);
@@ -135,13 +128,8 @@
             {
                 Path = {Hash.FromString("Block1"), Hash.FromString("Block2"), Hash.FromString("Block3")}
             });
-<<<<<<< HEAD
-            await _contract.WriteParentChainBLockInfo(pcb1);
-            var crossChainInfo = new CrossChainInfo(_mock.StateManager);
-=======
             await _contract.WriteParentChainBLockInfo(new []{pcb1});
-            var crossChainInfo = new CrossChainInfoReader(Mock.StateStore);
->>>>>>> 064f6b36
+            var crossChainInfo = new CrossChainInfoReader(_mock.StateManager);
             var parentHeight = crossChainInfo.GetParentChainCurrentHeight();
             Assert.Equal(pHeight, parentHeight);
             Transaction t1 = new Transaction
@@ -200,15 +188,11 @@
                 Header = new BlockHeader(),
                 Body = new BlockBody()
             };
-<<<<<<< HEAD
-            block.Body.IndexedInfo.Add(new List<SideChainBlockInfo> {sc1BlockInfo, sc2BlockInfo});
-=======
             
             var binaryMerkleTree = new BinaryMerkleTree();
             binaryMerkleTree.AddNodes(new[] {sc1BlockInfo.TransactionMKRoot, sc2BlockInfo.TransactionMKRoot});
             block.Header.SideChainTransactionsRoot = binaryMerkleTree.ComputeRootHash();
             block.Body.IndexedInfo.Add(new List<SideChainBlockInfo>{sc1BlockInfo, sc2BlockInfo});
->>>>>>> 064f6b36
             block.Body.CalculateMerkleTreeRoots();
 
             pHeight = 2;
