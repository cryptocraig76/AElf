﻿using System;
using System.Collections.Generic;
using System.Threading.Tasks;
using AElf.ChainController.CrossChain;
using AElf.Kernel;
using AElf.SmartContract;
using Google.Protobuf;
using Xunit;

using AElf.Common;
using AElf.Configuration;
using AElf.Configuration.Config.Chain;
using AElf.Miner.TxMemPool;
using Microsoft.Extensions.Logging;
using Microsoft.Extensions.Logging.Abstractions;

namespace AElf.Contracts.SideChain.Tests
{
public class SideChainTest
    {
        private SideChainContractShim _contract;
        private MockSetup Mock;

<<<<<<< HEAD
        public SideChainTest()
        {
        }

        private void Init()
        {
            Mock = new MockSetup();
=======
        public SideChainTest(MockSetup mock)
        {
            Mock = mock;
>>>>>>> 0b2ea0e8
        }

        [Fact(Skip = "TBD, side chain lifetime")]
        public async Task SideChainLifetime()
        {
            _contract = new SideChainContractShim(Mock, ContractHelpers.GetCrossChainContractAddress(Mock.ChainId1));
//            var chainId = Hash.Generate();
            var chainId = Hash.FromString("Chain1");
            var lockedAddress = Address.Generate();
            ulong lockedToken = 10000;
            // create new chain
            var bytes = await _contract.CreateSideChain(chainId, lockedAddress, lockedToken);
            Assert.Equal(chainId.DumpByteArray(), bytes);

            // check status
            var status = await _contract.GetChainStatus(chainId);
            Assert.Equal(1, status);

            var sn = await _contract.GetCurrentSideChainSerialNumber();
            Assert.Equal(1, (int) sn);

            var tokenAmount = await _contract.GetLockedToken(chainId);
            Assert.Equal(lockedToken, tokenAmount);

            var address = await _contract.GetLockedAddress(chainId);
            Assert.Equal(lockedAddress.DumpByteArray(), address);
            
            // authorize the chain 
            await _contract.ApproveSideChain(chainId);
            Assert.True(_contract.TransactionContext.Trace.IsSuccessful());
            
            status = await _contract.GetChainStatus(chainId);
            Assert.Equal(2, status);
            
            // dispose 
            await _contract.DisposeSideChain(chainId);
            Assert.True(_contract.TransactionContext.Trace.IsSuccessful());
            
            status = await _contract.GetChainStatus(chainId);
            Assert.Equal(3, status);
        }

        [Fact]
        public async Task MerklePathTest()
        {
            var chainId = Mock.ChainId1;
            _contract = new SideChainContractShim(Mock, ContractHelpers.GetCrossChainContractAddress(chainId));
            ulong pHeight = 1;
            ParentChainBlockRootInfo parentChainBlockRootInfo = new ParentChainBlockRootInfo
            {
                ChainId = chainId,
                Height = pHeight,
                SideChainTransactionsRoot = Hash.Generate(),
                SideChainBlockHeadersRoot = Hash.Generate()
            };
            ParentChainBlockInfo parentChainBlockInfo = new ParentChainBlockInfo
            {
                Root = parentChainBlockRootInfo
            };
            parentChainBlockInfo.IndexedBlockInfo.Add(pHeight, new MerklePath
            {
                Path = {Hash.FromString("Block1"), Hash.FromString("Block2"), Hash.FromString("Block3")}
            });
            await _contract.WriteParentChainBLockInfo(new []{parentChainBlockInfo});
            
            ChainConfig.Instance.ChainId = chainId.DumpBase58();
            var crossChainInfo = new CrossChainInfoReader(Mock.StateManager);
            var merklepath = crossChainInfo.GetTxRootMerklePathInParentChain(pHeight);
            Assert.NotNull(merklepath);
            Assert.Equal(parentChainBlockInfo.IndexedBlockInfo[pHeight], merklepath);

            var parentHeight = crossChainInfo.GetParentChainCurrentHeight();
            Assert.Equal(pHeight, parentHeight);
            var boundHeight = crossChainInfo.GetBoundParentChainHeight(pHeight);
            Assert.Equal(parentChainBlockRootInfo.Height, boundHeight);

            var boundBlockInfo = crossChainInfo.GetBoundParentChainBlockInfo(parentChainBlockRootInfo.Height);
            Assert.Equal(parentChainBlockInfo, boundBlockInfo);
        }

        [Fact]
        public async Task VerifyTransactionTest()
        {
            var chainId = Mock.ChainId1;
            ChainConfig.Instance.ChainId = chainId.DumpBase58();
            _contract = new SideChainContractShim(Mock, ContractHelpers.GetCrossChainContractAddress(chainId));
            ulong pHeight = 1;
            ParentChainBlockRootInfo pcbr1 = new ParentChainBlockRootInfo
            {
                ChainId = chainId,
                Height = pHeight,
                SideChainTransactionsRoot = Hash.Generate(),
                SideChainBlockHeadersRoot = Hash.Generate()
            };
            ParentChainBlockInfo pcb1 = new ParentChainBlockInfo
            {
                Root = pcbr1
            };
            pcb1.IndexedBlockInfo.Add(pHeight, new MerklePath
            {
                Path = {Hash.FromString("Block1"), Hash.FromString("Block2"), Hash.FromString("Block3")}
            });
            await _contract.WriteParentChainBLockInfo(new []{pcb1});
            var crossChainInfo = new CrossChainInfoReader(Mock.StateManager);
            var parentHeight = crossChainInfo.GetParentChainCurrentHeight();
            Assert.Equal(pHeight, parentHeight);
            Transaction t1 = new Transaction
            {
                From = Address.FromString("1"),
                To = Address.FromString("2"),
                MethodName = "test",
                Params = ByteString.Empty,
                RefBlockNumber = 1,
                RefBlockPrefix = ByteString.Empty
            };
            
            var hashCount = 10;

            var list1 = new List<Hash> {t1.GetHash()};
            for (int i = 0; i < hashCount; i++)
            {
                list1.Add(Hash.Generate());
            }
            
            var bmt1 = new BinaryMerkleTree();
            bmt1.AddNodes(list1);
            var root1 = bmt1.ComputeRootHash();
            var sc1BlockInfo = new SideChainBlockInfo
            {
                Height = pHeight,
                BlockHeaderHash = Hash.Generate(),
                ChainId = Hash.LoadByteArray(new byte[] { 0x01, 0x02, 0x03 }),
                TransactionMKRoot = root1
            };
            
            Transaction t2 = new Transaction
            {
                From = Address.FromString("3"),
                To = Address.FromString("4"),
                MethodName = "test",
                Params = ByteString.Empty,
                RefBlockNumber = 1,
                RefBlockPrefix = ByteString.Empty
            };
            
            var list2 = new List<Hash> {t2.GetHash(), Hash.FromString("d"), Hash.FromString("e"), Hash.FromString("f"), Hash.FromString("a"), Hash.FromString("b"), Hash.FromString("c")};
            var bmt2 = new BinaryMerkleTree();
            bmt2.AddNodes(list2);
            var root2 = bmt2.ComputeRootHash();
            var sc2BlockInfo = new SideChainBlockInfo
            {
                Height = pHeight,
                BlockHeaderHash = Hash.Generate(),
                ChainId = Hash.LoadByteArray(new byte[] { 0x01, 0x02, 0x03 }),
                TransactionMKRoot = root2
            };
            
            var block = new Block
            {
                Header = new BlockHeader(),
                Body = new BlockBody()
            };
            
            var binaryMerkleTree = new BinaryMerkleTree();
            binaryMerkleTree.AddNodes(new[] {sc1BlockInfo.TransactionMKRoot, sc2BlockInfo.TransactionMKRoot});
            block.Header.SideChainTransactionsRoot = binaryMerkleTree.ComputeRootHash();
            block.Body.IndexedInfo.Add(new List<SideChainBlockInfo>{sc1BlockInfo, sc2BlockInfo});
            block.Body.CalculateMerkleTreeRoots();
            
            pHeight = 2;
            ParentChainBlockRootInfo parentChainBlockRootInfo = new ParentChainBlockRootInfo
            {
                ChainId = chainId,
                Height = pHeight,
                SideChainTransactionsRoot = block.Header.SideChainTransactionsRoot,
            };
            
            ParentChainBlockInfo parentChainBlockInfo = new ParentChainBlockInfo
            {
                Root = parentChainBlockRootInfo
            };
            
            var pathForTx1 = bmt1.GenerateMerklePath(0);
            Assert.Equal(root1, pathForTx1.ComputeRootWith(t1.GetHash()));
            var pathForSc1Block = binaryMerkleTree.GenerateMerklePath(0);
            pathForTx1.Path.AddRange(pathForSc1Block.Path);
            
            var pathForTx2 = bmt2.GenerateMerklePath(0);
            var pathForSc2Block = binaryMerkleTree.GenerateMerklePath(1);
            pathForTx2.Path.AddRange(pathForSc2Block.Path);
            
            //parentChainBlockInfo.IndexedBlockInfo.Add(1, tree.GenerateMerklePath(0));
            await _contract.WriteParentChainBLockInfo(new []{parentChainBlockInfo});
            //crossChainInfoReader = new CrossChainInfoReader(Mock.StateStore);
            parentHeight = crossChainInfo.GetParentChainCurrentHeight();
            Assert.Equal(pHeight, parentHeight);
            
            var b = await _contract.VerifyTransaction(t1.GetHash(), pathForTx1, parentChainBlockRootInfo.Height);
            Assert.True(b);
            
            b = await _contract.VerifyTransaction(t2.GetHash(), pathForTx2, parentChainBlockRootInfo.Height);
            Assert.True(b);
        }
    }
}<|MERGE_RESOLUTION|>--- conflicted
+++ resolved
@@ -10,30 +10,21 @@
 using AElf.Common;
 using AElf.Configuration;
 using AElf.Configuration.Config.Chain;
+using AElf.Contracts.Authorization.Tests;
 using AElf.Miner.TxMemPool;
 using Microsoft.Extensions.Logging;
 using Microsoft.Extensions.Logging.Abstractions;
 
 namespace AElf.Contracts.SideChain.Tests
 {
-public class SideChainTest
+public class SideChainTest : ContractTestBase
     {
         private SideChainContractShim _contract;
         private MockSetup Mock;
 
-<<<<<<< HEAD
         public SideChainTest()
         {
-        }
-
-        private void Init()
-        {
-            Mock = new MockSetup();
-=======
-        public SideChainTest(MockSetup mock)
-        {
-            Mock = mock;
->>>>>>> 0b2ea0e8
+            Mock = this.GetRequiredService<MockSetup>();
         }
 
         [Fact(Skip = "TBD, side chain lifetime")]
