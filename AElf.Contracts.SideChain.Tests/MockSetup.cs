﻿using System.Collections.Generic;
using System.IO;
using System.Threading;
using System.Threading.Tasks;
using AElf.ChainController;
using AElf.ChainController.CrossChain;
using AElf.Execution;
using AElf.Kernel;
using AElf.Kernel.Managers;
using AElf.Kernel.Storages;
using AElf.SmartContract;
using Google.Protobuf;
using ServiceStack;
using    AElf.Common;
using AElf.Database;
using AElf.Execution.Execution;
using AElf.Miner.TxMemPool;
using AElf.Runtime.CSharp;
using AElf.SmartContract.Metadata;
using NLog;

namespace AElf.Contracts.SideChain.Tests
{
    public class MockSetup
    {
        // IncrementId is used to differentiate txn
        // which is identified by From/To/IncrementId
        private static int _incrementId = 0;
        public ulong NewIncrementId()
        {
<<<<<<< HEAD
            // IncrementId is used to differentiate txn
            // which is identified by From/To/IncrementId
            private static int _incrementId = 0;
            public ulong NewIncrementId()
            {
                var n = Interlocked.Increment(ref _incrementId);
                return (ulong)n;
            }
    
            public Hash ChainId1 { get; } = Hash.LoadByteArray(new byte[] { 0x01, 0x02, 0x03 });
            public IStateStore StateStore { get; private set; }
            public ISmartContractManager SmartContractManager;
            public ISmartContractService SmartContractService;
            public IChainService ChainService;
            private IFunctionMetadataService _functionMetadataService;
    
            private IChainCreationService _chainCreationService;
    
            private ISmartContractRunnerFactory _smartContractRunnerFactory;
            private ILogger _logger;
            private IDataStore _dataStore;
=======
            var n = Interlocked.Increment(ref _incrementId);
            return (ulong)n;
        }
>>>>>>> 64cfd139

        public Hash ChainId1 { get; } = Hash.FromString("ChainId1");
        public IStateStore StateStore { get; private set; }
        public ISmartContractManager SmartContractManager;
        public ISmartContractService SmartContractService;
        public IChainService ChainService;
        private IFunctionMetadataService _functionMetadataService;

        private IChainCreationService _chainCreationService;

        private ISmartContractRunnerFactory _smartContractRunnerFactory;
        private ILogger _logger;
        private IDataStore _dataStore;

        public MockSetup(ILogger logger)
        {
            _logger = logger;
            Initialize();
        }

        private void Initialize()
        {
            NewStorage();
            var transactionManager = new TransactionManager(_dataStore, _logger);
            var transactionTraceManager = new TransactionTraceManager(_dataStore);
            _functionMetadataService = new FunctionMetadataService(_dataStore, _logger);
            var chainManagerBasic = new ChainManagerBasic(_dataStore);
            ChainService = new ChainService(chainManagerBasic, new BlockManagerBasic(_dataStore),
                transactionManager, transactionTraceManager, _dataStore, StateStore);
            _smartContractRunnerFactory = new SmartContractRunnerFactory();
            var runner = new SmartContractRunner("../../../../AElf.Runtime.CSharp.Tests.TestContract/bin/Debug/netstandard2.0/");
            _smartContractRunnerFactory.AddRunner(0, runner);
            _chainCreationService = new ChainCreationService(ChainService,
                new SmartContractService(new SmartContractManager(_dataStore), _smartContractRunnerFactory,
                    StateStore, _functionMetadataService), _logger);
            SmartContractManager = new SmartContractManager(_dataStore);
            Task.Factory.StartNew(async () =>
            {
                await Init();
            }).Unwrap().Wait();
            SmartContractService = new SmartContractService(SmartContractManager, _smartContractRunnerFactory, StateStore, _functionMetadataService);
            ChainService = new ChainService(new ChainManagerBasic(_dataStore), new BlockManagerBasic(_dataStore), new TransactionManager(_dataStore), new TransactionTraceManager(_dataStore), _dataStore, StateStore);
        }

        private void NewStorage()
        {
            var db = new InMemoryDatabase();
            StateStore = new StateStore(db);
            _dataStore = new DataStore(db);
        }
        
        public byte[] SideChainCode
        {
            get
            {
                byte[] code = null;
                using (FileStream file = File.OpenRead(Path.GetFullPath("../../../../AElf.Contracts.SideChain/bin/Debug/netstandard2.0/AElf.Contracts.SideChain.dll")))
                {
                    code = file.ReadFully();
                }
                return code;
            }
        }
        
        public byte[] SCZeroContractCode
        {
            get
            {
                byte[] code = null;
                using (FileStream file = File.OpenRead(Path.GetFullPath("../../../../AElf.Contracts.Genesis/bin/Debug/netstandard2.0/AElf.Contracts.Genesis.dll")))
                {
                    code = file.ReadFully();
                }
                return code;
            }
        }
        
        private async Task Init()
        {
            var reg1 = new SmartContractRegistration
            {
                Category = 0,
                ContractBytes = ByteString.CopyFrom(SideChainCode),
                ContractHash = Hash.FromRawBytes(SideChainCode),
                SerialNumber = GlobalConfig.SideChainContract
            };
            var reg0 = new SmartContractRegistration
            {
                Category = 0,
                ContractBytes = ByteString.CopyFrom(SCZeroContractCode),
                ContractHash = Hash.FromRawBytes(SCZeroContractCode),
                SerialNumber = GlobalConfig.GenesisBasicContract
            };

            var chain1 =
                await _chainCreationService.CreateNewChainAsync(ChainId1,
                    new List<SmartContractRegistration> {reg0, reg1});
        }
        
        public async Task<IExecutive> GetExecutiveAsync(Address address)
        {
            var executive = await SmartContractService.GetExecutiveAsync(address, ChainId1);
            return executive;
        }
    }
}<|MERGE_RESOLUTION|>--- conflicted
+++ resolved
@@ -11,7 +11,7 @@
 using AElf.SmartContract;
 using Google.Protobuf;
 using ServiceStack;
-using    AElf.Common;
+using AElf.Common;
 using AElf.Database;
 using AElf.Execution.Execution;
 using AElf.Miner.TxMemPool;
@@ -28,35 +28,11 @@
         private static int _incrementId = 0;
         public ulong NewIncrementId()
         {
-<<<<<<< HEAD
-            // IncrementId is used to differentiate txn
-            // which is identified by From/To/IncrementId
-            private static int _incrementId = 0;
-            public ulong NewIncrementId()
-            {
-                var n = Interlocked.Increment(ref _incrementId);
-                return (ulong)n;
-            }
-    
-            public Hash ChainId1 { get; } = Hash.LoadByteArray(new byte[] { 0x01, 0x02, 0x03 });
-            public IStateStore StateStore { get; private set; }
-            public ISmartContractManager SmartContractManager;
-            public ISmartContractService SmartContractService;
-            public IChainService ChainService;
-            private IFunctionMetadataService _functionMetadataService;
-    
-            private IChainCreationService _chainCreationService;
-    
-            private ISmartContractRunnerFactory _smartContractRunnerFactory;
-            private ILogger _logger;
-            private IDataStore _dataStore;
-=======
             var n = Interlocked.Increment(ref _incrementId);
             return (ulong)n;
         }
->>>>>>> 64cfd139
 
-        public Hash ChainId1 { get; } = Hash.FromString("ChainId1");
+        public Hash ChainId1 { get; } = Hash.LoadByteArray(new byte[] { 0x01, 0x02, 0x03 });
         public IStateStore StateStore { get; private set; }
         public ISmartContractManager SmartContractManager;
         public ISmartContractService SmartContractService;
