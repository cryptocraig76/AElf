--- conflicted
+++ resolved
@@ -70,43 +70,20 @@
 
         private void Initialize()
         {
-<<<<<<< HEAD
             ChainService = new ChainService(_chainManager, _blockManager,
                 _transactionManager, _transactionTraceManager, StateManager);
-            _smartContractRunnerFactory = new SmartContractRunnerFactory();
+            _smartContractRunnerContainer = new SmartContractRunnerContainer();
             var runner =
                 new SmartContractRunner("../../../../AElf.Runtime.CSharp.Tests.TestContract/bin/Debug/netstandard2.0/");
-            _smartContractRunnerFactory.AddRunner(0, runner);
+            _smartContractRunnerContainer.AddRunner(0, runner);
             _chainCreationService = new ChainCreationService(ChainService,
-                new SmartContractService(SmartContractManager, _smartContractRunnerFactory,
+                new SmartContractService(SmartContractManager, _smartContractRunnerContainer,
                     StateManager, _functionMetadataService), _logger);
             Task.Factory.StartNew(async () => { await Init(); }).Unwrap().Wait();
-            SmartContractService = new SmartContractService(SmartContractManager, _smartContractRunnerFactory,
+            SmartContractService = new SmartContractService(SmartContractManager, _smartContractRunnerContainer,
                 StateManager, _functionMetadataService);
             ChainService = new ChainService(_chainManager, _blockManager, _transactionManager, _transactionTraceManager,
                 StateManager);
-=======
-            NewStorage();
-            var transactionManager = new TransactionManager(_dataStore, _logger);
-            var transactionTraceManager = new TransactionTraceManager(_dataStore);
-            _functionMetadataService = new FunctionMetadataService(_dataStore, _logger);
-            var chainManager = new ChainManager(_dataStore);
-            ChainService = new ChainService(chainManager, new BlockManager(_dataStore),
-                transactionManager, transactionTraceManager, _dataStore, StateStore);
-            _smartContractRunnerContainer = new SmartContractRunnerContainer();
-            var runner = new SmartContractRunner("../../../../AElf.Runtime.CSharp.Tests.TestContract/bin/Debug/netstandard2.0/");
-            _smartContractRunnerContainer.AddRunner(0, runner);
-            _chainCreationService = new ChainCreationService(ChainService,
-                new SmartContractService(new SmartContractManager(_dataStore), _smartContractRunnerContainer,
-                    StateStore, _functionMetadataService), _logger);
-            SmartContractManager = new SmartContractManager(_dataStore);
-            Task.Factory.StartNew(async () =>
-            {
-                await Init();
-            }).Unwrap().Wait();
-            SmartContractService = new SmartContractService(SmartContractManager, _smartContractRunnerContainer, StateStore, _functionMetadataService);
-            ChainService = new ChainService(new ChainManager(_dataStore), new BlockManager(_dataStore), new TransactionManager(_dataStore), new TransactionTraceManager(_dataStore), _dataStore, StateStore);
->>>>>>> f8c28442
         }
 
         public byte[] CrossChainCode
