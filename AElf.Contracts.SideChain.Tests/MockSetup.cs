--- conflicted
+++ resolved
@@ -6,18 +6,13 @@
 using AElf.ChainController.CrossChain;
 using AElf.Execution;
 using AElf.Kernel;
-using AElf.Kernel.Managers;
-using AElf.Kernel.Storages;
 using AElf.SmartContract;
 using Google.Protobuf;
 using ServiceStack;
 using AElf.Common;
 using AElf.Database;
 using AElf.Execution.Execution;
-<<<<<<< HEAD
 using AElf.Kernel.Managers;
-=======
->>>>>>> 348ca55c
 using AElf.Miner.TxMemPool;
 using AElf.Runtime.CSharp;
 using AElf.SmartContract.Metadata;
@@ -37,7 +32,7 @@
         }
 
         public Hash ChainId1 { get; } = Hash.LoadByteArray(ChainHelpers.GetRandomChainId());
-        public IStateStore StateStore { get; private set; }
+        public IStateManager StateManager { get; private set; }
         public ISmartContractManager SmartContractManager;
         public ISmartContractService SmartContractService;
         public IChainService ChainService;
@@ -47,71 +42,77 @@
 
         private ISmartContractRunnerContainer _smartContractRunnerContainer;
         private ILogger _logger;
-        private IDataStore _dataStore;
 
-        public MockSetup(ILogger logger)
+        private IBlockManager _blockManager;
+        private IChainManager _chainManager;
+        private ITransactionManager _transactionManager;
+        private ITransactionTraceManager _transactionTraceManager;
+
+
+        public MockSetup(ILogger logger, ITransactionManager transactionManager, IBlockManager blockManager
+            , IChainManager chainManager, ISmartContractManager smartContractManager,
+            ITransactionTraceManager transactionTraceManager,IFunctionMetadataService functionMetadataService,
+            IStateManager stateManager)
         {
             _logger = logger;
+            _transactionManager = transactionManager;
+            _chainManager = chainManager;
+            _blockManager = blockManager;
+            SmartContractManager = smartContractManager;
+            _transactionTraceManager = transactionTraceManager;
+            _functionMetadataService = functionMetadataService;
+            StateManager = stateManager;
             Initialize();
         }
 
         private void Initialize()
         {
-            NewStorage();
-            var transactionManager = new TransactionManager(_dataStore, _logger);
-            var transactionTraceManager = new TransactionTraceManager(_dataStore);
-            _functionMetadataService = new FunctionMetadataService(_dataStore, _logger);
-            var chainManager = new ChainManager(_dataStore);
-            ChainService = new ChainService(chainManager, new BlockManager(_dataStore),
-                transactionManager, transactionTraceManager, _dataStore, StateStore);
+            ChainService = new ChainService(_chainManager, _blockManager,
+                _transactionManager, _transactionTraceManager, StateManager);
             _smartContractRunnerContainer = new SmartContractRunnerContainer();
-            var runner = new SmartContractRunner("../../../../AElf.Runtime.CSharp.Tests.TestContract/bin/Debug/netstandard2.0/");
+            var runner =
+                new SmartContractRunner("../../../../AElf.Runtime.CSharp.Tests.TestContract/bin/Debug/netstandard2.0/");
             _smartContractRunnerContainer.AddRunner(0, runner);
             _chainCreationService = new ChainCreationService(ChainService,
-                new SmartContractService(new SmartContractManager(_dataStore), _smartContractRunnerContainer,
-                    StateStore, _functionMetadataService), _logger);
-            SmartContractManager = new SmartContractManager(_dataStore);
-            Task.Factory.StartNew(async () =>
-            {
-                await Init();
-            }).Unwrap().Wait();
-            SmartContractService = new SmartContractService(SmartContractManager, _smartContractRunnerContainer, StateStore, _functionMetadataService);
-            ChainService = new ChainService(new ChainManager(_dataStore), new BlockManager(_dataStore), new TransactionManager(_dataStore), new TransactionTraceManager(_dataStore), _dataStore, StateStore);
+                new SmartContractService(SmartContractManager, _smartContractRunnerContainer,
+                    StateManager, _functionMetadataService), _logger);
+            Task.Factory.StartNew(async () => { await Init(); }).Unwrap().Wait();
+            SmartContractService = new SmartContractService(SmartContractManager, _smartContractRunnerContainer,
+                StateManager, _functionMetadataService);
+            ChainService = new ChainService(_chainManager, _blockManager, _transactionManager, _transactionTraceManager,
+                StateManager);
         }
 
-        private void NewStorage()
-        {
-            var db = new InMemoryDatabase();
-            StateStore = new StateStore(db);
-            _dataStore = new DataStore(db);
-        }
-        
         public byte[] CrossChainCode
         {
             get
             {
                 byte[] code = null;
-                using (FileStream file = File.OpenRead(Path.GetFullPath("../../../../AElf.Contracts.CrossChain/bin/Debug/netstandard2.0/AElf.Contracts.CrossChain.dll")))
+                using (FileStream file = File.OpenRead(Path.GetFullPath(
+                    "../../../../AElf.Contracts.CrossChain/bin/Debug/netstandard2.0/AElf.Contracts.CrossChain.dll")))
                 {
                     code = file.ReadFully();
                 }
+
                 return code;
             }
         }
-        
+
         public byte[] SCZeroContractCode
         {
             get
             {
                 byte[] code = null;
-                using (FileStream file = File.OpenRead(Path.GetFullPath("../../../../AElf.Contracts.Genesis/bin/Debug/netstandard2.0/AElf.Contracts.Genesis.dll")))
+                using (FileStream file = File.OpenRead(Path.GetFullPath(
+                    "../../../../AElf.Contracts.Genesis/bin/Debug/netstandard2.0/AElf.Contracts.Genesis.dll")))
                 {
                     code = file.ReadFully();
                 }
+
                 return code;
             }
         }
-        
+
         private async Task Init()
         {
             var reg1 = new SmartContractRegistration
@@ -133,7 +134,7 @@
                 await _chainCreationService.CreateNewChainAsync(ChainId1,
                     new List<SmartContractRegistration> {reg0, reg1});
         }
-        
+
         public async Task<IExecutive> GetExecutiveAsync(Address address)
         {
             var executive = await SmartContractService.GetExecutiveAsync(address, ChainId1);
