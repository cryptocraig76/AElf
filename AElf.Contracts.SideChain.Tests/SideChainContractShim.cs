﻿using System;
using System.Collections.Generic;
using System.Threading.Tasks;
using AElf.Common;
using AElf.SmartContract;
using AElf.Kernel;
using Google.Protobuf;
using AElf.Types.CSharp;
using Org.BouncyCastle.Asn1.Mozilla;

namespace AElf.Contracts.SideChain.Tests
{
    public class SideChainContractShim
    {
        private MockSetup _mock;
        public Address ContractAddres = Address.FromString("SideChainContract");
        public IExecutive _executive;
        public IExecutive Executive {
            get
            {
                _executive?.SetDataCache(new Dictionary<StatePath, StateCache>());
                return _executive;
            }
      
            set => _executive = value;
        }

        public ITransactionContext TransactionContext { get; private set; }

        public Address Sender { get; } = Address.FromString("Sender");

        public Address SideChainContractAddress { get; set; }

        public SideChainContractShim(MockSetup mock, Address sideChainContractAddress)
        {
            _mock = mock;
            SideChainContractAddress = sideChainContractAddress;
            Init();
        }

        private void Init()
        {
            var task = _mock.GetExecutiveAsync(SideChainContractAddress);
            task.Wait();
            Executive = task.Result;
        }

        #region ABI (Public) Methods

        #region View Only Methods

        public async Task<int?> GetChainStatus(Hash chainId)
        {
            var tx = new Transaction
            {
                From = Sender,
                To = SideChainContractAddress,
                IncrementId = _mock.NewIncrementId(),
                MethodName = "GetChainStatus",
                Params = ByteString.CopyFrom(ParamsPacker.Pack(chainId))
            };
            TransactionContext = new TransactionContext()
            {
                Transaction = tx
            };
            await Executive.SetTransactionContext(TransactionContext).Apply();
            await CommitChangesAsync(TransactionContext.Trace);
            return TransactionContext.Trace.RetVal?.Data.DeserializeToInt32();
        }

        public async Task<ulong?> GetLockedToken(Hash chainId)
        {
            var tx = new Transaction
            {
                From = Sender,
                To = SideChainContractAddress,
                IncrementId = _mock.NewIncrementId(),
                MethodName = "LockedToken",
                Params = ByteString.CopyFrom(ParamsPacker.Pack(chainId))
            };
            TransactionContext = new TransactionContext()
            {
                Transaction = tx
            };
            await Executive.SetTransactionContext(TransactionContext).Apply();
            await CommitChangesAsync(TransactionContext.Trace);
            return TransactionContext.Trace.RetVal?.Data.DeserializeToUInt64();
        }

        public async Task<byte[]> GetLockedAddress(Hash chainId)
        {
            var tx = new Transaction
            {
                From = Sender,
                To = SideChainContractAddress,
                IncrementId = _mock.NewIncrementId(),
                MethodName = "LockedAddress",
                Params = ByteString.CopyFrom(ParamsPacker.Pack(chainId))
            };
            TransactionContext = new TransactionContext()
            {
                Transaction = tx
            };
            await Executive.SetTransactionContext(TransactionContext).Apply();
            await CommitChangesAsync(TransactionContext.Trace);
            return TransactionContext.Trace.RetVal?.Data.DeserializeToBytes();
        }

        public async Task<ulong?> GetCurrentSideChainSerialNumber()
        {
            var tx = new Transaction
            {
                From = Sender,
                To = SideChainContractAddress,
                IncrementId = _mock.NewIncrementId(),
                MethodName = "CurrentSideChainSerialNumber"
            };
            TransactionContext = new TransactionContext()
            {
                Transaction = tx
            };
            await Executive.SetTransactionContext(TransactionContext).Apply();
            await CommitChangesAsync(TransactionContext.Trace);
            return TransactionContext.Trace.RetVal?.Data.DeserializeToUInt64();
        }

        #endregion View Only Methods


        #region Actions

        private async Task CommitChangesAsync(TransactionTrace trace)
        {
<<<<<<< HEAD
            await trace.SmartCommitChangesAsync(_mock.StateStore);
=======
            await trace.CommitChangesAsync(_mock.StateManager);
>>>>>>> c0bfa497
        }
        
        public async Task<byte[]> CreateSideChain(Hash chainId, Address lockedAddress, ulong lockedToken)
        {
            var tx = new Transaction
            {
                From = Sender,
                To = SideChainContractAddress,
                IncrementId = _mock.NewIncrementId(),
                MethodName = "CreateSideChain",
                Params = ByteString.CopyFrom(ParamsPacker.Pack(chainId, lockedAddress, lockedToken))
            };
            TransactionContext = new TransactionContext()
            {
                Transaction = tx
            };
            await Executive.SetTransactionContext(TransactionContext).Apply();
            await CommitChangesAsync(TransactionContext.Trace);
            return TransactionContext.Trace.RetVal?.Data.DeserializeToBytes();
        }


        public async Task ApproveSideChain(Hash chainId)
        {
            var tx = new Transaction
            {
                From = Sender,
                To = SideChainContractAddress,
                IncrementId = _mock.NewIncrementId(),
                MethodName = "ApproveSideChain",
                Params = ByteString.CopyFrom(ParamsPacker.Pack(chainId))
            };
            TransactionContext = new TransactionContext()
            {
                Transaction = tx
            };
            await Executive.SetTransactionContext(TransactionContext).Apply();
            await CommitChangesAsync(TransactionContext.Trace);
        }

        public async Task DisposeSideChain(Hash chainId)
        {
            var tx = new Transaction
            {
                From = Sender,
                To = SideChainContractAddress,
                IncrementId = _mock.NewIncrementId(),
                MethodName = "DisposeSideChain",
                Params = ByteString.CopyFrom(ParamsPacker.Pack(chainId))
            };
            TransactionContext = new TransactionContext()
            {
                Transaction = tx
            };
            await Executive.SetTransactionContext(TransactionContext).Apply();
            await CommitChangesAsync(TransactionContext.Trace);
        }

        public async Task WriteParentChainBLockInfo(ParentChainBlockInfo[] parentChainBlockInfo)
        {
            var tx = new Transaction
            {
                From = Sender,
                To = SideChainContractAddress,
                IncrementId = _mock.NewIncrementId(),
                MethodName = ContractHelpers.IndexingParentChainMethodName,
                Params = ByteString.CopyFrom(ParamsPacker.Pack(new object[]{parentChainBlockInfo}))
            };
            TransactionContext = new TransactionContext()
            {
                Transaction = tx
            };
            await Executive.SetTransactionContext(TransactionContext).Apply();
            Console.WriteLine($"\r\n{TransactionContext.Trace}\r\n");
            await CommitChangesAsync(TransactionContext.Trace);
        }

        public async Task<bool?> VerifyTransaction(Hash txHash, MerklePath path, ulong height)
        {
            var tx = new Transaction
            {
                From = Sender,
                To = SideChainContractAddress,
                IncrementId = _mock.NewIncrementId(),
                MethodName = "VerifyTransaction",
                Params = ByteString.CopyFrom(ParamsPacker.Pack(txHash, path, height))
            };
            TransactionContext = new TransactionContext()
            {
                Transaction = tx
            };
            await Executive.SetTransactionContext(TransactionContext).Apply();
            await CommitChangesAsync(TransactionContext.Trace);
            return TransactionContext.Trace.RetVal?.Data.DeserializeToBool();
        }

        public async Task GetMerklePath(ulong height)
        {
            var tx = new Transaction
            {
                From = Sender,
                To = SideChainContractAddress,
                IncrementId = _mock.NewIncrementId(),
                MethodName = "WriteParentChainBlockInfo",
                Params = ByteString.CopyFrom(ParamsPacker.Pack(height))
            };
            TransactionContext = new TransactionContext()
            {
                Transaction = tx
            };
            await Executive.SetTransactionContext(TransactionContext).Apply();
            await CommitChangesAsync(TransactionContext.Trace);
        }

        #endregion Actions

        #endregion ABI (Public) Methods
    }
}<|MERGE_RESOLUTION|>--- conflicted
+++ resolved
@@ -1,257 +1,253 @@
-﻿using System;
-using System.Collections.Generic;
-using System.Threading.Tasks;
-using AElf.Common;
-using AElf.SmartContract;
-using AElf.Kernel;
-using Google.Protobuf;
-using AElf.Types.CSharp;
-using Org.BouncyCastle.Asn1.Mozilla;
-
-namespace AElf.Contracts.SideChain.Tests
-{
-    public class SideChainContractShim
-    {
-        private MockSetup _mock;
-        public Address ContractAddres = Address.FromString("SideChainContract");
-        public IExecutive _executive;
-        public IExecutive Executive {
-            get
-            {
-                _executive?.SetDataCache(new Dictionary<StatePath, StateCache>());
-                return _executive;
-            }
-      
-            set => _executive = value;
-        }
-
-        public ITransactionContext TransactionContext { get; private set; }
-
-        public Address Sender { get; } = Address.FromString("Sender");
-
-        public Address SideChainContractAddress { get; set; }
-
-        public SideChainContractShim(MockSetup mock, Address sideChainContractAddress)
-        {
-            _mock = mock;
-            SideChainContractAddress = sideChainContractAddress;
-            Init();
-        }
-
-        private void Init()
-        {
-            var task = _mock.GetExecutiveAsync(SideChainContractAddress);
-            task.Wait();
-            Executive = task.Result;
-        }
-
-        #region ABI (Public) Methods
-
-        #region View Only Methods
-
-        public async Task<int?> GetChainStatus(Hash chainId)
-        {
-            var tx = new Transaction
-            {
-                From = Sender,
-                To = SideChainContractAddress,
-                IncrementId = _mock.NewIncrementId(),
-                MethodName = "GetChainStatus",
-                Params = ByteString.CopyFrom(ParamsPacker.Pack(chainId))
-            };
-            TransactionContext = new TransactionContext()
-            {
-                Transaction = tx
-            };
-            await Executive.SetTransactionContext(TransactionContext).Apply();
-            await CommitChangesAsync(TransactionContext.Trace);
-            return TransactionContext.Trace.RetVal?.Data.DeserializeToInt32();
-        }
-
-        public async Task<ulong?> GetLockedToken(Hash chainId)
-        {
-            var tx = new Transaction
-            {
-                From = Sender,
-                To = SideChainContractAddress,
-                IncrementId = _mock.NewIncrementId(),
-                MethodName = "LockedToken",
-                Params = ByteString.CopyFrom(ParamsPacker.Pack(chainId))
-            };
-            TransactionContext = new TransactionContext()
-            {
-                Transaction = tx
-            };
-            await Executive.SetTransactionContext(TransactionContext).Apply();
-            await CommitChangesAsync(TransactionContext.Trace);
-            return TransactionContext.Trace.RetVal?.Data.DeserializeToUInt64();
-        }
-
-        public async Task<byte[]> GetLockedAddress(Hash chainId)
-        {
-            var tx = new Transaction
-            {
-                From = Sender,
-                To = SideChainContractAddress,
-                IncrementId = _mock.NewIncrementId(),
-                MethodName = "LockedAddress",
-                Params = ByteString.CopyFrom(ParamsPacker.Pack(chainId))
-            };
-            TransactionContext = new TransactionContext()
-            {
-                Transaction = tx
-            };
-            await Executive.SetTransactionContext(TransactionContext).Apply();
-            await CommitChangesAsync(TransactionContext.Trace);
-            return TransactionContext.Trace.RetVal?.Data.DeserializeToBytes();
-        }
-
-        public async Task<ulong?> GetCurrentSideChainSerialNumber()
-        {
-            var tx = new Transaction
-            {
-                From = Sender,
-                To = SideChainContractAddress,
-                IncrementId = _mock.NewIncrementId(),
-                MethodName = "CurrentSideChainSerialNumber"
-            };
-            TransactionContext = new TransactionContext()
-            {
-                Transaction = tx
-            };
-            await Executive.SetTransactionContext(TransactionContext).Apply();
-            await CommitChangesAsync(TransactionContext.Trace);
-            return TransactionContext.Trace.RetVal?.Data.DeserializeToUInt64();
-        }
-
-        #endregion View Only Methods
-
-
-        #region Actions
-
-        private async Task CommitChangesAsync(TransactionTrace trace)
-        {
-<<<<<<< HEAD
-            await trace.SmartCommitChangesAsync(_mock.StateStore);
-=======
-            await trace.CommitChangesAsync(_mock.StateManager);
->>>>>>> c0bfa497
-        }
-        
-        public async Task<byte[]> CreateSideChain(Hash chainId, Address lockedAddress, ulong lockedToken)
-        {
-            var tx = new Transaction
-            {
-                From = Sender,
-                To = SideChainContractAddress,
-                IncrementId = _mock.NewIncrementId(),
-                MethodName = "CreateSideChain",
-                Params = ByteString.CopyFrom(ParamsPacker.Pack(chainId, lockedAddress, lockedToken))
-            };
-            TransactionContext = new TransactionContext()
-            {
-                Transaction = tx
-            };
-            await Executive.SetTransactionContext(TransactionContext).Apply();
-            await CommitChangesAsync(TransactionContext.Trace);
-            return TransactionContext.Trace.RetVal?.Data.DeserializeToBytes();
-        }
-
-
-        public async Task ApproveSideChain(Hash chainId)
-        {
-            var tx = new Transaction
-            {
-                From = Sender,
-                To = SideChainContractAddress,
-                IncrementId = _mock.NewIncrementId(),
-                MethodName = "ApproveSideChain",
-                Params = ByteString.CopyFrom(ParamsPacker.Pack(chainId))
-            };
-            TransactionContext = new TransactionContext()
-            {
-                Transaction = tx
-            };
-            await Executive.SetTransactionContext(TransactionContext).Apply();
-            await CommitChangesAsync(TransactionContext.Trace);
-        }
-
-        public async Task DisposeSideChain(Hash chainId)
-        {
-            var tx = new Transaction
-            {
-                From = Sender,
-                To = SideChainContractAddress,
-                IncrementId = _mock.NewIncrementId(),
-                MethodName = "DisposeSideChain",
-                Params = ByteString.CopyFrom(ParamsPacker.Pack(chainId))
-            };
-            TransactionContext = new TransactionContext()
-            {
-                Transaction = tx
-            };
-            await Executive.SetTransactionContext(TransactionContext).Apply();
-            await CommitChangesAsync(TransactionContext.Trace);
-        }
-
-        public async Task WriteParentChainBLockInfo(ParentChainBlockInfo[] parentChainBlockInfo)
-        {
-            var tx = new Transaction
-            {
-                From = Sender,
-                To = SideChainContractAddress,
-                IncrementId = _mock.NewIncrementId(),
-                MethodName = ContractHelpers.IndexingParentChainMethodName,
-                Params = ByteString.CopyFrom(ParamsPacker.Pack(new object[]{parentChainBlockInfo}))
-            };
-            TransactionContext = new TransactionContext()
-            {
-                Transaction = tx
-            };
-            await Executive.SetTransactionContext(TransactionContext).Apply();
-            Console.WriteLine($"\r\n{TransactionContext.Trace}\r\n");
-            await CommitChangesAsync(TransactionContext.Trace);
-        }
-
-        public async Task<bool?> VerifyTransaction(Hash txHash, MerklePath path, ulong height)
-        {
-            var tx = new Transaction
-            {
-                From = Sender,
-                To = SideChainContractAddress,
-                IncrementId = _mock.NewIncrementId(),
-                MethodName = "VerifyTransaction",
-                Params = ByteString.CopyFrom(ParamsPacker.Pack(txHash, path, height))
-            };
-            TransactionContext = new TransactionContext()
-            {
-                Transaction = tx
-            };
-            await Executive.SetTransactionContext(TransactionContext).Apply();
-            await CommitChangesAsync(TransactionContext.Trace);
-            return TransactionContext.Trace.RetVal?.Data.DeserializeToBool();
-        }
-
-        public async Task GetMerklePath(ulong height)
-        {
-            var tx = new Transaction
-            {
-                From = Sender,
-                To = SideChainContractAddress,
-                IncrementId = _mock.NewIncrementId(),
-                MethodName = "WriteParentChainBlockInfo",
-                Params = ByteString.CopyFrom(ParamsPacker.Pack(height))
-            };
-            TransactionContext = new TransactionContext()
-            {
-                Transaction = tx
-            };
-            await Executive.SetTransactionContext(TransactionContext).Apply();
-            await CommitChangesAsync(TransactionContext.Trace);
-        }
-
-        #endregion Actions
-
-        #endregion ABI (Public) Methods
-    }
+﻿using System;
+using System.Collections.Generic;
+using System.Threading.Tasks;
+using AElf.Common;
+using AElf.SmartContract;
+using AElf.Kernel;
+using Google.Protobuf;
+using AElf.Types.CSharp;
+using Org.BouncyCastle.Asn1.Mozilla;
+
+namespace AElf.Contracts.SideChain.Tests
+{
+    public class SideChainContractShim
+    {
+        private MockSetup _mock;
+        public Address ContractAddres = Address.FromString("SideChainContract");
+        public IExecutive _executive;
+        public IExecutive Executive {
+            get
+            {
+                _executive?.SetDataCache(new Dictionary<StatePath, StateCache>());
+                return _executive;
+            }
+      
+            set => _executive = value;
+        }
+
+        public ITransactionContext TransactionContext { get; private set; }
+
+        public Address Sender { get; } = Address.FromString("Sender");
+
+        public Address SideChainContractAddress { get; set; }
+
+        public SideChainContractShim(MockSetup mock, Address sideChainContractAddress)
+        {
+            _mock = mock;
+            SideChainContractAddress = sideChainContractAddress;
+            Init();
+        }
+
+        private void Init()
+        {
+            var task = _mock.GetExecutiveAsync(SideChainContractAddress);
+            task.Wait();
+            Executive = task.Result;
+        }
+
+        #region ABI (Public) Methods
+
+        #region View Only Methods
+
+        public async Task<int?> GetChainStatus(Hash chainId)
+        {
+            var tx = new Transaction
+            {
+                From = Sender,
+                To = SideChainContractAddress,
+                IncrementId = _mock.NewIncrementId(),
+                MethodName = "GetChainStatus",
+                Params = ByteString.CopyFrom(ParamsPacker.Pack(chainId))
+            };
+            TransactionContext = new TransactionContext()
+            {
+                Transaction = tx
+            };
+            await Executive.SetTransactionContext(TransactionContext).Apply();
+            await CommitChangesAsync(TransactionContext.Trace);
+            return TransactionContext.Trace.RetVal?.Data.DeserializeToInt32();
+        }
+
+        public async Task<ulong?> GetLockedToken(Hash chainId)
+        {
+            var tx = new Transaction
+            {
+                From = Sender,
+                To = SideChainContractAddress,
+                IncrementId = _mock.NewIncrementId(),
+                MethodName = "LockedToken",
+                Params = ByteString.CopyFrom(ParamsPacker.Pack(chainId))
+            };
+            TransactionContext = new TransactionContext()
+            {
+                Transaction = tx
+            };
+            await Executive.SetTransactionContext(TransactionContext).Apply();
+            await CommitChangesAsync(TransactionContext.Trace);
+            return TransactionContext.Trace.RetVal?.Data.DeserializeToUInt64();
+        }
+
+        public async Task<byte[]> GetLockedAddress(Hash chainId)
+        {
+            var tx = new Transaction
+            {
+                From = Sender,
+                To = SideChainContractAddress,
+                IncrementId = _mock.NewIncrementId(),
+                MethodName = "LockedAddress",
+                Params = ByteString.CopyFrom(ParamsPacker.Pack(chainId))
+            };
+            TransactionContext = new TransactionContext()
+            {
+                Transaction = tx
+            };
+            await Executive.SetTransactionContext(TransactionContext).Apply();
+            await CommitChangesAsync(TransactionContext.Trace);
+            return TransactionContext.Trace.RetVal?.Data.DeserializeToBytes();
+        }
+
+        public async Task<ulong?> GetCurrentSideChainSerialNumber()
+        {
+            var tx = new Transaction
+            {
+                From = Sender,
+                To = SideChainContractAddress,
+                IncrementId = _mock.NewIncrementId(),
+                MethodName = "CurrentSideChainSerialNumber"
+            };
+            TransactionContext = new TransactionContext()
+            {
+                Transaction = tx
+            };
+            await Executive.SetTransactionContext(TransactionContext).Apply();
+            await CommitChangesAsync(TransactionContext.Trace);
+            return TransactionContext.Trace.RetVal?.Data.DeserializeToUInt64();
+        }
+
+        #endregion View Only Methods
+
+
+        #region Actions
+
+        private async Task CommitChangesAsync(TransactionTrace trace)
+        {
+            await trace.SmartCommitChangesAsync(_mock.StateManager);
+        }
+        
+        public async Task<byte[]> CreateSideChain(Hash chainId, Address lockedAddress, ulong lockedToken)
+        {
+            var tx = new Transaction
+            {
+                From = Sender,
+                To = SideChainContractAddress,
+                IncrementId = _mock.NewIncrementId(),
+                MethodName = "CreateSideChain",
+                Params = ByteString.CopyFrom(ParamsPacker.Pack(chainId, lockedAddress, lockedToken))
+            };
+            TransactionContext = new TransactionContext()
+            {
+                Transaction = tx
+            };
+            await Executive.SetTransactionContext(TransactionContext).Apply();
+            await CommitChangesAsync(TransactionContext.Trace);
+            return TransactionContext.Trace.RetVal?.Data.DeserializeToBytes();
+        }
+
+
+        public async Task ApproveSideChain(Hash chainId)
+        {
+            var tx = new Transaction
+            {
+                From = Sender,
+                To = SideChainContractAddress,
+                IncrementId = _mock.NewIncrementId(),
+                MethodName = "ApproveSideChain",
+                Params = ByteString.CopyFrom(ParamsPacker.Pack(chainId))
+            };
+            TransactionContext = new TransactionContext()
+            {
+                Transaction = tx
+            };
+            await Executive.SetTransactionContext(TransactionContext).Apply();
+            await CommitChangesAsync(TransactionContext.Trace);
+        }
+
+        public async Task DisposeSideChain(Hash chainId)
+        {
+            var tx = new Transaction
+            {
+                From = Sender,
+                To = SideChainContractAddress,
+                IncrementId = _mock.NewIncrementId(),
+                MethodName = "DisposeSideChain",
+                Params = ByteString.CopyFrom(ParamsPacker.Pack(chainId))
+            };
+            TransactionContext = new TransactionContext()
+            {
+                Transaction = tx
+            };
+            await Executive.SetTransactionContext(TransactionContext).Apply();
+            await CommitChangesAsync(TransactionContext.Trace);
+        }
+
+        public async Task WriteParentChainBLockInfo(ParentChainBlockInfo[] parentChainBlockInfo)
+        {
+            var tx = new Transaction
+            {
+                From = Sender,
+                To = SideChainContractAddress,
+                IncrementId = _mock.NewIncrementId(),
+                MethodName = ContractHelpers.IndexingParentChainMethodName,
+                Params = ByteString.CopyFrom(ParamsPacker.Pack(new object[]{parentChainBlockInfo}))
+            };
+            TransactionContext = new TransactionContext()
+            {
+                Transaction = tx
+            };
+            await Executive.SetTransactionContext(TransactionContext).Apply();
+            Console.WriteLine($"\r\n{TransactionContext.Trace}\r\n");
+            await CommitChangesAsync(TransactionContext.Trace);
+        }
+
+        public async Task<bool?> VerifyTransaction(Hash txHash, MerklePath path, ulong height)
+        {
+            var tx = new Transaction
+            {
+                From = Sender,
+                To = SideChainContractAddress,
+                IncrementId = _mock.NewIncrementId(),
+                MethodName = "VerifyTransaction",
+                Params = ByteString.CopyFrom(ParamsPacker.Pack(txHash, path, height))
+            };
+            TransactionContext = new TransactionContext()
+            {
+                Transaction = tx
+            };
+            await Executive.SetTransactionContext(TransactionContext).Apply();
+            await CommitChangesAsync(TransactionContext.Trace);
+            return TransactionContext.Trace.RetVal?.Data.DeserializeToBool();
+        }
+
+        public async Task GetMerklePath(ulong height)
+        {
+            var tx = new Transaction
+            {
+                From = Sender,
+                To = SideChainContractAddress,
+                IncrementId = _mock.NewIncrementId(),
+                MethodName = "WriteParentChainBlockInfo",
+                Params = ByteString.CopyFrom(ParamsPacker.Pack(height))
+            };
+            TransactionContext = new TransactionContext()
+            {
+                Transaction = tx
+            };
+            await Executive.SetTransactionContext(TransactionContext).Apply();
+            await CommitChangesAsync(TransactionContext.Trace);
+        }
+
+        #endregion Actions
+
+        #endregion ABI (Public) Methods
+    }
 }