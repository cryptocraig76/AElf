--- conflicted
+++ resolved
@@ -7,68 +7,37 @@
     {
         public static Address GetSystemContractAddress(Hash chainId, UInt64 serialNumber)
         {
-<<<<<<< HEAD
-            return Address.FromRawBytes(Hash.FromTwoHashes(chainId, Hash.FromString(serialNumber.ToString()))
-                .ToByteArray());
-=======
             return Address.BuildContractAddress(chainId, serialNumber);
->>>>>>> 809e1cea
         }
         
         public static Address GetGenesisBasicContractAddress(Hash chainId)
         {
-<<<<<<< HEAD
-            return Address.FromRawBytes(Hash
-                .FromTwoHashes(chainId, Hash.FromString(GlobalConfig.GenesisBasicContract.ToString())).ToByteArray());
-=======
             return Address.BuildContractAddress(chainId, GlobalConfig.GenesisBasicContract);
->>>>>>> 809e1cea
         }
         
         public static Address GetConsensusContractAddress(Hash chainId)
         {
-<<<<<<< HEAD
-            return Address.FromRawBytes(Hash
-                .FromTwoHashes(chainId, Hash.FromString(GlobalConfig.ConsensusContract.ToString())).ToByteArray());
-=======
             return Address.BuildContractAddress(chainId, GlobalConfig.ConsensusContract);
->>>>>>> 809e1cea
         }
         
         public static Address GetTokenContractAddress(Hash chainId)
         {
-<<<<<<< HEAD
-            return Address.FromRawBytes(Hash
-                .FromTwoHashes(chainId, Hash.FromString(GlobalConfig.TokenContract.ToString())).ToByteArray());
-=======
             return Address.BuildContractAddress(chainId, GlobalConfig.TokenContract);
->>>>>>> 809e1cea
         }
         
         public static Address GetCrossChainContractAddress(Hash chainId)
         {
-<<<<<<< HEAD
-            return Address.FromRawBytes(Hash
-                .FromTwoHashes(chainId, Hash.FromString(GlobalConfig.CrossChainContract.ToString())).ToByteArray());
-=======
-            return Address.BuildContractAddress(chainId, GlobalConfig.SideChainContract);
->>>>>>> 809e1cea
+            return Address.BuildContractAddress(chainId, GlobalConfig.CrossChainContract);
         }
 
         public static Address GetAuthorizationContractAddress(Hash chainId)
         {
-<<<<<<< HEAD
-            return Address.FromRawBytes(Hash
-                .FromTwoHashes(chainId, Hash.FromString(GlobalConfig.AuthorizationContract.ToString())).ToByteArray());
+            return Address.BuildContractAddress(chainId, GlobalConfig.AuthorizationContract);
         }
 
         public static Address GetResourceContractAddress(Hash chainId)
         {
-            return Address.FromRawBytes(Hash
-                .FromTwoHashes(chainId, Hash.FromString(GlobalConfig.ResourceContract.ToString())).ToByteArray());
-=======
             return Address.BuildContractAddress(chainId, GlobalConfig.AuthorizationContract);
->>>>>>> 809e1cea
         }
     }
 }