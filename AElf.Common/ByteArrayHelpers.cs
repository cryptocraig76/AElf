﻿using System;
using System.Linq;
<<<<<<< HEAD
using Base58Check;
using Google.Protobuf;
=======
>>>>>>> 91dd1d25

namespace AElf.Common
{
    public static class ByteArrayHelpers
    {
        private static bool IsWithPrefix(string value)
        {
            return value.Length >= 2 && value[0] == '0' && (value[1] == 'x' || value[1] == 'X');
        }

        public static byte[] FromHexString(string hex)
        {
            if (IsWithPrefix(hex))
                hex = hex.Substring(2);
            int numberChars = hex.Length;
            byte[] bytes = new byte[numberChars / 2];

            for (int i = 0; i < numberChars; i += 2)
                bytes[i / 2] = Convert.ToByte(hex.Substring(i, 2), 16);

            return bytes;
        }

        public static bool BytesEqual(this byte[] b1, byte[] b2)
        {
            if (b1 == b2)
                return true;

            if (b1 == null || b2 == null)
                return false;

            if (b1.Length != b2.Length)
                return false;

            for (var i = 0; i < b1.Length; i++)
            {
                if (b1[i] != b2[i]) return false;
            }

            return true;
        }

        public static byte[] RandomFill(int count)
        {
            Random rnd = new Random();
            byte[] random = new byte[count];

            rnd.NextBytes(random);

            return random;
        }
        
        public static byte[] Combine(params byte[][] arrays)
        {
            byte[] rv = new byte[arrays.Sum(a => a.Length)];
            int offset = 0;
            foreach (byte[] array in arrays) {
                Buffer.BlockCopy(array, 0, rv, offset, array.Length);
                offset += array.Length;
            }
            return rv;
        }
        
        public static byte[] ConcatArrays(params byte[][] arrays)
        {
            var result = new byte[arrays.Sum(arr => arr.Length)];
            var offset = 0;

            foreach (var arr in arrays)
            {
                Buffer.BlockCopy(arr, 0, result, offset, arr.Length);
                offset += arr.Length;
            }

            return result;
        }

        public static byte[] ConcatArrays(byte[] arr1, byte[] arr2)
        {
            var result = new byte[arr1.Length + arr2.Length];
            Buffer.BlockCopy(arr1, 0, result, 0, arr1.Length);
            Buffer.BlockCopy(arr2, 0, result, arr1.Length, arr2.Length);

            return result;
        }

        public static byte[] SubArray(byte[] arr, int start, int length)
        {
            var result = new byte[length];
            Buffer.BlockCopy(arr, start, result, 0, length);

            return result;
        }

        public static byte[] SubArray(byte[] arr, int start)
        {
            return SubArray(arr, start, arr.Length - start);
        }
    }
}<|MERGE_RESOLUTION|>--- conflicted
+++ resolved
@@ -1,10 +1,5 @@
 ﻿using System;
 using System.Linq;
-<<<<<<< HEAD
-using Base58Check;
-using Google.Protobuf;
-=======
->>>>>>> 91dd1d25
 
 namespace AElf.Common
 {
