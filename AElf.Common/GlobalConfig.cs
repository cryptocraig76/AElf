using System;

namespace AElf.Common
{
    // ReSharper disable InconsistentNaming
    public static class GlobalConfig
    {
        public static int AddressLength = 18;
        public const ulong GenesisBlockHeight = 1;
        public static readonly string GenesisSmartContractZeroAssemblyName = "AElf.Contracts.Genesis";
        public static readonly string GenesisConsensusContractAssemblyName = "AElf.Contracts.Consensus";
        public static readonly string GenesisTokenContractAssemblyName = "AElf.Contracts.Token";
        public static readonly string GenesisSideChainContractAssemblyName = "AElf.Contracts.SideChain";
        public static readonly string GenesisAuthorizationContractAssemblyName = "AElf.Contracts.Authorization";

        public static readonly ulong ReferenceBlockValidPeriod = 64;

        public static readonly UInt64 GenesisBasicContract = 0;
        public static readonly UInt64 ConsensusContract = 1;
        public static readonly UInt64 TokenContract = 2;
        public static readonly UInt64 SideChainContract = 3;
        public static readonly UInt64 AuthorizationContract = 4;
        
        public static int InvertibleChainHeight = 4;

        public static int BlockProducerNumber = 17;
        public static int BlockNumberOfEachRound = 18;

        #region AElf DPoS

        public const ulong LockTokenForElection = 100_000;
        public const int AElfDPoSLogRoundCount = 1;
        public static int AElfDPoSMiningInterval = 4000;
        public static readonly int AElfMiningInterval = AElfDPoSMiningInterval * 9 / 10;
        public const int AElfWaitFirstRoundTime = 8000;
        public const string AElfDPoSCurrentRoundNumber = "__AElfCurrentRoundNumber__";
        public const string AElfDPoSOngoingMinersString = "__AElfBlockProducer__";
        public const string AElfDPoSInformationString = "__AElfDPoSInformation__";
        public const string AElfDPoSExtraBlockProducerString = "__AElfExtraBlockProducer__";
        public const string AElfDPoSExtraBlockTimeSlotString = "__AElfExtraBlockTimeSlot__";
        public const string AElfDPoSFirstPlaceOfEachRoundString = "__AElfFirstPlaceOfEachRound__";
        public const string AElfDPoSMiningIntervalString = "__AElfDPoSMiningInterval__";
        public const string AElfDPoSMiningRoundHashMapString = "__AElfDPoSMiningRoundHashMap__";
        public const string AElfDPoSBalanceMapString = "__AElfDPoSBalanceMapString__";
        public const string AElfDPoSCandidatesString = "__AElfDPoSCandidatesString__";
        public const string AElfDPoSSnapshotFieldString = "__AElfDPoSSnapshotFieldString__";

        #endregion

        #region AElf Cross Chain
        public const string AElfTxRootMerklePathInParentChain = "__TxRootMerklePathInParentChain__";
        public const string AElfParentChainBlockInfo = "__ParentChainBlockInfo__";
        public const string AElfBoundParentChainHeight = "__BoundParentChainHeight__";
        public static readonly int AElfInitCrossChainRequestInterval = 4;
        public const string AElfCurrentParentChainHeight = "__CurrentParentChainHeight__";

        #endregion

<<<<<<< HEAD
        #region Single node test

        public static int SingleNodeTestMiningInterval = 4000;

=======
        #region Authorization

        public const string AElfMultiSig = "__MultiSig__";
        public const string AElfProposal = "__Proposal__";
>>>>>>> d7c67bd3
        #endregion

        public static ulong BasicContractZeroSerialNumber = 100;

        #region data key prefixes

        public const string StatePrefix = "st";
        public const string TransactionReceiptPrefix = "rc";

        #endregion data key prefixes
        public const ulong BlockCacheLimit = 64; 
        
        public const ulong ForkDetectionLength = 4;
    }
}<|MERGE_RESOLUTION|>--- conflicted
+++ resolved
@@ -56,17 +56,10 @@
 
         #endregion
 
-<<<<<<< HEAD
-        #region Single node test
-
-        public static int SingleNodeTestMiningInterval = 4000;
-
-=======
         #region Authorization
 
         public const string AElfMultiSig = "__MultiSig__";
         public const string AElfProposal = "__Proposal__";
->>>>>>> d7c67bd3
         #endregion
 
         public static ulong BasicContractZeroSerialNumber = 100;
