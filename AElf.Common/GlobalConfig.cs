namespace AElf.Common
{
    // ReSharper disable InconsistentNaming
    public static class GlobalConfig
    {
        public static int AddressLength = 18;
        public const ulong GenesisBlockHeight = 1;
        public static readonly string GenesisSmartContractZeroAssemblyName = "AElf.Contracts.Genesis";
        public static readonly string GenesisConsensusContractAssemblyName = "AElf.Contracts.Consensus";
        public static readonly string GenesisTokenContractAssemblyName = "AElf.Contracts.Token";
        public static readonly string GenesisSideChainContractAssemblyName = "AElf.Contracts.SideChain";

        public static readonly ulong ReferenceBlockValidPeriod = 64;

        public static readonly string GenesisBasicContract = "BasicContractZero";
        public static int InvertibleChainHeight = 8;

        public static int BlockProducerNumber = 17;
        public static int BlockNumberOfEachRound = 18;
        public const int AElfLogInterval = 900;

        #region AElf DPoS

        public const int AElfDPoSLogRoundCount = 1;
        public static int AElfDPoSMiningInterval = 2000;
        public static readonly int AElfMiningInterval = AElfDPoSMiningInterval * 9 / 10;
        public const int AElfWaitFirstRoundTime = 8000;
        public const string AElfDPoSCurrentRoundNumber = "AElfCurrentRoundNumber";
        public const string AElfDPoSBlockProducerString = "AElfBlockProducer";
        public const string AElfDPoSInformationString = "AElfDPoSInformation";
        public const string AElfDPoSExtraBlockProducerString = "AElfExtraBlockProducer";
        public const string AElfDPoSExtraBlockTimeSlotString = "AElfExtraBlockTimeSlot";
        public const string AElfDPoSFirstPlaceOfEachRoundString = "AElfFirstPlaceOfEachRound";
        public const string AElfDPoSMiningIntervalString = "AElfDPoSMiningInterval";
        public const string AElfDPoSMiningRoundHashMapString = "AElfDPoSMiningRoundHashMap";

        #endregion

        #region AElf Cross Chain
        public const string AElfTxRootMerklePathInParentChain = "__TxRootMerklePathInParentChain__";
        public const string AElfParentChainBlockInfo = "__ParentChainBlockInfo__";
        public const string AElfBoundParentChainHeight = "__BoundParentChainHeight__";
        public static readonly int AElfInitCrossChainRequestInterval = AElfDPoSMiningInterval / 1000;
        public const string AElfCurrentParentChainHeight = "__CurrentParentChainHeight__";

        #endregion

        #region PoTC

        public static ulong ExpectedTransactionCount = 8000;

        #endregion

        #region Single node test

        public static int SingleNodeTestMiningInterval = 4000;

        #endregion

        public static ulong BasicContractZeroSerialNumber = 0;

        #region data key prefixes

        public const string StatePrefix = "st";
        public const string TransactionReceiptPrefix = "rc";

        #endregion data key prefixes
<<<<<<< HEAD

=======
        
        public const ulong BlockCacheLimit = 64; 
        
        public const ulong ForkDetectionLength = 4;
>>>>>>> 5ae75e6f
    }
}<|MERGE_RESOLUTION|>--- conflicted
+++ resolved
@@ -65,13 +65,8 @@
         public const string TransactionReceiptPrefix = "rc";
 
         #endregion data key prefixes
-<<<<<<< HEAD
-
-=======
-        
         public const ulong BlockCacheLimit = 64; 
         
         public const ulong ForkDetectionLength = 4;
->>>>>>> 5ae75e6f
     }
 }