--- conflicted
+++ resolved
@@ -28,11 +28,8 @@
 
         public const ulong LockTokenForElection = 100_000;
         public const int AElfDPoSLogRoundCount = 1;
-<<<<<<< HEAD
         public static int AElfDPoSMiningInterval = 4000;
         public static readonly int AElfMiningInterval = AElfDPoSMiningInterval * 9 / 10;
-=======
->>>>>>> fc25900d
         public const int AElfWaitFirstRoundTime = 8000;
         public const string AElfDPoSCurrentRoundNumber = "__AElfCurrentRoundNumber__";
         public const string AElfDPoSOngoingMinersString = "__AElfBlockProducer__";
@@ -57,15 +54,12 @@
 
         #endregion
 
-<<<<<<< HEAD
         #region Single node test
 
         public static int SingleNodeTestMiningInterval = 4000;
 
         #endregion
 
-=======
->>>>>>> fc25900d
         public static ulong BasicContractZeroSerialNumber = 100;
 
         #region data key prefixes
