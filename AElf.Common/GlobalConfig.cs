--- conflicted
+++ resolved
@@ -37,21 +37,12 @@
 
         #endregion
 
-<<<<<<< HEAD
-        #region AElf Side Chain
-
-        public const string AElfTxRootMerklePathInParentChain = "__TxRootMerklePathInParentChain__";
-        public const string AElfParentChainBlockInfo = "__ParentChainBlockInfo__";
-        public const string AElfBoundParentChainHeight = "__BoundParentChainHeight__";
-
-=======
         #region AElf Cross Chain
         public const string AElfTxRootMerklePathInParentChain = "__TxRootMerklePathInParentChain__";
         public const string AElfParentChainBlockInfo = "__ParentChainBlockInfo__";
         public const string AElfBoundParentChainHeight = "__BoundParentChainHeight__";
         public static readonly int AElfInitCrossChainRequestInterval = AElfDPoSMiningInterval / 1000;
         
->>>>>>> f2e0c458
         #endregion
 
         #region PoTC
