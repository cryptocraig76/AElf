--- conflicted
+++ resolved
@@ -14,17 +14,12 @@
 
         public static readonly ulong ReferenceBlockValidPeriod = 64;
 
-<<<<<<< HEAD
         public static readonly UInt64 GenesisBasicContract = 0;
         public static readonly UInt64 ConsensusContract = 1;
         public static readonly UInt64 TokenContract = 2;
         public static readonly UInt64 SideChainContract = 3;
         
-        public static int InvertibleChainHeight = 8;
-=======
-        public static readonly string GenesisBasicContract = "BasicContractZero";
         public static int InvertibleChainHeight = 4;
->>>>>>> 7b2402df
 
         public static int BlockProducerNumber = 17;
         public static int BlockNumberOfEachRound = 18;
