--- conflicted
+++ resolved
@@ -48,23 +48,7 @@
 
         #endregion
 
-<<<<<<< HEAD
-        #region PoTC
-
-        public static ulong ExpectedTransactionCount = 8000;
-
-        #endregion
-
-        #region Single node test
-
-        public static int SingleNodeTestMiningInterval = 4000;
-
-        #endregion
-
         public static ulong BasicContractZeroSerialNumber = 100;
-=======
-        public static ulong BasicContractZeroSerialNumber = 0;
->>>>>>> fe46969a
 
         #region data key prefixes
 
