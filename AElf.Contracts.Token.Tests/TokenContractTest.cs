﻿using System;
using System.IO;
using AElf.Common;
using AElf.Kernel;
using AElf.Types.CSharp;
using AElf.SmartContract;
using Xunit.Frameworks.Autofac;
using Xunit;
using ServiceStack;

namespace AElf.Contracts.Token.Tests
{
    [UseAutofacTestFramework]
    public class TokenContractTest
    {
        private ContractZeroShim _contractZero;
        private TokenContractShim _contract;
        private MockSetup _mock;

        private IExecutive Executive { get; set; }

        public TokenContractTest(MockSetup mock)
        {
            _mock = mock;
            Init();
        }

        private void Init()
        {
            _contract = new TokenContractShim(_mock);
        }

        [Fact]
        public void Test()
        {
<<<<<<< HEAD
            _contract.GetContractOwner(AddressHelpers.GetSystemContractAddress(_mock.ChainId1, SmartContractType.BasicContractZero.ToString()));
            
=======
            _contract.GetContractOwner(ContractHelpers.GetGenesisBasicContractAddress(_mock.ChainId1));
>>>>>>> 2cf27b80
            Assert.True(_contract.TransactionContext.Trace.StdErr.IsNullOrEmpty());
            var owner = _contract.TransactionContext.Trace.RetVal.Data.DeserializeToPbMessage<Address>();

            Assert.Equal(_contract.Sender, owner);
            // Initialize
            _contract.Initialize("ELF", "AElf Token", 1000000000, 2);
            Assert.True(string.IsNullOrEmpty(_contract.TransactionContext.Trace.StdErr));
            Assert.True(_contract.TransactionContext.Trace.IsSuccessful());

            // Basic info query
            Assert.Equal("ELF", _contract.Symbol());
            Assert.Equal("AElf Token", _contract.TokenName());
            Assert.Equal((ulong) 1000000000, _contract.TotalSupply());
            Assert.Equal((uint) 2, _contract.Decimals());

            // Cannot Initialize more than one time
            try
            {
                _contract.Initialize("ELF", "AElf Token", 1000000000, 2);
            }
            catch (Exception e)
            {
                Assert.Equal(ExecutionStatus.ContractError, _contract.TransactionContext.Trace.ExecutionStatus);
            }
        }
    }
}<|MERGE_RESOLUTION|>--- conflicted
+++ resolved
@@ -33,12 +33,7 @@
         [Fact]
         public void Test()
         {
-<<<<<<< HEAD
-            _contract.GetContractOwner(AddressHelpers.GetSystemContractAddress(_mock.ChainId1, SmartContractType.BasicContractZero.ToString()));
-            
-=======
             _contract.GetContractOwner(ContractHelpers.GetGenesisBasicContractAddress(_mock.ChainId1));
->>>>>>> 2cf27b80
             Assert.True(_contract.TransactionContext.Trace.StdErr.IsNullOrEmpty());
             var owner = _contract.TransactionContext.Trace.RetVal.Data.DeserializeToPbMessage<Address>();
 
