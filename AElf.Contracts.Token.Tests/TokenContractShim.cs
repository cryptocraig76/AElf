﻿using System;
using System.Diagnostics;
using System.Threading.Tasks;
using AElf.SmartContract;
using AElf.Kernel;
using AElf.Types.CSharp;
using Akka.IO;
using Xunit;
using ByteString = Google.Protobuf.ByteString;
using AElf.Common;
using Google.Protobuf;

namespace AElf.Contracts.Token.Tests
{
    public class TokenContractShim
    {
        private MockSetup _mock;
        public IExecutive Executive { get; set; }

        public TransactionContext TransactionContext { get; private set; }

        public Address Sender
        {
            get => Address.Zero;
        }
        
        public Address TokenContractAddress { get; set; }

        public TokenContractShim(MockSetup mock)
        {
            _mock = mock;
            Init();
        }

        private void Init()
        {
            DeployTokenContractAsync().Wait();
            var task = _mock.GetExecutiveAsync(TokenContractAddress);
            task.Wait();
            Executive = task.Result;
        }

        private async Task<TransactionContext> PrepareTransactionContextAsync(Transaction tx)
        {
            var chainContext = await _mock.ChainContextService.GetChainContextAsync(_mock.ChainId1);
            var tc = new TransactionContext()
            {
                PreviousBlockHash = chainContext.BlockHash,
                BlockHeight = chainContext.BlockHeight,
                Transaction = tx,
                Trace = new TransactionTrace()
            };
            return tc;
        }

        private TransactionContext PrepareTransactionContext(Transaction tx)
        {
            var task = PrepareTransactionContextAsync(tx);
            task.Wait();
            return task.Result;
        }

        private async Task CommitChangesAsync(TransactionTrace trace)
        {
<<<<<<< HEAD
            await trace.SmartCommitChangesAsync(_mock.StateStore);
=======
            await trace.CommitChangesAsync(_mock.StateManager);
>>>>>>> c0bfa497
//            await _mock.StateDictator.ApplyCachedDataAction(changes);
        }

        private async Task DeployTokenContractAsync()
        {
            
            var address0 = ContractHelpers.GetGenesisBasicContractAddress(_mock.ChainId1);
            var executive0 = await _mock.GetExecutiveAsync(address0);

            var tx = new Transaction
            {
                From = Sender,
                To = address0,
                IncrementId = 0,
                MethodName = "DeploySmartContract",
                Params = ByteString.CopyFrom(ParamsPacker.Pack(1, _mock.TokenCode))
            };

            var tc = await PrepareTransactionContextAsync(tx);
            await executive0.SetTransactionContext(tc).Apply();
            await CommitChangesAsync(tc.Trace);
            TokenContractAddress = Address.FromBytes(tc.Trace.RetVal.ToFriendlyBytes());
        }

        #region ABI (Public) Methods

        #region View Only Methods

        public string Symbol()
        {
            var tx = new Transaction
            {
                From = Sender,
                To = TokenContractAddress,
                IncrementId = _mock.NewIncrementId(),
                MethodName = "Symbol",
                Params = ByteString.CopyFrom(ParamsPacker.Pack())
            };

            TransactionContext = new TransactionContext()
            {
                Transaction = tx
            };
            Executive.SetTransactionContext(TransactionContext).Apply().Wait();
<<<<<<< HEAD
            TransactionContext.Trace.SmartCommitChangesAsync(_mock.StateStore).Wait();
=======
            TransactionContext.Trace.CommitChangesAsync(_mock.StateManager).Wait();
>>>>>>> c0bfa497
            return TransactionContext.Trace.RetVal?.Data.DeserializeToString();
        }

        public string TokenName()
        {
            var tx = new Transaction
            {
                From = Sender,
                To = TokenContractAddress,
                IncrementId = _mock.NewIncrementId(),
                MethodName = "TokenName",
                Params = ByteString.CopyFrom(ParamsPacker.Pack())
            };

            TransactionContext = new TransactionContext()
            {
                Transaction = tx
            };
            Executive.SetTransactionContext(TransactionContext).Apply().Wait();
<<<<<<< HEAD
            TransactionContext.Trace.SmartCommitChangesAsync(_mock.StateStore).Wait();
=======
            TransactionContext.Trace.CommitChangesAsync(_mock.StateManager).Wait();
>>>>>>> c0bfa497
            return TransactionContext.Trace.RetVal?.Data.DeserializeToString();
        }

        public ulong TotalSupply()
        {
            var tx = new Transaction
            {
                From = Sender,
                To = TokenContractAddress,
                IncrementId = _mock.NewIncrementId(),
                MethodName = "TotalSupply",
                Params = ByteString.CopyFrom(ParamsPacker.Pack())
            };

            TransactionContext = new TransactionContext()
            {
                Transaction = tx
            };
            Executive.SetTransactionContext(TransactionContext).Apply().Wait();
<<<<<<< HEAD
            TransactionContext.Trace.SmartCommitChangesAsync(_mock.StateStore).Wait();
=======
            TransactionContext.Trace.CommitChangesAsync(_mock.StateManager).Wait();
>>>>>>> c0bfa497
            return TransactionContext.Trace.RetVal?.Data.DeserializeToUInt64()??0;
        }

        public uint Decimals()
        {
            var tx = new Transaction
            {
                From = Sender,
                To = TokenContractAddress,
                IncrementId = _mock.NewIncrementId(),
                MethodName = "Decimals",
                Params = ByteString.CopyFrom(ParamsPacker.Pack())
            };

            TransactionContext = new TransactionContext()
            {
                Transaction = tx
            };
            Executive.SetTransactionContext(TransactionContext).Apply().Wait();
<<<<<<< HEAD
            TransactionContext.Trace.SmartCommitChangesAsync(_mock.StateStore).Wait();
=======
            TransactionContext.Trace.CommitChangesAsync(_mock.StateManager).Wait();
>>>>>>> c0bfa497
            return TransactionContext.Trace.RetVal?.Data.DeserializeToUInt32()??0;
        }

        public ulong BalanceOf(Hash owner)
        {
            var tx = new Transaction
            {
                From = Sender,
                To = TokenContractAddress,
                IncrementId = _mock.NewIncrementId(),
                MethodName = "BalanceOf",
                Params = ByteString.CopyFrom(ParamsPacker.Pack(owner))
            };

            TransactionContext = new TransactionContext()
            {
                Transaction = tx
            };
            Executive.SetTransactionContext(TransactionContext).Apply().Wait();
<<<<<<< HEAD
            TransactionContext.Trace.SmartCommitChangesAsync(_mock.StateStore).Wait();
=======
            TransactionContext.Trace.CommitChangesAsync(_mock.StateManager).Wait();
>>>>>>> c0bfa497
            return TransactionContext.Trace.RetVal?.Data.DeserializeToUInt64()??0;
        }

        public ulong Allowance(Address owner, Address spender)
        {
            var tx = new Transaction
            {
                From = Sender,
                To = TokenContractAddress,
                IncrementId = _mock.NewIncrementId(),
                MethodName = "Allowance",
                Params = ByteString.CopyFrom(ParamsPacker.Pack(owner, spender))
            };

            TransactionContext = new TransactionContext()
            {
                Transaction = tx
            };
            Executive.SetTransactionContext(TransactionContext).Apply().Wait();
<<<<<<< HEAD
            TransactionContext.Trace.SmartCommitChangesAsync(_mock.StateStore).Wait();
=======
            TransactionContext.Trace.CommitChangesAsync(_mock.StateManager).Wait();
>>>>>>> c0bfa497
            return TransactionContext.Trace.RetVal?.Data.DeserializeToUInt64()??0;
        }

        #endregion View Only Methods

        #region Actions

        public void Initialize(string symbol, string tokenName, ulong totalSupply, uint decimals)
        {
            var tx = new Transaction
            {
                From = Sender,
                To = TokenContractAddress,
                IncrementId = _mock.NewIncrementId(),
                MethodName = "Initialize",
                Params = ByteString.CopyFrom(ParamsPacker.Pack(symbol, tokenName, totalSupply, decimals))
            };

            TransactionContext = PrepareTransactionContext(tx);
            Executive.SetTransactionContext(TransactionContext).Apply().Wait();
            CommitChangesAsync(TransactionContext.Trace).Wait();
        }

        public void Transfer(Address to, ulong amount)
        {
            var tx = new Transaction
            {
                From = Sender,
                To = TokenContractAddress,
                IncrementId = _mock.NewIncrementId(),
                MethodName = "Transfer",
                Params = ByteString.CopyFrom(ParamsPacker.Pack(to, amount))
            };

            TransactionContext = PrepareTransactionContext(tx);
            Executive.SetTransactionContext(TransactionContext).Apply().Wait();
            CommitChangesAsync(TransactionContext.Trace).Wait();
        }

        public void TransferFrom(Address from, Address to, ulong amount)
        {
            var tx = new Transaction
            {
                From = Sender,
                To = TokenContractAddress,
                IncrementId = _mock.NewIncrementId(),
                MethodName = "TransferFrom",
                Params = ByteString.CopyFrom(ParamsPacker.Pack(from, to, amount))
            };

            TransactionContext = PrepareTransactionContext(tx);
            Executive.SetTransactionContext(TransactionContext).Apply().Wait();
            CommitChangesAsync(TransactionContext.Trace).Wait();
        }

        public void Approve(Address spender, ulong amount)
        {
            var tx = new Transaction
            {
                From = Sender,
                To = TokenContractAddress,
                IncrementId = _mock.NewIncrementId(),
                MethodName = "Approve",
                Params = ByteString.CopyFrom(ParamsPacker.Pack(spender, amount))
            };

            TransactionContext = PrepareTransactionContext(tx);
            Executive.SetTransactionContext(TransactionContext).Apply().Wait();
            CommitChangesAsync(TransactionContext.Trace).Wait();
        }

        public void UnApprove(Address spender, ulong amount)
        {
            var tx = new Transaction
            {
                From = Sender,
                To = TokenContractAddress,
                IncrementId = _mock.NewIncrementId(),
                MethodName = "UnApprove",
                Params = ByteString.CopyFrom(ParamsPacker.Pack(spender, amount))
            };

            TransactionContext = PrepareTransactionContext(tx);
            Executive.SetTransactionContext(TransactionContext).Apply().Wait();
            CommitChangesAsync(TransactionContext.Trace).Wait();
        }

        public Address GetContractOwner(Address scZeroAddress)
        {
            var executive = _mock.GetExecutiveAsync(scZeroAddress).Result;
            
            var tx = new Transaction
            {
                From = Sender,
                To = scZeroAddress,
                IncrementId = _mock.NewIncrementId(),
                MethodName = "GetContractOwner",
                Params = ByteString.CopyFrom(ParamsPacker.Pack(TokenContractAddress))
            };

            TransactionContext = PrepareTransactionContext(tx);
            executive.SetTransactionContext(TransactionContext).Apply().Wait();
            CommitChangesAsync(TransactionContext.Trace).Wait();
            return TransactionContext.Trace.RetVal?.Data.DeserializeToPbMessage<Address>();
        }
        
        #endregion Actions

        #endregion ABI (Public) Methods

    }
}<|MERGE_RESOLUTION|>--- conflicted
+++ resolved
@@ -1,350 +1,322 @@
-﻿using System;
-using System.Diagnostics;
-using System.Threading.Tasks;
-using AElf.SmartContract;
-using AElf.Kernel;
-using AElf.Types.CSharp;
-using Akka.IO;
-using Xunit;
-using ByteString = Google.Protobuf.ByteString;
-using AElf.Common;
-using Google.Protobuf;
-
-namespace AElf.Contracts.Token.Tests
-{
-    public class TokenContractShim
-    {
-        private MockSetup _mock;
-        public IExecutive Executive { get; set; }
-
-        public TransactionContext TransactionContext { get; private set; }
-
-        public Address Sender
-        {
-            get => Address.Zero;
-        }
-        
-        public Address TokenContractAddress { get; set; }
-
-        public TokenContractShim(MockSetup mock)
-        {
-            _mock = mock;
-            Init();
-        }
-
-        private void Init()
-        {
-            DeployTokenContractAsync().Wait();
-            var task = _mock.GetExecutiveAsync(TokenContractAddress);
-            task.Wait();
-            Executive = task.Result;
-        }
-
-        private async Task<TransactionContext> PrepareTransactionContextAsync(Transaction tx)
-        {
-            var chainContext = await _mock.ChainContextService.GetChainContextAsync(_mock.ChainId1);
-            var tc = new TransactionContext()
-            {
-                PreviousBlockHash = chainContext.BlockHash,
-                BlockHeight = chainContext.BlockHeight,
-                Transaction = tx,
-                Trace = new TransactionTrace()
-            };
-            return tc;
-        }
-
-        private TransactionContext PrepareTransactionContext(Transaction tx)
-        {
-            var task = PrepareTransactionContextAsync(tx);
-            task.Wait();
-            return task.Result;
-        }
-
-        private async Task CommitChangesAsync(TransactionTrace trace)
-        {
-<<<<<<< HEAD
-            await trace.SmartCommitChangesAsync(_mock.StateStore);
-=======
-            await trace.CommitChangesAsync(_mock.StateManager);
->>>>>>> c0bfa497
-//            await _mock.StateDictator.ApplyCachedDataAction(changes);
-        }
-
-        private async Task DeployTokenContractAsync()
-        {
-            
-            var address0 = ContractHelpers.GetGenesisBasicContractAddress(_mock.ChainId1);
-            var executive0 = await _mock.GetExecutiveAsync(address0);
-
-            var tx = new Transaction
-            {
-                From = Sender,
-                To = address0,
-                IncrementId = 0,
-                MethodName = "DeploySmartContract",
-                Params = ByteString.CopyFrom(ParamsPacker.Pack(1, _mock.TokenCode))
-            };
-
-            var tc = await PrepareTransactionContextAsync(tx);
-            await executive0.SetTransactionContext(tc).Apply();
-            await CommitChangesAsync(tc.Trace);
-            TokenContractAddress = Address.FromBytes(tc.Trace.RetVal.ToFriendlyBytes());
-        }
-
-        #region ABI (Public) Methods
-
-        #region View Only Methods
-
-        public string Symbol()
-        {
-            var tx = new Transaction
-            {
-                From = Sender,
-                To = TokenContractAddress,
-                IncrementId = _mock.NewIncrementId(),
-                MethodName = "Symbol",
-                Params = ByteString.CopyFrom(ParamsPacker.Pack())
-            };
-
-            TransactionContext = new TransactionContext()
-            {
-                Transaction = tx
-            };
-            Executive.SetTransactionContext(TransactionContext).Apply().Wait();
-<<<<<<< HEAD
-            TransactionContext.Trace.SmartCommitChangesAsync(_mock.StateStore).Wait();
-=======
-            TransactionContext.Trace.CommitChangesAsync(_mock.StateManager).Wait();
->>>>>>> c0bfa497
-            return TransactionContext.Trace.RetVal?.Data.DeserializeToString();
-        }
-
-        public string TokenName()
-        {
-            var tx = new Transaction
-            {
-                From = Sender,
-                To = TokenContractAddress,
-                IncrementId = _mock.NewIncrementId(),
-                MethodName = "TokenName",
-                Params = ByteString.CopyFrom(ParamsPacker.Pack())
-            };
-
-            TransactionContext = new TransactionContext()
-            {
-                Transaction = tx
-            };
-            Executive.SetTransactionContext(TransactionContext).Apply().Wait();
-<<<<<<< HEAD
-            TransactionContext.Trace.SmartCommitChangesAsync(_mock.StateStore).Wait();
-=======
-            TransactionContext.Trace.CommitChangesAsync(_mock.StateManager).Wait();
->>>>>>> c0bfa497
-            return TransactionContext.Trace.RetVal?.Data.DeserializeToString();
-        }
-
-        public ulong TotalSupply()
-        {
-            var tx = new Transaction
-            {
-                From = Sender,
-                To = TokenContractAddress,
-                IncrementId = _mock.NewIncrementId(),
-                MethodName = "TotalSupply",
-                Params = ByteString.CopyFrom(ParamsPacker.Pack())
-            };
-
-            TransactionContext = new TransactionContext()
-            {
-                Transaction = tx
-            };
-            Executive.SetTransactionContext(TransactionContext).Apply().Wait();
-<<<<<<< HEAD
-            TransactionContext.Trace.SmartCommitChangesAsync(_mock.StateStore).Wait();
-=======
-            TransactionContext.Trace.CommitChangesAsync(_mock.StateManager).Wait();
->>>>>>> c0bfa497
-            return TransactionContext.Trace.RetVal?.Data.DeserializeToUInt64()??0;
-        }
-
-        public uint Decimals()
-        {
-            var tx = new Transaction
-            {
-                From = Sender,
-                To = TokenContractAddress,
-                IncrementId = _mock.NewIncrementId(),
-                MethodName = "Decimals",
-                Params = ByteString.CopyFrom(ParamsPacker.Pack())
-            };
-
-            TransactionContext = new TransactionContext()
-            {
-                Transaction = tx
-            };
-            Executive.SetTransactionContext(TransactionContext).Apply().Wait();
-<<<<<<< HEAD
-            TransactionContext.Trace.SmartCommitChangesAsync(_mock.StateStore).Wait();
-=======
-            TransactionContext.Trace.CommitChangesAsync(_mock.StateManager).Wait();
->>>>>>> c0bfa497
-            return TransactionContext.Trace.RetVal?.Data.DeserializeToUInt32()??0;
-        }
-
-        public ulong BalanceOf(Hash owner)
-        {
-            var tx = new Transaction
-            {
-                From = Sender,
-                To = TokenContractAddress,
-                IncrementId = _mock.NewIncrementId(),
-                MethodName = "BalanceOf",
-                Params = ByteString.CopyFrom(ParamsPacker.Pack(owner))
-            };
-
-            TransactionContext = new TransactionContext()
-            {
-                Transaction = tx
-            };
-            Executive.SetTransactionContext(TransactionContext).Apply().Wait();
-<<<<<<< HEAD
-            TransactionContext.Trace.SmartCommitChangesAsync(_mock.StateStore).Wait();
-=======
-            TransactionContext.Trace.CommitChangesAsync(_mock.StateManager).Wait();
->>>>>>> c0bfa497
-            return TransactionContext.Trace.RetVal?.Data.DeserializeToUInt64()??0;
-        }
-
-        public ulong Allowance(Address owner, Address spender)
-        {
-            var tx = new Transaction
-            {
-                From = Sender,
-                To = TokenContractAddress,
-                IncrementId = _mock.NewIncrementId(),
-                MethodName = "Allowance",
-                Params = ByteString.CopyFrom(ParamsPacker.Pack(owner, spender))
-            };
-
-            TransactionContext = new TransactionContext()
-            {
-                Transaction = tx
-            };
-            Executive.SetTransactionContext(TransactionContext).Apply().Wait();
-<<<<<<< HEAD
-            TransactionContext.Trace.SmartCommitChangesAsync(_mock.StateStore).Wait();
-=======
-            TransactionContext.Trace.CommitChangesAsync(_mock.StateManager).Wait();
->>>>>>> c0bfa497
-            return TransactionContext.Trace.RetVal?.Data.DeserializeToUInt64()??0;
-        }
-
-        #endregion View Only Methods
-
-        #region Actions
-
-        public void Initialize(string symbol, string tokenName, ulong totalSupply, uint decimals)
-        {
-            var tx = new Transaction
-            {
-                From = Sender,
-                To = TokenContractAddress,
-                IncrementId = _mock.NewIncrementId(),
-                MethodName = "Initialize",
-                Params = ByteString.CopyFrom(ParamsPacker.Pack(symbol, tokenName, totalSupply, decimals))
-            };
-
-            TransactionContext = PrepareTransactionContext(tx);
-            Executive.SetTransactionContext(TransactionContext).Apply().Wait();
-            CommitChangesAsync(TransactionContext.Trace).Wait();
-        }
-
-        public void Transfer(Address to, ulong amount)
-        {
-            var tx = new Transaction
-            {
-                From = Sender,
-                To = TokenContractAddress,
-                IncrementId = _mock.NewIncrementId(),
-                MethodName = "Transfer",
-                Params = ByteString.CopyFrom(ParamsPacker.Pack(to, amount))
-            };
-
-            TransactionContext = PrepareTransactionContext(tx);
-            Executive.SetTransactionContext(TransactionContext).Apply().Wait();
-            CommitChangesAsync(TransactionContext.Trace).Wait();
-        }
-
-        public void TransferFrom(Address from, Address to, ulong amount)
-        {
-            var tx = new Transaction
-            {
-                From = Sender,
-                To = TokenContractAddress,
-                IncrementId = _mock.NewIncrementId(),
-                MethodName = "TransferFrom",
-                Params = ByteString.CopyFrom(ParamsPacker.Pack(from, to, amount))
-            };
-
-            TransactionContext = PrepareTransactionContext(tx);
-            Executive.SetTransactionContext(TransactionContext).Apply().Wait();
-            CommitChangesAsync(TransactionContext.Trace).Wait();
-        }
-
-        public void Approve(Address spender, ulong amount)
-        {
-            var tx = new Transaction
-            {
-                From = Sender,
-                To = TokenContractAddress,
-                IncrementId = _mock.NewIncrementId(),
-                MethodName = "Approve",
-                Params = ByteString.CopyFrom(ParamsPacker.Pack(spender, amount))
-            };
-
-            TransactionContext = PrepareTransactionContext(tx);
-            Executive.SetTransactionContext(TransactionContext).Apply().Wait();
-            CommitChangesAsync(TransactionContext.Trace).Wait();
-        }
-
-        public void UnApprove(Address spender, ulong amount)
-        {
-            var tx = new Transaction
-            {
-                From = Sender,
-                To = TokenContractAddress,
-                IncrementId = _mock.NewIncrementId(),
-                MethodName = "UnApprove",
-                Params = ByteString.CopyFrom(ParamsPacker.Pack(spender, amount))
-            };
-
-            TransactionContext = PrepareTransactionContext(tx);
-            Executive.SetTransactionContext(TransactionContext).Apply().Wait();
-            CommitChangesAsync(TransactionContext.Trace).Wait();
-        }
-
-        public Address GetContractOwner(Address scZeroAddress)
-        {
-            var executive = _mock.GetExecutiveAsync(scZeroAddress).Result;
-            
-            var tx = new Transaction
-            {
-                From = Sender,
-                To = scZeroAddress,
-                IncrementId = _mock.NewIncrementId(),
-                MethodName = "GetContractOwner",
-                Params = ByteString.CopyFrom(ParamsPacker.Pack(TokenContractAddress))
-            };
-
-            TransactionContext = PrepareTransactionContext(tx);
-            executive.SetTransactionContext(TransactionContext).Apply().Wait();
-            CommitChangesAsync(TransactionContext.Trace).Wait();
-            return TransactionContext.Trace.RetVal?.Data.DeserializeToPbMessage<Address>();
-        }
-        
-        #endregion Actions
-
-        #endregion ABI (Public) Methods
-
-    }
+﻿using System;
+using System.Diagnostics;
+using System.Threading.Tasks;
+using AElf.SmartContract;
+using AElf.Kernel;
+using AElf.Types.CSharp;
+using Akka.IO;
+using Xunit;
+using ByteString = Google.Protobuf.ByteString;
+using AElf.Common;
+using Google.Protobuf;
+
+namespace AElf.Contracts.Token.Tests
+{
+    public class TokenContractShim
+    {
+        private MockSetup _mock;
+        public IExecutive Executive { get; set; }
+
+        public TransactionContext TransactionContext { get; private set; }
+
+        public Address Sender
+        {
+            get => Address.Zero;
+        }
+        
+        public Address TokenContractAddress { get; set; }
+
+        public TokenContractShim(MockSetup mock)
+        {
+            _mock = mock;
+            Init();
+        }
+
+        private void Init()
+        {
+            DeployTokenContractAsync().Wait();
+            var task = _mock.GetExecutiveAsync(TokenContractAddress);
+            task.Wait();
+            Executive = task.Result;
+        }
+
+        private async Task<TransactionContext> PrepareTransactionContextAsync(Transaction tx)
+        {
+            var chainContext = await _mock.ChainContextService.GetChainContextAsync(_mock.ChainId1);
+            var tc = new TransactionContext()
+            {
+                PreviousBlockHash = chainContext.BlockHash,
+                BlockHeight = chainContext.BlockHeight,
+                Transaction = tx,
+                Trace = new TransactionTrace()
+            };
+            return tc;
+        }
+
+        private TransactionContext PrepareTransactionContext(Transaction tx)
+        {
+            var task = PrepareTransactionContextAsync(tx);
+            task.Wait();
+            return task.Result;
+        }
+
+        private async Task CommitChangesAsync(TransactionTrace trace)
+        {
+            await trace.SmartCommitChangesAsync(_mock.StateManager);
+//            await _mock.StateDictator.ApplyCachedDataAction(changes);
+        }
+
+        private async Task DeployTokenContractAsync()
+        {
+            
+            var address0 = ContractHelpers.GetGenesisBasicContractAddress(_mock.ChainId1);
+            var executive0 = await _mock.GetExecutiveAsync(address0);
+
+            var tx = new Transaction
+            {
+                From = Sender,
+                To = address0,
+                IncrementId = 0,
+                MethodName = "DeploySmartContract",
+                Params = ByteString.CopyFrom(ParamsPacker.Pack(1, _mock.TokenCode))
+            };
+
+            var tc = await PrepareTransactionContextAsync(tx);
+            await executive0.SetTransactionContext(tc).Apply();
+            await CommitChangesAsync(tc.Trace);
+            TokenContractAddress = Address.FromBytes(tc.Trace.RetVal.ToFriendlyBytes());
+        }
+
+        #region ABI (Public) Methods
+
+        #region View Only Methods
+
+        public string Symbol()
+        {
+            var tx = new Transaction
+            {
+                From = Sender,
+                To = TokenContractAddress,
+                IncrementId = _mock.NewIncrementId(),
+                MethodName = "Symbol",
+                Params = ByteString.CopyFrom(ParamsPacker.Pack())
+            };
+
+            TransactionContext = new TransactionContext()
+            {
+                Transaction = tx
+            };
+            Executive.SetTransactionContext(TransactionContext).Apply().Wait();
+            TransactionContext.Trace.SmartCommitChangesAsync(_mock.StateManager).Wait();
+            return TransactionContext.Trace.RetVal?.Data.DeserializeToString();
+        }
+
+        public string TokenName()
+        {
+            var tx = new Transaction
+            {
+                From = Sender,
+                To = TokenContractAddress,
+                IncrementId = _mock.NewIncrementId(),
+                MethodName = "TokenName",
+                Params = ByteString.CopyFrom(ParamsPacker.Pack())
+            };
+
+            TransactionContext = new TransactionContext()
+            {
+                Transaction = tx
+            };
+            Executive.SetTransactionContext(TransactionContext).Apply().Wait();
+            TransactionContext.Trace.SmartCommitChangesAsync(_mock.StateManager).Wait();
+            return TransactionContext.Trace.RetVal?.Data.DeserializeToString();
+        }
+
+        public ulong TotalSupply()
+        {
+            var tx = new Transaction
+            {
+                From = Sender,
+                To = TokenContractAddress,
+                IncrementId = _mock.NewIncrementId(),
+                MethodName = "TotalSupply",
+                Params = ByteString.CopyFrom(ParamsPacker.Pack())
+            };
+
+            TransactionContext = new TransactionContext()
+            {
+                Transaction = tx
+            };
+            Executive.SetTransactionContext(TransactionContext).Apply().Wait();
+            TransactionContext.Trace.SmartCommitChangesAsync(_mock.StateManager).Wait();
+            return TransactionContext.Trace.RetVal?.Data.DeserializeToUInt64()??0;
+        }
+
+        public uint Decimals()
+        {
+            var tx = new Transaction
+            {
+                From = Sender,
+                To = TokenContractAddress,
+                IncrementId = _mock.NewIncrementId(),
+                MethodName = "Decimals",
+                Params = ByteString.CopyFrom(ParamsPacker.Pack())
+            };
+
+            TransactionContext = new TransactionContext()
+            {
+                Transaction = tx
+            };
+            Executive.SetTransactionContext(TransactionContext).Apply().Wait();
+            TransactionContext.Trace.SmartCommitChangesAsync(_mock.StateManager).Wait();
+            return TransactionContext.Trace.RetVal?.Data.DeserializeToUInt32()??0;
+        }
+
+        public ulong BalanceOf(Hash owner)
+        {
+            var tx = new Transaction
+            {
+                From = Sender,
+                To = TokenContractAddress,
+                IncrementId = _mock.NewIncrementId(),
+                MethodName = "BalanceOf",
+                Params = ByteString.CopyFrom(ParamsPacker.Pack(owner))
+            };
+
+            TransactionContext = new TransactionContext()
+            {
+                Transaction = tx
+            };
+            Executive.SetTransactionContext(TransactionContext).Apply().Wait();
+            TransactionContext.Trace.SmartCommitChangesAsync(_mock.StateManager).Wait();
+            return TransactionContext.Trace.RetVal?.Data.DeserializeToUInt64()??0;
+        }
+
+        public ulong Allowance(Address owner, Address spender)
+        {
+            var tx = new Transaction
+            {
+                From = Sender,
+                To = TokenContractAddress,
+                IncrementId = _mock.NewIncrementId(),
+                MethodName = "Allowance",
+                Params = ByteString.CopyFrom(ParamsPacker.Pack(owner, spender))
+            };
+
+            TransactionContext = new TransactionContext()
+            {
+                Transaction = tx
+            };
+            Executive.SetTransactionContext(TransactionContext).Apply().Wait();
+            TransactionContext.Trace.SmartCommitChangesAsync(_mock.StateManager).Wait();
+            return TransactionContext.Trace.RetVal?.Data.DeserializeToUInt64()??0;
+        }
+
+        #endregion View Only Methods
+
+        #region Actions
+
+        public void Initialize(string symbol, string tokenName, ulong totalSupply, uint decimals)
+        {
+            var tx = new Transaction
+            {
+                From = Sender,
+                To = TokenContractAddress,
+                IncrementId = _mock.NewIncrementId(),
+                MethodName = "Initialize",
+                Params = ByteString.CopyFrom(ParamsPacker.Pack(symbol, tokenName, totalSupply, decimals))
+            };
+
+            TransactionContext = PrepareTransactionContext(tx);
+            Executive.SetTransactionContext(TransactionContext).Apply().Wait();
+            CommitChangesAsync(TransactionContext.Trace).Wait();
+        }
+
+        public void Transfer(Address to, ulong amount)
+        {
+            var tx = new Transaction
+            {
+                From = Sender,
+                To = TokenContractAddress,
+                IncrementId = _mock.NewIncrementId(),
+                MethodName = "Transfer",
+                Params = ByteString.CopyFrom(ParamsPacker.Pack(to, amount))
+            };
+
+            TransactionContext = PrepareTransactionContext(tx);
+            Executive.SetTransactionContext(TransactionContext).Apply().Wait();
+            CommitChangesAsync(TransactionContext.Trace).Wait();
+        }
+
+        public void TransferFrom(Address from, Address to, ulong amount)
+        {
+            var tx = new Transaction
+            {
+                From = Sender,
+                To = TokenContractAddress,
+                IncrementId = _mock.NewIncrementId(),
+                MethodName = "TransferFrom",
+                Params = ByteString.CopyFrom(ParamsPacker.Pack(from, to, amount))
+            };
+
+            TransactionContext = PrepareTransactionContext(tx);
+            Executive.SetTransactionContext(TransactionContext).Apply().Wait();
+            CommitChangesAsync(TransactionContext.Trace).Wait();
+        }
+
+        public void Approve(Address spender, ulong amount)
+        {
+            var tx = new Transaction
+            {
+                From = Sender,
+                To = TokenContractAddress,
+                IncrementId = _mock.NewIncrementId(),
+                MethodName = "Approve",
+                Params = ByteString.CopyFrom(ParamsPacker.Pack(spender, amount))
+            };
+
+            TransactionContext = PrepareTransactionContext(tx);
+            Executive.SetTransactionContext(TransactionContext).Apply().Wait();
+            CommitChangesAsync(TransactionContext.Trace).Wait();
+        }
+
+        public void UnApprove(Address spender, ulong amount)
+        {
+            var tx = new Transaction
+            {
+                From = Sender,
+                To = TokenContractAddress,
+                IncrementId = _mock.NewIncrementId(),
+                MethodName = "UnApprove",
+                Params = ByteString.CopyFrom(ParamsPacker.Pack(spender, amount))
+            };
+
+            TransactionContext = PrepareTransactionContext(tx);
+            Executive.SetTransactionContext(TransactionContext).Apply().Wait();
+            CommitChangesAsync(TransactionContext.Trace).Wait();
+        }
+
+        public Address GetContractOwner(Address scZeroAddress)
+        {
+            var executive = _mock.GetExecutiveAsync(scZeroAddress).Result;
+            
+            var tx = new Transaction
+            {
+                From = Sender,
+                To = scZeroAddress,
+                IncrementId = _mock.NewIncrementId(),
+                MethodName = "GetContractOwner",
+                Params = ByteString.CopyFrom(ParamsPacker.Pack(TokenContractAddress))
+            };
+
+            TransactionContext = PrepareTransactionContext(tx);
+            executive.SetTransactionContext(TransactionContext).Apply().Wait();
+            CommitChangesAsync(TransactionContext.Trace).Wait();
+            return TransactionContext.Trace.RetVal?.Data.DeserializeToPbMessage<Address>();
+        }
+        
+        #endregion Actions
+
+        #endregion ABI (Public) Methods
+
+    }
 }