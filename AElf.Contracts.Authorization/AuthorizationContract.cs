using System;
using System.Collections.Generic;
using System.Linq;
using System.Security.Cryptography;
using AElf.Common;
using AElf.Cryptography;
using AElf.Kernel;
using AElf.Kernel.Types.Proposal;
using AElf.Sdk.CSharp;
using AElf.Sdk.CSharp.Types;
using Google.Protobuf;
using Api = AElf.Sdk.CSharp.Api;

namespace AElf.Contracts.Authorization
{
    #region Field Names

    public static class FieldNames
    {
        public static readonly string MultiSig = GlobalConfig.AElfMultiSig;
        public static readonly string Proposal = GlobalConfig.AElfProposal;
        public static readonly string Pending = "__Pending__";
        public static readonly string Approved = "__Approved__";
        public static readonly string ProposalSerialNumber = "__ProposalSerialNumber__";
    }

    #endregion Field Names

    #region Customized Field Types

    /*internal class ProposalSerialNumber : UInt64Field
    {
        internal static ProposalSerialNumber Instance { get; } = new ProposalSerialNumber();

        private ProposalSerialNumber() : this(FieldNames.ProposalSerialNumber)
        {
        }

        private ProposalSerialNumber(string name) : base(name)
        {
        }

        private ulong _value;

        public ulong Value
        {
            get
            {
                if (_value == 0)
                {
                    _value = GetValue();
                }

                if (GlobalConfig.BasicContractZeroSerialNumber > _value)
                {
                    _value = GlobalConfig.BasicContractZeroSerialNumber;
                }
                return _value;
            }
            private set => _value = value;
        }

        public ProposalSerialNumber Increment()
        {
            Value = Value + 1;
            SetValue(Value);
            GlobalConfig.BasicContractZeroSerialNumber = Value;
            return this;
        }
    }*/

    #endregion Customized Field Types

    public class AuthorizationContract : CSharpSmartContract
    {
        private readonly Map<Address, Kernel.Types.Proposal.Authorization> _multiSig =
            new Map<Address, Kernel.Types.Proposal.Authorization>(FieldNames.MultiSig);

        private readonly Map<Hash, Proposal> _proposals = new Map<Hash, Proposal>(FieldNames.Proposal);
        private readonly Map<Hash, Approved> _approved = new Map<Hash, Approved>(FieldNames.Approved);

<<<<<<< HEAD
        private Address Genesis => Api.Genesis;
=======
        private Address Genesis { get; } = Address.Genesis;
>>>>>>> 1a4fdec9
        //private readonly ProposalSerialNumber _proposalSerialNumber = ProposalSerialNumber.Instance;

        #region Actions

        public byte[] CreateMultiSigAccount(Kernel.Types.Proposal.Authorization authorization)
        {
            Api.Assert(authorization.Reviewers.Count > 0 && authorization.Reviewers.All(r => r.PubKey.Length > 0),
                "Invalid authorization for multi signature.");
            // TODO: check public key -- if no Multisig account then ELF_chainID_SHA^2(authorization)
            Address multiSigAccount = authorization.MultiSigAccount ??
<<<<<<< HEAD
                                      Address.FromPublicKey(Api.ChainId.DumpByteArray(),
=======
                                      Address.FromPublicKey(Api.GetChainId().ToByteArray(),
>>>>>>> 1a4fdec9
                                          authorization.ToByteArray().ToArray());
            Api.Assert(_multiSig.GetValue(multiSigAccount).Equals(new Kernel.Types.Proposal.Authorization()),
                "MultiSigAccount already existed.");
            authorization.MultiSigAccount = multiSigAccount;
            _multiSig.SetValue(multiSigAccount, authorization);

            return multiSigAccount.DumpByteArray();
        }

        public byte[] Propose(Proposal proposal)
        {
            // check validity of proposal
            Api.Assert(
                proposal.Name != null
                && proposal.MultiSigAccount != null
                && proposal.TxnData != null
                && proposal.Status == ProposalStatus.ToBeDecided
                && proposal.Proposer != null, "Invalid proposal.");
            Api.Assert(DateTime.UtcNow < proposal.ExpiredTime.ToDateTime(), "Expired proposal.");

            Hash hash = proposal.GetHash();
            Api.Assert(_proposals.GetValue(hash).Equals(new Proposal()), "Proposal already created.");

            // check authorization of proposer public key
            var auth = GetAuth(proposal.MultiSigAccount);
            Api.Assert(!auth.Equals(new Kernel.Types.Proposal.Authorization()), "MultiSigAccount not found.");
            CheckAuthority(proposal, auth);

            _proposals.SetValue(hash, proposal);
            return hash.DumpByteArray();
        }

        public bool SayYes(Approval approval)
        {
            // check validity of proposal 
            Hash hash = approval.ProposalHash;

            // check approval not existed
            var approved = _approved.GetValue(hash);
            Api.Assert(approved.Equals(new Approved()) || !approved.Approvals.Contains(approval),
                "Approval already existed.");

            // check authorization and permission 
            var proposal = _proposals.GetValue(hash);
            Api.Assert(!proposal.Equals(new Proposal()), "Proposal not found.");
<<<<<<< HEAD
            Api.Assert(DateTime.UtcNow < proposal.ExpiredTime.ToDateTime(), "Expired proposal.");
            
            var msig = proposal.MultiSigAccount;
            var authorization = GetAuth(msig);
            
            Api.Assert(!authorization.Equals(new Kernel.Types.Proposal.Authorization()), "Authorization not found."); // should never happen
            
            byte[] toSig = proposal.TxnData.TxnData.ToByteArray().CalculateHash();
            byte[] pubKey = Api.RecoverPublicKey(approval.Signature.ToByteArray(), toSig);
            Api.Assert(authorization.Reviewers.Any(r => r.PubKey.ToByteArray().SequenceEqual(pubKey)), "Not authorized approval.");
            
            CheckSignature(proposal.TxnData, approval.Signature.ToByteArray());
=======

            var msig = proposal.MultiSigAccount;
            var authorization = _multiSig.GetValue(msig);

            Api.Assert(!authorization.Equals(new Kernel.Types.Proposal.Authorization()),
                "Authorization not found."); // should never happen

            var array = proposal.TxnData.TxnData.ToByteArray();
            byte[] toSig = SHA256.Create().ComputeHash(array);

            byte[] pubKey = Api.RecoverPublicKey(approval.Signature.ToByteArray(), toSig);
            Api.Assert(authorization.Reviewers.Any(r => r.PubKey.ToByteArray().SequenceEqual(pubKey)),
                "Not authorized approval.");

            VerifySignature(proposal.TxnData, approval.Signature.ToByteArray());

>>>>>>> 1a4fdec9
            approved.Approvals.Add(approval);
            _approved.SetValue(hash, approved);

            if (CheckPermission(approved, authorization, proposal))
            {
                // Executing threshold already reached.
                proposal.Status = ProposalStatus.Decided;
                _proposals.SetValue(hash, proposal);
            }

            return true;
        }

        public byte[] Release(Hash proposalHash)
        {
            var proposal = _proposals.GetValue(proposalHash);
            Api.Assert(!proposal.Equals(new Proposal()), "Proposal not found");
            // check expired time of proposal
            Api.Assert(DateTime.UtcNow < proposal.ExpiredTime.ToDateTime(), "Expired proposal.");
            Api.Assert(proposal.Status != ProposalStatus.Released, "Proposal already released");

            var msigAccount = proposal.MultiSigAccount;
            var auth = GetAuth(msigAccount);
            Api.Assert(!auth.Equals(new Kernel.Types.Proposal.Authorization())); // this should not happen.

            // check approvals
            var approved = _approved.GetValue(proposalHash);

            Api.Assert(proposal.Status == ProposalStatus.Decided && CheckPermission(approved, auth, proposal),
                "Not authorized to release.");

            // check and append signatures to packed txn
            // check authorization of proposal
            var proposedTxn = CheckAndFillTxnData(proposal, approved);
            // send deferred transaction
            Api.SendDeferredTransaction(proposedTxn);
            proposal.Status = ProposalStatus.Released;
            _proposals.SetValue(proposalHash, proposal);
            return proposedTxn.GetHash().DumpByteArray();
        }

        #endregion

        public Kernel.Types.Proposal.Authorization GetProposal(Hash address)
        {
            // case 1
            // get authorization of system account

            // case 2 
            // get authorization of normal multi sig account
            return null;
        }

        public Kernel.Types.Proposal.Authorization GetAuth(Address address)
        {
            // case 1: get authorization of normal multi sig account
            if (!address.Equals(Genesis))
                return _multiSig.GetValue(address);
            // case 2: get authorization of system account  
            var reviewers = Api.GetSystemReviewers();
            var auth = new Kernel.Types.Proposal.Authorization
            {
                MultiSigAccount = Genesis,
                ExecutionThreshold = SystemThreshold((uint) reviewers.Count),
                ProposerThreshold = 0
            };
<<<<<<< HEAD
            auth.Reviewers.AddRange(reviewers.Select(r => new Reviewer
            {
                PubKey = ByteString.CopyFrom(r),
                Weight = 1 // BP weight
            }));
            
=======
            auth.Reviewers.AddRange(reviewers);

>>>>>>> 1a4fdec9
            return auth;
        }

        /*private bool GetAuth(Address address, out Authorization authorization)
        {
            // case 1
            // get authorization of system account
            
            // case 2 
            // get authorization of normal multi sig account
            return false;
        }*/

        private Transaction CheckAndFillTxnData(Proposal proposal, Approved approved)
        {
            // fill txn data 
            var proposedTxn = proposal.TxnData.GetTransaction();
            foreach (var approval in approved.Approvals)
            {
                proposedTxn.Sigs.Add(approval.Signature);
            }

            proposedTxn.RefBlockNumber = Api.GetCurrentHeight();
            proposedTxn.RefBlockPrefix = ByteString.CopyFrom(Api.GetPreviousBlockHash().Value.ToByteArray());
            return proposedTxn;
        }

        private void CheckAuthority(Proposal proposal, Kernel.Types.Proposal.Authorization authorization)
        {
<<<<<<< HEAD
            if (authorization.ProposerThreshold > 0)
            {
                // Proposal should not be from multi sig account.
                // As a result, only check first public key.
                Reviewer reviewer = authorization.Reviewers.FirstOrDefault(r => r.PubKey.Equals(ByteString.CopyFrom(Api.RecoverPublicKey())));
                var proposerPerm = reviewer?.Weight ?? 0;
                Api.Assert(
                    Api.GetFromAddress().Equals(proposal.Proposer) &&
                    proposerPerm >= authorization.ProposerThreshold, "Not authorized to propose.");
            }
            // No need to check authority if threshold is 0.
=======
            List<Reviewer> reviewers = proposal.MultiSigAccount.Equals(Genesis)
                ? Api.GetSystemReviewers()
                : authorization.Reviewers.ToList();

            // Proposal should not be from multi sig account.
            // As a result, only check first public key.
            Reviewer reviewer = reviewers.FirstOrDefault(r => { return r.PubKey.Equals(Api.GetPublicKey()); });
            var proposerPerm = reviewer?.Weight ?? 0;

            Api.Assert(
                Api.GetTransactionFromAddress().Equals(proposal.Proposer) &&
                proposerPerm >= authorization.ProposerThreshold, "Not authorized to propose.");

>>>>>>> 1a4fdec9
            // check packed transaction 
            CheckTxnData(authorization.MultiSigAccount, proposal.TxnData);
        }

        private bool CheckPermission(Approved approved, Kernel.Types.Proposal.Authorization authorization,
            Proposal proposal)
        {
            uint weight = 0;
<<<<<<< HEAD
            byte[] toSig = proposal.TxnData.TxnData.ToByteArray().CalculateHash();
            
            // processing approvals 
            var validApprovals = approved.Approvals.All(a =>
            {
                byte[] recovered = Api.RecoverPublicKey(a.Signature.ToByteArray(), toSig);
                        
=======
            byte[] txnData = proposal.TxnData.TxnData.ToByteArray();
            byte[] toSig = SHA256.Create().ComputeHash(txnData);

            // todo review 

            // processing approvals 
            var validApprovals = approved.Approvals.All(a =>
            {
                var recovered = CryptoHelpers.RecoverPublicKey(a.Signature.ToByteArray(), toSig);
>>>>>>> 1a4fdec9
                var reviewer = authorization.Reviewers.FirstOrDefault(r => r.PubKey.SequenceEqual(recovered));

                if (reviewer == null)
                    return false;
<<<<<<< HEAD
                    
                weight += reviewer.Weight;
                    
=======

                weight += reviewer.Weight;

>>>>>>> 1a4fdec9
                return true;
            });

            //Api.Assert(validApprovals, "Unauthorized approval."); //This should never happen.
            //Api.Assert(weight >= authorization.ExecutionThreshold, "Not enough approvals.");
<<<<<<< HEAD
            Console.WriteLine($"weight {weight}, {validApprovals}, {weight >= authorization.ExecutionThreshold}");
=======
>>>>>>> 1a4fdec9
            return validApprovals && weight >= authorization.ExecutionThreshold;
        }

        private void CheckSignature(PendingTxn txnData, byte[] approvalSignature)
        {
            var proposedTxn = txnData.GetTransaction();
            proposedTxn.Sigs.Add(ByteString.CopyFrom(approvalSignature));
            Api.Assert(Api.VerifySignature(proposedTxn), "Incorrect signature");
        }

        private void CheckTxnData(Address msigAccount, PendingTxn txnData)
        {
            var proposedTxn = txnData.GetTransaction();
            // packed transaction should not be signed.`
            Api.Assert(proposedTxn.From.Equals(msigAccount),
                "From address in proposed transaction is not valid multisig account.");
            Api.Assert(proposedTxn.Sigs.Count == 0, "Invalid signatures in proposed transaction.");
            Api.Assert(proposedTxn.Type == TransactionType.MsigTransaction, "Incorrect proposed transaction type.");
        }

        private uint SystemThreshold(uint reviewerCount)
        {
            return reviewerCount * 2 / 3;
        }
    }
}<|MERGE_RESOLUTION|>--- conflicted
+++ resolved
@@ -25,7 +25,7 @@
     }
 
     #endregion Field Names
-
+    
     #region Customized Field Types
 
     /*internal class ProposalSerialNumber : UInt64Field
@@ -78,12 +78,7 @@
 
         private readonly Map<Hash, Proposal> _proposals = new Map<Hash, Proposal>(FieldNames.Proposal);
         private readonly Map<Hash, Approved> _approved = new Map<Hash, Approved>(FieldNames.Approved);
-
-<<<<<<< HEAD
-        private Address Genesis => Api.Genesis;
-=======
-        private Address Genesis { get; } = Address.Genesis;
->>>>>>> 1a4fdec9
+        private Address Genesis { get;} = Address.Genesis;
         //private readonly ProposalSerialNumber _proposalSerialNumber = ProposalSerialNumber.Instance;
 
         #region Actions
@@ -94,11 +89,7 @@
                 "Invalid authorization for multi signature.");
             // TODO: check public key -- if no Multisig account then ELF_chainID_SHA^2(authorization)
             Address multiSigAccount = authorization.MultiSigAccount ??
-<<<<<<< HEAD
                                       Address.FromPublicKey(Api.ChainId.DumpByteArray(),
-=======
-                                      Address.FromPublicKey(Api.GetChainId().ToByteArray(),
->>>>>>> 1a4fdec9
                                           authorization.ToByteArray().ToArray());
             Api.Assert(_multiSig.GetValue(multiSigAccount).Equals(new Kernel.Types.Proposal.Authorization()),
                 "MultiSigAccount already existed.");
@@ -144,7 +135,6 @@
             // check authorization and permission 
             var proposal = _proposals.GetValue(hash);
             Api.Assert(!proposal.Equals(new Proposal()), "Proposal not found.");
-<<<<<<< HEAD
             Api.Assert(DateTime.UtcNow < proposal.ExpiredTime.ToDateTime(), "Expired proposal.");
             
             var msig = proposal.MultiSigAccount;
@@ -157,24 +147,6 @@
             Api.Assert(authorization.Reviewers.Any(r => r.PubKey.ToByteArray().SequenceEqual(pubKey)), "Not authorized approval.");
             
             CheckSignature(proposal.TxnData, approval.Signature.ToByteArray());
-=======
-
-            var msig = proposal.MultiSigAccount;
-            var authorization = _multiSig.GetValue(msig);
-
-            Api.Assert(!authorization.Equals(new Kernel.Types.Proposal.Authorization()),
-                "Authorization not found."); // should never happen
-
-            var array = proposal.TxnData.TxnData.ToByteArray();
-            byte[] toSig = SHA256.Create().ComputeHash(array);
-
-            byte[] pubKey = Api.RecoverPublicKey(approval.Signature.ToByteArray(), toSig);
-            Api.Assert(authorization.Reviewers.Any(r => r.PubKey.ToByteArray().SequenceEqual(pubKey)),
-                "Not authorized approval.");
-
-            VerifySignature(proposal.TxnData, approval.Signature.ToByteArray());
-
->>>>>>> 1a4fdec9
             approved.Approvals.Add(approval);
             _approved.SetValue(hash, approved);
 
@@ -184,7 +156,7 @@
                 proposal.Status = ProposalStatus.Decided;
                 _proposals.SetValue(hash, proposal);
             }
-
+            
             return true;
         }
 
@@ -195,7 +167,7 @@
             // check expired time of proposal
             Api.Assert(DateTime.UtcNow < proposal.ExpiredTime.ToDateTime(), "Expired proposal.");
             Api.Assert(proposal.Status != ProposalStatus.Released, "Proposal already released");
-
+            
             var msigAccount = proposal.MultiSigAccount;
             var auth = GetAuth(msigAccount);
             Api.Assert(!auth.Equals(new Kernel.Types.Proposal.Authorization())); // this should not happen.
@@ -241,17 +213,12 @@
                 ExecutionThreshold = SystemThreshold((uint) reviewers.Count),
                 ProposerThreshold = 0
             };
-<<<<<<< HEAD
             auth.Reviewers.AddRange(reviewers.Select(r => new Reviewer
             {
                 PubKey = ByteString.CopyFrom(r),
                 Weight = 1 // BP weight
             }));
             
-=======
-            auth.Reviewers.AddRange(reviewers);
-
->>>>>>> 1a4fdec9
             return auth;
         }
 
@@ -281,7 +248,6 @@
 
         private void CheckAuthority(Proposal proposal, Kernel.Types.Proposal.Authorization authorization)
         {
-<<<<<<< HEAD
             if (authorization.ProposerThreshold > 0)
             {
                 // Proposal should not be from multi sig account.
@@ -293,21 +259,6 @@
                     proposerPerm >= authorization.ProposerThreshold, "Not authorized to propose.");
             }
             // No need to check authority if threshold is 0.
-=======
-            List<Reviewer> reviewers = proposal.MultiSigAccount.Equals(Genesis)
-                ? Api.GetSystemReviewers()
-                : authorization.Reviewers.ToList();
-
-            // Proposal should not be from multi sig account.
-            // As a result, only check first public key.
-            Reviewer reviewer = reviewers.FirstOrDefault(r => { return r.PubKey.Equals(Api.GetPublicKey()); });
-            var proposerPerm = reviewer?.Weight ?? 0;
-
-            Api.Assert(
-                Api.GetTransactionFromAddress().Equals(proposal.Proposer) &&
-                proposerPerm >= authorization.ProposerThreshold, "Not authorized to propose.");
-
->>>>>>> 1a4fdec9
             // check packed transaction 
             CheckTxnData(authorization.MultiSigAccount, proposal.TxnData);
         }
@@ -316,47 +267,24 @@
             Proposal proposal)
         {
             uint weight = 0;
-<<<<<<< HEAD
             byte[] toSig = proposal.TxnData.TxnData.ToByteArray().CalculateHash();
             
             // processing approvals 
             var validApprovals = approved.Approvals.All(a =>
             {
-                byte[] recovered = Api.RecoverPublicKey(a.Signature.ToByteArray(), toSig);
-                        
-=======
-            byte[] txnData = proposal.TxnData.TxnData.ToByteArray();
-            byte[] toSig = SHA256.Create().ComputeHash(txnData);
-
-            // todo review 
-
-            // processing approvals 
-            var validApprovals = approved.Approvals.All(a =>
-            {
                 var recovered = CryptoHelpers.RecoverPublicKey(a.Signature.ToByteArray(), toSig);
->>>>>>> 1a4fdec9
                 var reviewer = authorization.Reviewers.FirstOrDefault(r => r.PubKey.SequenceEqual(recovered));
 
                 if (reviewer == null)
                     return false;
-<<<<<<< HEAD
                     
                 weight += reviewer.Weight;
                     
-=======
-
-                weight += reviewer.Weight;
-
->>>>>>> 1a4fdec9
                 return true;
             });
 
             //Api.Assert(validApprovals, "Unauthorized approval."); //This should never happen.
             //Api.Assert(weight >= authorization.ExecutionThreshold, "Not enough approvals.");
-<<<<<<< HEAD
-            Console.WriteLine($"weight {weight}, {validApprovals}, {weight >= authorization.ExecutionThreshold}");
-=======
->>>>>>> 1a4fdec9
             return validApprovals && weight >= authorization.ExecutionThreshold;
         }
 
@@ -370,7 +298,7 @@
         private void CheckTxnData(Address msigAccount, PendingTxn txnData)
         {
             var proposedTxn = txnData.GetTransaction();
-            // packed transaction should not be signed.`
+            // packed transaction should not be signed.
             Api.Assert(proposedTxn.From.Equals(msigAccount),
                 "From address in proposed transaction is not valid multisig account.");
             Api.Assert(proposedTxn.Sigs.Count == 0, "Invalid signatures in proposed transaction.");
