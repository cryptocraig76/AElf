using System;
using System.Collections.Generic;
using System.Linq;
using System.Security.Cryptography;
using System.Timers;
using AElf.Common;
using AElf.Cryptography;
using AElf.Kernel;
using AElf.Sdk.CSharp;
using AElf.Sdk.CSharp.Types;
using Google.Protobuf;
using Google.Protobuf.WellKnownTypes;
using Api = AElf.Sdk.CSharp.Api;

namespace AElf.Contracts.Authorization
{
    #region Field Names

    public static class FieldNames
    {
        public static readonly string MultiSig = GlobalConfig.AElfMultiSig;
        public static readonly string Proposal = GlobalConfig.AElfProposal;
        public static readonly string Pending = "__Pending__";
        public static readonly string Approved = "__Approved__";
        public static readonly string ProposalSerialNumber = "__ProposalSerialNumber__";
    }

    #endregion Field Names
    
    #region Customized Field Types

    /*internal class ProposalSerialNumber : UInt64Field
    {
        internal static ProposalSerialNumber Instance { get; } = new ProposalSerialNumber();

        private ProposalSerialNumber() : this(FieldNames.ProposalSerialNumber)
        {
        }

        private ProposalSerialNumber(string name) : base(name)
        {
        }

        private ulong _value;

        public ulong Value
        {
            get
            {
                if (_value == 0)
                {
                    _value = GetValue();
                }

                if (GlobalConfig.BasicContractZeroSerialNumber > _value)
                {
                    _value = GlobalConfig.BasicContractZeroSerialNumber;
                }
                return _value;
            }
            private set => _value = value;
        }

        public ProposalSerialNumber Increment()
        {
            Value = Value + 1;
            SetValue(Value);
            GlobalConfig.BasicContractZeroSerialNumber = Value;
            return this;
        }
    }*/

    #endregion Customized Field Types

    public class AuthorizationContract : CSharpSmartContract
    {
        private readonly Map<Address, Kernel.Authorization> _multiSig =
            new Map<Address, Kernel.Authorization>(FieldNames.MultiSig);

        private readonly Map<Hash, Proposal> _proposals = new Map<Hash, Proposal>(FieldNames.Proposal);
        private readonly Map<Hash, Approved> _approved = new Map<Hash, Approved>(FieldNames.Approved);
        private Address Genesis { get;} = Address.Genesis;
        //private readonly ProposalSerialNumber _proposalSerialNumber = ProposalSerialNumber.Instance;

        #region Actions

        public byte[] CreateMultiSigAccount(Kernel.Authorization authorization)
        {
            Api.Assert(authorization.Reviewers.Count > 0 && authorization.Reviewers.All(r => r.PubKey.Length > 0),
                "Invalid authorization for multi signature.");
            // TODO: check public key -- if no Multisig account then ELF_chainID_SHA^2(authorization)
            Address multiSigAccount = authorization.MultiSigAccount ??
                                      Address.FromPublicKey(authorization.ToByteArray().ToArray());
            Api.Assert(_multiSig.GetValue(multiSigAccount).Equals(new Kernel.Authorization()),
                "MultiSigAccount already existed.");
            authorization.MultiSigAccount = multiSigAccount;
            _multiSig.SetValue(multiSigAccount, authorization);

            return multiSigAccount.DumpByteArray();
        }

        public byte[] Propose(Proposal proposal)
        {
            // check validity of proposal
            Api.Assert(
                proposal.Name != null
                && proposal.MultiSigAccount != null
                && proposal.TxnData != null
                && proposal.Status == ProposalStatus.ToBeDecided
                && proposal.Proposer != null, "Invalid proposal.");
            DateTime timestamp = TimerHelper.ConvertFromUnixTimestamp(proposal.ExpiredTime);

            Api.Assert(DateTime.UtcNow < timestamp, "Expired proposal.");

            Hash hash = proposal.GetHash();
            Api.Assert(_proposals.GetValue(hash).Equals(new Proposal()), "Proposal already created.");

            // check authorization of proposer public key
            var auth = GetAuth(proposal.MultiSigAccount);
            Api.Assert(!auth.Equals(new Kernel.Authorization()), "MultiSigAccount not found.");
            CheckAuthority(proposal, auth);

            _proposals.SetValue(hash, proposal);
            return hash.DumpByteArray();
        }

        public bool SayYes(Approval approval)
        {
            // check validity of proposal 
            Hash hash = approval.ProposalHash;

            // check approval not existed
            var approved = _approved.GetValue(hash);
            Api.Assert(approved.Equals(new Approved()) || !approved.Approvals.Contains(approval),
                "Approval already existed.");

            // check authorization and permission 
            var proposal = _proposals.GetValue(hash);
            Api.Assert(!proposal.Equals(new Proposal()), "Proposal not found.");
            Api.Assert(DateTime.UtcNow < TimerHelper.ConvertFromUnixTimestamp(proposal.ExpiredTime), "Expired proposal.");
            
            var msig = proposal.MultiSigAccount;
            var authorization = GetAuth(msig);
            
            Api.Assert(!authorization.Equals(new Kernel.Authorization()), "Authorization not found."); // should never happen
            
            byte[] toSig = proposal.TxnData.ToByteArray().CalculateHash();
            byte[] pubKey = Api.RecoverPublicKey(approval.Signature.ToByteArray(), toSig);
            Api.Assert(Api.RecoverPublicKey().SequenceEqual(pubKey), "Invalid approval.");
            Api.Assert(authorization.Reviewers.Any(r => r.PubKey.ToByteArray().SequenceEqual(pubKey)), "Not authorized approval.");
            
            CheckSignature(proposal.TxnData.ToByteArray(), approval.Signature.ToByteArray());
            approved.Approvals.Add(approval);
            _approved.SetValue(hash, approved);

            if (CheckPermission(approved, authorization, proposal))
            {
                // Executing threshold already reached.
                proposal.Status = ProposalStatus.Decided;
                _proposals.SetValue(hash, proposal);
            }
            
            return true;
        }

        public byte[] Release(Hash proposalHash)
        {
            var proposal = _proposals.GetValue(proposalHash);
            Api.Assert(!proposal.Equals(new Proposal()), "Proposal not found");
            // check expired time of proposal
            //Api.Assert(DateTime.UtcNow < proposal.ExpiredTime.ToDateTime(), "Expired proposal.");
            Api.Assert(proposal.Status != ProposalStatus.Released, "Proposal already released");
            
            var msigAccount = proposal.MultiSigAccount;
            var auth = GetAuth(msigAccount);
            Api.Assert(!auth.Equals(new Kernel.Authorization())); // this should not happen.

            // check approvals
            var approved = _approved.GetValue(proposalHash);

            Api.Assert(proposal.Status == ProposalStatus.Decided && CheckPermission(approved, auth, proposal),
                "Not authorized to release.");

            // check and append signatures to packed txn
            // check authorization of proposal
            var proposedTxn = CheckAndFillTxnData(proposal, approved);
            // send deferred transaction
            Api.SendDeferredTransaction(proposedTxn);
            proposal.Status = ProposalStatus.Released;
            _proposals.SetValue(proposalHash, proposal);
            return proposedTxn.GetHash().DumpByteArray();
        }

        #endregion

        public Kernel.Authorization GetProposal(Hash address)
        {
            // case 1
            // get authorization of system account

            // case 2 
            // get authorization of normal multi sig account
            return null;
        }

        public Kernel.Authorization GetAuth(Address address)
        {
            // case 1: get authorization of normal multi sig account
            if (!address.Equals(Genesis))
                return _multiSig.GetValue(address);
            // case 2: get authorization of system account  
<<<<<<< HEAD
            var reviewers = Api.GetCurrentMiners();
=======
            var reviewers = Api.GetMiners().PublicKeys;
>>>>>>> 064f6b36
            var auth = new Kernel.Authorization
            {
                MultiSigAccount = Genesis,
                ExecutionThreshold = SystemThreshold((uint) reviewers.Count),
                ProposerThreshold = 0
            };
            auth.Reviewers.AddRange(reviewers.Select(r => new Reviewer
            {
                PubKey = ByteString.CopyFrom(ByteArrayHelpers.FromHexString(r)),
                Weight = 1 // BP weight
            }));
            
            return auth;
        }

        /*private bool GetAuth(Address address, out Authorization authorization)
        {
            // case 1
            // get authorization of system account
            
            // case 2 
            // get authorization of normal multi sig account
            return false;
        }*/

        private Transaction CheckAndFillTxnData(Proposal proposal, Approved approved)
        {
            // fill txn data 
            var proposedTxn = GetPendingTxn(proposal.TxnData.ToByteArray());
            foreach (var approval in approved.Approvals)
            {
                proposedTxn.Sigs.Add(approval.Signature);
            }

            proposedTxn.RefBlockNumber = Api.GetCurrentHeight();
            proposedTxn.RefBlockPrefix = ByteString.CopyFrom(Api.GetPreviousBlockHash().Value.ToByteArray());
            return proposedTxn;
        }

        private void CheckAuthority(Proposal proposal, Kernel.Authorization authorization)
        {
            if (authorization.ProposerThreshold > 0)
            {
                // Proposal should not be from multi sig account.
                // As a result, only check first public key.
                Reviewer reviewer = authorization.Reviewers.FirstOrDefault(r => r.PubKey.Equals(ByteString.CopyFrom(Api.RecoverPublicKey())));
                var proposerPerm = reviewer?.Weight ?? 0;
                Api.Assert(
                    Api.GetFromAddress().Equals(proposal.Proposer) &&
                    proposerPerm >= authorization.ProposerThreshold, "Not authorized to propose.");
            }
            // No need to check authority if threshold is 0.
            // check packed transaction 
            CheckTxnData(authorization.MultiSigAccount, proposal.TxnData.ToByteArray());
        }

        private bool CheckPermission(Approved approved, Kernel.Authorization authorization,
            Proposal proposal)
        {
            uint weight = 0;
            byte[] toSig = proposal.TxnData.ToByteArray().CalculateHash();
            
            // processing approvals 
            var validApprovals = approved.Approvals.All(a =>
            {
                var recovered = CryptoHelpers.RecoverPublicKey(a.Signature.ToByteArray(), toSig);
                var reviewer = authorization.Reviewers.FirstOrDefault(r => r.PubKey.SequenceEqual(recovered));

                if (reviewer == null)
                    return false;
                    
                weight += reviewer.Weight;
                    
                return true;
            });

            //Api.Assert(validApprovals, "Unauthorized approval."); //This should never happen.
            //Api.Assert(weight >= authorization.ExecutionThreshold, "Not enough approvals.");
            return validApprovals && weight >= authorization.ExecutionThreshold;
        }

        private void CheckSignature(byte[] txnData, byte[] approvalSignature)
        {
            var proposedTxn = GetPendingTxn(txnData);
            proposedTxn.Sigs.Add(ByteString.CopyFrom(approvalSignature));
            Api.Assert(Api.VerifySignature(proposedTxn), "Incorrect signature");
        }

        private void CheckTxnData(Address msigAddress, byte[] txnData)
        {
            var proposedTxn = GetPendingTxn(txnData);
            Api.Assert(proposedTxn.From.Equals(msigAddress),
                "From address in proposed transaction is not valid multisig account.");
            Api.Assert(proposedTxn.Sigs.Count == 0, "Invalid signatures in proposed transaction.");
            //Api.Assert(proposedTxn.Type == TransactionType.MsigTransaction, "Incorrect proposed transaction type.");
        }

        private uint SystemThreshold(uint reviewerCount)
        {
            return reviewerCount * 2 / 3;
        }

        private Transaction GetPendingTxn(byte[] txnData)
        {
            return Transaction.Parser.ParseFrom(txnData);
        }
    }
}<|MERGE_RESOLUTION|>--- conflicted
+++ resolved
@@ -209,11 +209,7 @@
             if (!address.Equals(Genesis))
                 return _multiSig.GetValue(address);
             // case 2: get authorization of system account  
-<<<<<<< HEAD
-            var reviewers = Api.GetCurrentMiners();
-=======
             var reviewers = Api.GetMiners().PublicKeys;
->>>>>>> 064f6b36
             var auth = new Kernel.Authorization
             {
                 MultiSigAccount = Genesis,
