--- conflicted
+++ resolved
@@ -78,8 +78,7 @@
 
         private readonly Map<Hash, Proposal> _proposals = new Map<Hash, Proposal>(FieldNames.Proposal);
         private readonly Map<Hash, Approved> _approved = new Map<Hash, Approved>(FieldNames.Approved);
-
-        private Address Genesis => Api.Genesis;
+        private Address Genesis { get;} = Address.Genesis;
         //private readonly ProposalSerialNumber _proposalSerialNumber = ProposalSerialNumber.Instance;
 
         #region Actions
@@ -90,15 +89,9 @@
                 "Invalid authorization for multi signature.");
             // TODO: check public key -- if no Multisig account then ELF_chainID_SHA^2(authorization)
             Address multiSigAccount = authorization.MultiSigAccount ??
-<<<<<<< HEAD
-                                      Address.FromPublicKey(Api.ChainId.ToByteArray(),
-                                          authorization.ToByteArray().ToArray());
-            Api.Assert(_multiSig.GetValue(multiSigAccount).Equals(new Kernel.Types.Proposal.Authorization()),
-=======
                                       Address.FromPublicKey(Api.ChainId.DumpByteArray(),
                                           authorization.ToByteArray().ToArray());
             Api.Assert(_multiSig.GetValue(multiSigAccount).Equals(new Kernel.Authorization()),
->>>>>>> 81302a3f
                 "MultiSigAccount already existed.");
             authorization.MultiSigAccount = multiSigAccount;
             _multiSig.SetValue(multiSigAccount, authorization);
@@ -124,11 +117,7 @@
 
             // check authorization of proposer public key
             var auth = GetAuth(proposal.MultiSigAccount);
-<<<<<<< HEAD
-            Api.Assert(!auth.Equals(new Kernel.Types.Proposal.Authorization()), "MultiSigAccount not found.");
-=======
             Api.Assert(!auth.Equals(new Kernel.Authorization()), "MultiSigAccount not found.");
->>>>>>> 81302a3f
             CheckAuthority(proposal, auth);
 
             _proposals.SetValue(hash, proposal);
@@ -152,27 +141,15 @@
             
             var msig = proposal.MultiSigAccount;
             var authorization = GetAuth(msig);
-<<<<<<< HEAD
-            
-            Api.Assert(!authorization.Equals(new Kernel.Types.Proposal.Authorization()), "Authorization not found."); // should never happen
-            
-            var array = proposal.TxnData.TxnData.ToByteArray();
-            byte[] toSig = array.CalculateHash();
-=======
             
             Api.Assert(!authorization.Equals(new Kernel.Authorization()), "Authorization not found."); // should never happen
->>>>>>> 81302a3f
             
             byte[] toSig = proposal.TxnData.ToByteArray().CalculateHash();
             byte[] pubKey = Api.RecoverPublicKey(approval.Signature.ToByteArray(), toSig);
             Api.Assert(Api.RecoverPublicKey().SequenceEqual(pubKey), "Invalid approval.");
             Api.Assert(authorization.Reviewers.Any(r => r.PubKey.ToByteArray().SequenceEqual(pubKey)), "Not authorized approval.");
             
-<<<<<<< HEAD
-            CheckSignature(proposal.TxnData, approval.Signature.ToByteArray());
-=======
             CheckSignature(proposal.TxnData.ToByteArray(), approval.Signature.ToByteArray());
->>>>>>> 81302a3f
             approved.Approvals.Add(approval);
             _approved.SetValue(hash, approved);
 
@@ -196,13 +173,8 @@
             
             var msigAccount = proposal.MultiSigAccount;
             var auth = GetAuth(msigAccount);
-<<<<<<< HEAD
-            Api.Assert(!auth.Equals(new Kernel.Types.Proposal.Authorization())); // this should not happen.
-            
-=======
             Api.Assert(!auth.Equals(new Kernel.Authorization())); // this should not happen.
 
->>>>>>> 81302a3f
             // check approvals
             var approved = _approved.GetValue(proposalHash);
 
@@ -246,12 +218,8 @@
             };
             auth.Reviewers.AddRange(reviewers.Select(r => new Reviewer
             {
-<<<<<<< HEAD
-                
-=======
                 PubKey = ByteString.CopyFrom(r),
                 Weight = 1 // BP weight
->>>>>>> 81302a3f
             }));
             
             return auth;
@@ -287,11 +255,7 @@
             {
                 // Proposal should not be from multi sig account.
                 // As a result, only check first public key.
-<<<<<<< HEAD
-                Reviewer reviewer = authorization.Reviewers.FirstOrDefault(r => r.PubKey.Equals(Api.GetPublicKey()));
-=======
                 Reviewer reviewer = authorization.Reviewers.FirstOrDefault(r => r.PubKey.Equals(ByteString.CopyFrom(Api.RecoverPublicKey())));
->>>>>>> 81302a3f
                 var proposerPerm = reviewer?.Weight ?? 0;
                 Api.Assert(
                     Api.GetFromAddress().Equals(proposal.Proposer) &&
@@ -327,11 +291,7 @@
             return validApprovals && weight >= authorization.ExecutionThreshold;
         }
 
-<<<<<<< HEAD
-        private void CheckSignature(PendingTxn txnData, byte[] approvalSignature)
-=======
         private void CheckSignature(byte[] txnData, byte[] approvalSignature)
->>>>>>> 81302a3f
         {
             var proposedTxn = GetPendingTxn(txnData);
             proposedTxn.Sigs.Add(ByteString.CopyFrom(approvalSignature));
@@ -356,10 +316,5 @@
         {
             return Transaction.Parser.ParseFrom(txnData);
         }
-
-        private uint SystemThreshold(uint reviewerCount)
-        {
-            return reviewerCount * 2 / 3;
-        }
     }
 }