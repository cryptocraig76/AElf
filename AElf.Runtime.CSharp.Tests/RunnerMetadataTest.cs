﻿using System;
using System.Collections.Generic;
using System.Linq;
using System.Threading.Tasks;
using AElf.Common;
using AElf.Configuration.Config.Contract;
using AElf.Kernel;
using AElf.Kernel.SmartContract;
using AElf.Kernel.Storages;
using AElf.SmartContract;
using AElf.SmartContract.MetaData;
using AElf.Types.CSharp.MetadataAttribute;
using Google.Protobuf;
using QuickGraph;
using Xunit;
using Xunit.Frameworks.Autofac;

namespace AElf.Runtime.CSharp.Tests
{
    public sealed class RunnerMetadataTest : CSharpRuntimeTestBase
    {
        private MockSetup _mock;

<<<<<<< HEAD
        public RunnerMetadataTest()
        {
            _store = GetRequiredService<IDataStore>();
            _mock = GetRequiredService<MockSetup>();
=======
        public RunnerMetadataTest(MockSetup mock)
        {
            _mock = mock;
>>>>>>> 0b2ea0e8
        }

        [Fact]
        public async Task TestTryAddNewContract()
        {
            RunnerConfig.Instance.SdkDir = _mock.SdkDir;
            var runner = new SmartContractRunner();

            var reg = new SmartContractRegistration
            {
                Category = 0,
                ContractBytes = ByteString.CopyFrom(_mock.ContractCode),
                ContractHash = Hash.FromRawBytes(_mock.ContractCode)
            };

            var resC = runner.ExtractMetadata(typeof(TestContractC));

            // Structure of the test data
            var groundTruthResC = new Dictionary<string, FunctionMetadataTemplate>(
                new[] // function metadata map for contract
                {
                    new KeyValuePair<string, FunctionMetadataTemplate>(
                        "${this}.Func0", //     local function name
                        new FunctionMetadataTemplate( //     local function metadata
                            new HashSet<string>(), //         calling set of this function metadata
                            new HashSet<Resource>(new[] //         local resource set of this function metadata
                            {
                                new Resource("${this}.resource4",
                                    DataAccessMode.AccountSpecific) //             resource of the local resource set
                            }))),

                    new KeyValuePair<string, FunctionMetadataTemplate>(
                        "${this}.Func1",
                        new FunctionMetadataTemplate(
                            new HashSet<string>(),
                            new HashSet<Resource>(new[]
                            {
                                new Resource("${this}.resource5",
                                    DataAccessMode.ReadOnlyAccountSharing)
                            })))
                });

            var groundTruthTemplateC = new ContractMetadataTemplate(typeof(TestContractC).FullName, groundTruthResC,
                new Dictionary<string, Address>());

            Assert.Equal(groundTruthTemplateC, resC, new ContractMetadataTemplateEqualityComparer());

            var resB = runner.ExtractMetadata(typeof(TestContractB));

            var groundTruthResB = new Dictionary<string, FunctionMetadataTemplate>(new[]
            {
                new KeyValuePair<string, FunctionMetadataTemplate>(
                    "${this}.Func0",
                    new FunctionMetadataTemplate(
                        new HashSet<string>(new[] {"${ContractC}.Func1"}),
                        new HashSet<Resource>(new[]
                            {new Resource("${this}.resource2", DataAccessMode.AccountSpecific)}))),

                new KeyValuePair<string, FunctionMetadataTemplate>(
                    "${this}.Func1",
                    new FunctionMetadataTemplate(
                        new HashSet<string>(),
                        new HashSet<Resource>(new[]
                            {new Resource("${this}.resource3", DataAccessMode.ReadOnlyAccountSharing)})))
            });

            var refB = new Dictionary<string, Address>(new[]
            {
                new KeyValuePair<string, Address>("ContractC", Address.FromString("ELF_1234_TestContractC"))
            });

            var groundTruthTemplateB = new ContractMetadataTemplate(typeof(TestContractB).FullName, groundTruthResB,
                refB);

            Assert.Equal(groundTruthTemplateB, resB, new ContractMetadataTemplateEqualityComparer());

            var resA = runner.ExtractMetadata(typeof(TestContractA));

            var groundTruthResA = new Dictionary<string, FunctionMetadataTemplate>(new[]
            {
                new KeyValuePair<string, FunctionMetadataTemplate>(
                    "${this}.Func0(int)",
                    new FunctionMetadataTemplate(
                        new HashSet<string>(), new HashSet<Resource>())),

                new KeyValuePair<string, FunctionMetadataTemplate>(
                    "${this}.Func0",
                    new FunctionMetadataTemplate(
                        new HashSet<string>(new[] {"${this}.Func1"}),
                        new HashSet<Resource>(new[]
                        {
                            new Resource("${this}.resource0", DataAccessMode.AccountSpecific)
                        }))),

                new KeyValuePair<string, FunctionMetadataTemplate>(
                    "${this}.Func1",
                    new FunctionMetadataTemplate(
                        new HashSet<string>(new[] {"${this}.Func2"}),
                        new HashSet<Resource>(new[]
                        {
                            new Resource("${this}.resource1", DataAccessMode.ReadOnlyAccountSharing)
                        }))),

                new KeyValuePair<string, FunctionMetadataTemplate>(
                    "${this}.Func2",
                    new FunctionMetadataTemplate(
                        new HashSet<string>(),
                        new HashSet<Resource>(new[]
                        {
                            new Resource("${this}.resource1", DataAccessMode.ReadOnlyAccountSharing),
                            new Resource("${this}.resource2", DataAccessMode.ReadWriteAccountSharing)
                        }))),

                new KeyValuePair<string, FunctionMetadataTemplate>(
                    "${this}.Func3",
                    new FunctionMetadataTemplate(
                        new HashSet<string>(new[] {"${_contractB}.Func0", "${this}.Func0", "${ContractC}.Func0"}),
                        new HashSet<Resource>(new[]
                        {
                            new Resource("${this}.resource1", DataAccessMode.ReadOnlyAccountSharing)
                        }))),

                new KeyValuePair<string, FunctionMetadataTemplate>(
                    "${this}.Func4",
                    new FunctionMetadataTemplate(
                        new HashSet<string>(new[] {"${this}.Func2", "${this}.Func2"}),
                        new HashSet<Resource>())),

                new KeyValuePair<string, FunctionMetadataTemplate>(
                    "${this}.Func5",
                    new FunctionMetadataTemplate(
                        new HashSet<string>(new[] {"${_contractB}.Func1", "${this}.Func3"}),
                        new HashSet<Resource>())),
            });

            var refA = new Dictionary<string, Address>(new[]
            {
                new KeyValuePair<string, Address>("ContractC", Address.FromString("ELF_1234_TestContractC")),
                new KeyValuePair<string, Address>("_contractB", Address.FromString("ELF_1234_TestContractB")),
            });

            var groundTruthTemplateA = new ContractMetadataTemplate(typeof(TestContractA).FullName, groundTruthResA,
                refA);

            Assert.Equal(groundTruthTemplateA, resA, new ContractMetadataTemplateEqualityComparer());

            //test fail cases
            await TestFailCases(runner);
        }

        private async Task TestFailCases(SmartContractRunner runner)
        {
            var groundTruthMap =
                new Dictionary<string, Dictionary<string, FunctionMetadataTemplate>>();

            var exception = await Assert
                .ThrowsAsync<FunctionMetadataException>(() => Task.FromResult(runner.ExtractMetadata(typeof(TestContractD))));

            Assert.Contains("Duplicate name of field attributes in contract", exception.Message);

            exception = await Assert
                .ThrowsAsync<FunctionMetadataException>(() => Task.FromResult(runner.ExtractMetadata(typeof(TestContractE))));
            Assert.Contains("Duplicate name of smart contract reference attributes in contract ", exception.Message);

            exception = await Assert
                .ThrowsAsync<FunctionMetadataException>(() => Task.FromResult(runner.ExtractMetadata(typeof(TestContractF))));
            Assert.Contains("Unknown reference local field ${this}.resource1", exception.Message);

            exception = await Assert
                .ThrowsAsync<FunctionMetadataException>(() => Task.FromResult(runner.ExtractMetadata(typeof(TestContractG))));
            Assert.Contains("Duplicate name of function attribute", exception.Message);

            exception = await Assert
                .ThrowsAsync<FunctionMetadataException>(() => Task.FromResult(runner.ExtractMetadata(typeof(TestContractH))));
            Assert.Contains("contains unknown reference to it's own function", exception.Message);

            exception = await Assert
                .ThrowsAsync<FunctionMetadataException>(() => Task.FromResult(runner.ExtractMetadata(typeof(TestContractI))));
            Assert.Contains("contains unknown local member reference to other contract", exception.Message);

            exception = await Assert
                .ThrowsAsync<FunctionMetadataException>(() => Task.FromResult(runner.ExtractMetadata(typeof(TestContractJ))));
            Assert.Contains("is Non-DAG thus nothing take effect", exception.Message);
        }
    }

    internal sealed class ContractMetadataTemplateEqualityComparer : IEqualityComparer<ContractMetadataTemplate>
    {
        public bool Equals(ContractMetadataTemplate x, ContractMetadataTemplate y)
        {
            if (ReferenceEquals(x, y)) return true;
            if (ReferenceEquals(x, null)) return false;
            if (ReferenceEquals(y, null)) return false;
            if (x.GetType() != y.GetType()) return false;

            return CallingGraphToString(x.LocalCallingGraph) == CallingGraphToString(y.LocalCallingGraph) &&
                   FunctionMetadataTemplateMapToString(x.MethodMetadataTemplates) ==
                   FunctionMetadataTemplateMapToString(y.MethodMetadataTemplates) &&
                   string.Equals(x.FullName, y.FullName) &&
                   ContractReferencesToString(x.ContractReferences) ==
                   ContractReferencesToString(y.ContractReferences) &&
                   ExternalFunctionCallToString(x.ExternalFuncCall) == ExternalFunctionCallToString(y.ExternalFuncCall);
        }

        public int GetHashCode(ContractMetadataTemplate obj)
        {
            unchecked
            {
                var hashCode = (obj.LocalCallingGraph != null ? obj.LocalCallingGraph.GetHashCode() : 0);
                hashCode = (hashCode * 397) ^
                           (obj.MethodMetadataTemplates != null ? obj.MethodMetadataTemplates.GetHashCode() : 0);
                hashCode = (hashCode * 397) ^ (obj.FullName != null ? obj.FullName.GetHashCode() : 0);
                hashCode = (hashCode * 397) ^
                           (obj.ContractReferences != null ? obj.ContractReferences.GetHashCode() : 0);
                hashCode = (hashCode * 397) ^ (obj.ExternalFuncCall != null ? obj.ExternalFuncCall.GetHashCode() : 0);
                return hashCode;
            }
        }

        private string CallingGraphToString(AdjacencyGraph<string, Edge<string>> callGraph)
        {
            return string.Join(", ", callGraph.Edges?.OrderBy(a => a.Source).ThenBy(a => a.Target).Select(a => a.ToString())) +
                   string.Join(", ", callGraph.Vertices?.OrderBy(a => a));
        }

        private string ContractReferencesToString(Dictionary<string, Address> references)
        {
            return string.Join(", ", references.OrderBy(kv => kv.Key).Select(kv => $"[{kv.Key}, {kv.Value.GetFormatted()}]"));
        }

        private string ExternalFunctionCallToString(Dictionary<string, List<string>> externalFuncCall)
        {
            return string.Join(", ",
                externalFuncCall.OrderBy(kv => kv.Key)
                    .Select(kv => $"[{kv.Key}, ({string.Join(", ", kv.Value)})]"));
        }

        private string FunctionMetadataTemplateMapToString(Dictionary<string, FunctionMetadataTemplate> map)
        {
            return string.Join(
                " ",
                map.OrderBy(a => a.Key)
                    .Select(item => String.Format("[{0},({1}),({2})]",
                        item.Key,
                        CallingSetToString(item.Value.CallingSet),
                        PathSetToString(item.Value.LocalResourceSet))));
        }

        private string PathSetToString(HashSet<Resource> resourceSet)
        {
            return string.Join(", ",
                resourceSet.OrderBy(a => a.Name));
        }

        private string CallingSetToString(HashSet<string> callingSet)
        {
            return string.Join(", ", callingSet.OrderBy(a => a));
        }
    }

    #region Dummy Contract for test

#pragma warning disable CS0169,CS0649
    public class TestContractC
    {
        [SmartContractFieldData("${this}.resource4", DataAccessMode.AccountSpecific)]
        public int resource4;

        [SmartContractFieldData("${this}.resource5", DataAccessMode.ReadOnlyAccountSharing)]
        private int resource5;

        [SmartContractFunction("${this}.Func0", new string[] { }, new[] {"${this}.resource4"})]
        public void Func0()
        {
        }

        [SmartContractFunction("${this}.Func1", new string[] { }, new[] {"${this}.resource5"})]
        public void Func1()
        {
        }
    }

#pragma warning disable CS0169,CS0649
    internal class TestContractB
    {
        [SmartContractFieldData("${this}.resource2", DataAccessMode.AccountSpecific)]
        public int resource2;

        [SmartContractFieldData("${this}.resource3", DataAccessMode.ReadOnlyAccountSharing)]
        private int resource3;

        [SmartContractReference("ContractC", "ELF_1234_TestContractC")]
        public TestContractC ContractC;

        [SmartContractFunction("${this}.Func0", new[] {"${ContractC}.Func1"}, new[] {"${this}.resource2"})]
        public void Func0()
        {
        }

        [SmartContractFunction("${this}.Func1", new string[] { }, new[] {"${this}.resource3"})]
        public void Func1()
        {
        }
    }

#pragma warning disable CS0169,CS0649
    internal class TestContractA
    {
        //test for different accessibility
        [SmartContractFieldData("${this}.resource0", DataAccessMode.AccountSpecific)]
        public int resource0;

        [SmartContractFieldData("${this}.resource1", DataAccessMode.ReadOnlyAccountSharing)]
        private int resource1;

        [SmartContractFieldData("${this}.resource2", DataAccessMode.ReadWriteAccountSharing)]
        protected int resource2;

        [SmartContractReference("_contractB", "ELF_1234_TestContractB")]
        private TestContractB _contractB;

        [SmartContractReference("ContractC", "ELF_1234_TestContractC")]
        public TestContractC ContractC;


        //test for empty calling set and resource set
        [SmartContractFunction("${this}.Func0(int)", new string[] { }, new string[] { })]
        private void Func0(int a)
        {
        }


        //test for same func name but different parameter
        //test for local function references recursive (resource completation)
        [SmartContractFunction("${this}.Func0", new[] {"${this}.Func1"}, new string[] {"${this}.resource0"})]
        public void Func0()
        {
        }

        //test for local function reference non-recursive and test for overlap resource set
        [SmartContractFunction("${this}.Func1", new[] {"${this}.Func2"}, new[] {"${this}.resource1"})]
        public void Func1()
        {
        }

        //test for foreign contract, test for duplicate local resource
        //when deploy: test for recursive foreign resource collect
        [SmartContractFunction("${this}.Func2", new string[] { }, new[] {"${this}.resource1", "${this}.resource2"})]
        protected void Func2()
        {
        }

        //test for foreign calling set only
        [SmartContractFunction("${this}.Func3", new[] {"${_contractB}.Func0", "${this}.Func0", "${ContractC}.Func0"},
            new[] {"${this}.resource1"})]
        public void Func3()
        {
        }

        //test for duplication in calling set
        [SmartContractFunction("${this}.Func4", new[] {"${this}.Func2", "${this}.Func2"}, new string[] { })]
        public void Func4()
        {
        }

        //test for duplicate foreign call
        [SmartContractFunction("${this}.Func5", new[] {"${_contractB}.Func1", "${this}.Func3"}, new string[] { })]
        public void Func5()
        {
        }
    }


    //wrong cases
#pragma warning disable CS0169,CS0649
    internal class TestContractD
    {
        //duplicate field name
        [SmartContractFieldData("${this}.resource0", DataAccessMode.AccountSpecific)]
        public int resource0;

        [SmartContractFieldData("${this}.resource0", DataAccessMode.AccountSpecific)]
        public int resource1;
    }

#pragma warning disable CS0169,CS0649
    internal class TestContractE
    {
        [SmartContractFieldData("${this}.resource0", DataAccessMode.AccountSpecific)]
        public int resource0;

        [SmartContractFieldData("${this}.resource1", DataAccessMode.AccountSpecific)]
        public int resource1;

        //duplicate contract reference name
        [SmartContractReference("_contractB", "ELF_1234_TestContractB")]
        private TestContractB _contractB;

        [SmartContractReference("_contractB", "ELF_1234_TestContractB")]
        public TestContractC ContractC;

        public void Func0()
        {
        }

        public void Func1()
        {
        }
    }

#pragma warning disable CS0169,CS0649
    internal class TestContractF
    {
        [SmartContractFieldData("${this}.resource0", DataAccessMode.AccountSpecific)]
        public int resource0;

        //unknown local field
        [SmartContractFunction("${this}.Func0", new string[] { }, new[] {"${this}.resource1"})]
        public void Func0()
        {
        }
    }

    internal class TestContractG
    {
        //duplicate function attribute
        [SmartContractFunction("${this}.Func0", new string[] { }, new string[] { })]
        public void Func0()
        {
        }

        [SmartContractFunction("${this}.Func0", new string[] { }, new string[] { })]
        public void Func1()
        {
        }
    }

    internal class TestContractH
    {
        //unknown local function reference
        [SmartContractFunction("${this}.Func0", new string[] {"${this}.Func1"}, new string[] { })]
        public void Func0()
        {
        }
    }

    internal class TestContractI
    {
        //unknown foreign function reference
        [SmartContractFunction("${this}.Func0", new string[] {"${_contractA}.Func1"}, new string[] { })]
        public void Func0()
        {
        }
    }

    internal class TestContractJ
    {
        //for Non-DAG
        [SmartContractFunction("${this}.Func0", new string[] {"${this}.Func1"}, new string[] { })]
        public void Func0()
        {
        }

        [SmartContractFunction("${this}.Func1", new string[] {"${this}.Func2"}, new string[] { })]
        public void Func1()
        {
        }

        [SmartContractFunction("${this}.Func2", new string[] {"${this}.Func3"}, new string[] { })]
        public void Func2()
        {
        }

        [SmartContractFunction("${this}.Func3", new string[] {"${this}.Func1"}, new string[] { })]
        public void Func3()
        {
        }
    }

    internal class TestContractK
    {
        [SmartContractReference("_contractB", "ELF_1234_TestContractB")]
        private TestContractB _contractB;

        //want to call foreign function that Not Exist
        [SmartContractFunction("${this}.Func0", new string[] {"${_contractB}.Func10"}, new string[] { })]
        public void Func0()
        {
        }
    }

    #endregion
}<|MERGE_RESOLUTION|>--- conflicted
+++ resolved
@@ -21,16 +21,9 @@
     {
         private MockSetup _mock;
 
-<<<<<<< HEAD
         public RunnerMetadataTest()
         {
-            _store = GetRequiredService<IDataStore>();
             _mock = GetRequiredService<MockSetup>();
-=======
-        public RunnerMetadataTest(MockSetup mock)
-        {
-            _mock = mock;
->>>>>>> 0b2ea0e8
         }
 
         [Fact]
