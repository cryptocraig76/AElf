﻿using System.Threading.Tasks;
using AElf.Kernel;
using AElf.SmartContract;
using Google.Protobuf;
using AElf.Types.CSharp;
using AElf.Common;

namespace AElf.Runtime.CSharp.Tests
{
    public class TestContractShim
    {
        private MockSetup _mock;
        private Address ContractAddress
        {
            get
            {
                if (!_second)
                {
                    return _mock.ContractAddress1;
                }
                return _mock.ContractAddress2;
            }
        }
        private IExecutive Executive { get; set; }

        private Hash ChainId
        {
            get
            {
                if (!_second)
                {
                    return _mock.ChainId1;
                }
                return _mock.ChainId2;
            }
        }
        
        private bool _second = false;
        public TestContractShim(MockSetup mock, bool second = false)
        {
            _mock = mock;
            _second = second;
            SetExecutive();
        }

        private void SetExecutive()
        {
            Task<IExecutive> task = null;
            if (!_second)
            {
                task = _mock.SmartContractService.GetExecutiveAsync(_mock.ContractAddress1, _mock.ChainId1);
                task.Wait();
                Executive = task.Result;
                Executive.SetSmartContractContext(new SmartContractContext()
                {
                    ChainId = _mock.ChainId1,
                    ContractAddress = _mock.ContractAddress1,
                    DataProvider = _mock.DataProvider1,
                    SmartContractService = _mock.SmartContractService,
                    ChainService = _mock.ChainService
                });
            }
            else
            {
                task = _mock.SmartContractService.GetExecutiveAsync(_mock.ContractAddress2, _mock.ChainId2);
                task.Wait();
                Executive = task.Result;
                Executive.SetSmartContractContext(new SmartContractContext()
                {
                    ChainId = _mock.ChainId2,
                    ContractAddress = _mock.ContractAddress2,
                    DataProvider = _mock.DataProvider2,
                    SmartContractService = _mock.SmartContractService,
                    ChainService = _mock.ChainService
                });
            }
        }

        public bool Initialize(Address account, ulong qty)
        {
            var tx = new Transaction
            {
                From = Address.Zero,
                To = ContractAddress,
                IncrementId = _mock.NewIncrementId(),
                MethodName = "Initialize",
                Params = ByteString.CopyFrom(ParamsPacker.Pack(account, qty))
            };
            var tc = new TransactionContext()
            {
                Transaction = tx
            };
            Executive.SetTransactionContext(tc).Apply().Wait();
<<<<<<< HEAD
            tc.Trace.SmartCommitChangesAsync(_mock.StateStore).Wait();
=======
            tc.Trace.CommitChangesAsync(_mock.StateManager).Wait();
>>>>>>> c0bfa497

            return true;
        }

        public void InvokeAsync()
        {
        }

        public bool Transfer(Address from, Address to, ulong qty)
        {
            var tx = new Transaction
            {
                From = Address.Zero,
                To = ContractAddress,
                IncrementId = _mock.NewIncrementId(),
                MethodName = "Transfer",
                Params = ByteString.CopyFrom(ParamsPacker.Pack(from, to, qty))
            };
            var tc = new TransactionContext()
            {
                Transaction = tx
            };
            
            Executive.SetTransactionContext(tc).Apply().Wait();
<<<<<<< HEAD
            tc.Trace.SmartCommitChangesAsync(_mock.StateStore).Wait();
=======
            tc.Trace.CommitChangesAsync(_mock.StateManager).Wait();
>>>>>>> c0bfa497
            
            return tc.Trace.RetVal.Data.DeserializeToBool();
        }

        public ulong GetBalance(Address account)
        {
            var tx = new Transaction
            {
                From = Address.Zero,
                To = ContractAddress,
                IncrementId = _mock.NewIncrementId(),
                MethodName = "GetBalance",
                Params = ByteString.CopyFrom(ParamsPacker.Pack(account))
            };
            var tc = new TransactionContext()
            {
                Transaction = tx
            };
            Executive.SetTransactionContext(tc).Apply().Wait();
<<<<<<< HEAD
            tc.Trace.SmartCommitChangesAsync(_mock.StateStore).Wait();
=======
            tc.Trace.CommitChangesAsync(_mock.StateManager).Wait();
>>>>>>> c0bfa497
            return tc.Trace.RetVal.Data.DeserializeToUInt64();
        }

        public string GetTransactionStartTime(Hash transactionHash)
        {
            var tx = new Transaction
            {
                From = Address.Zero,
                To = ContractAddress,
                IncrementId = _mock.NewIncrementId(),
                MethodName = "GetTransactionStartTime",
                Params = ByteString.CopyFrom(ParamsPacker.Pack(transactionHash))
            };
            var tc = new TransactionContext()
            {
                Transaction = tx
            };
            Executive.SetTransactionContext(tc).Apply().Wait();
<<<<<<< HEAD
            tc.Trace.SmartCommitChangesAsync(_mock.StateStore).Wait();
=======
            tc.Trace.CommitChangesAsync(_mock.StateManager).Wait();
>>>>>>> c0bfa497
            return tc.Trace.RetVal.Data.DeserializeToString();
        }

        public string GetTransactionEndTime(Hash transactionHash)
        {
            var tx = new Transaction
            {
                From = Address.Zero,
                To = ContractAddress,
                IncrementId = _mock.NewIncrementId(),
                MethodName = "GetTransactionEndTime",
                Params = ByteString.CopyFrom(ParamsPacker.Pack(transactionHash))
            };
            var tc = new TransactionContext()
            {
                Transaction = tx
            };
            Executive.SetTransactionContext(tc).Apply().Wait();
<<<<<<< HEAD
            tc.Trace.SmartCommitChangesAsync(_mock.StateStore).Wait();
=======
            tc.Trace.CommitChangesAsync(_mock.StateManager).Wait();
>>>>>>> c0bfa497
            return tc.Trace.RetVal.Data.DeserializeToString();
        }
    }
}<|MERGE_RESOLUTION|>--- conflicted
+++ resolved
@@ -91,11 +91,7 @@
                 Transaction = tx
             };
             Executive.SetTransactionContext(tc).Apply().Wait();
-<<<<<<< HEAD
-            tc.Trace.SmartCommitChangesAsync(_mock.StateStore).Wait();
-=======
-            tc.Trace.CommitChangesAsync(_mock.StateManager).Wait();
->>>>>>> c0bfa497
+            tc.Trace.SmartCommitChangesAsync(_mock.StateManager).Wait();
 
             return true;
         }
@@ -120,11 +116,7 @@
             };
             
             Executive.SetTransactionContext(tc).Apply().Wait();
-<<<<<<< HEAD
-            tc.Trace.SmartCommitChangesAsync(_mock.StateStore).Wait();
-=======
-            tc.Trace.CommitChangesAsync(_mock.StateManager).Wait();
->>>>>>> c0bfa497
+            tc.Trace.SmartCommitChangesAsync(_mock.StateManager).Wait();
             
             return tc.Trace.RetVal.Data.DeserializeToBool();
         }
@@ -144,11 +136,7 @@
                 Transaction = tx
             };
             Executive.SetTransactionContext(tc).Apply().Wait();
-<<<<<<< HEAD
-            tc.Trace.SmartCommitChangesAsync(_mock.StateStore).Wait();
-=======
-            tc.Trace.CommitChangesAsync(_mock.StateManager).Wait();
->>>>>>> c0bfa497
+            tc.Trace.SmartCommitChangesAsync(_mock.StateManager).Wait();
             return tc.Trace.RetVal.Data.DeserializeToUInt64();
         }
 
@@ -167,11 +155,7 @@
                 Transaction = tx
             };
             Executive.SetTransactionContext(tc).Apply().Wait();
-<<<<<<< HEAD
-            tc.Trace.SmartCommitChangesAsync(_mock.StateStore).Wait();
-=======
-            tc.Trace.CommitChangesAsync(_mock.StateManager).Wait();
->>>>>>> c0bfa497
+            tc.Trace.SmartCommitChangesAsync(_mock.StateManager).Wait();
             return tc.Trace.RetVal.Data.DeserializeToString();
         }
 
@@ -190,11 +174,7 @@
                 Transaction = tx
             };
             Executive.SetTransactionContext(tc).Apply().Wait();
-<<<<<<< HEAD
-            tc.Trace.SmartCommitChangesAsync(_mock.StateStore).Wait();
-=======
-            tc.Trace.CommitChangesAsync(_mock.StateManager).Wait();
->>>>>>> c0bfa497
+            tc.Trace.SmartCommitChangesAsync(_mock.StateManager).Wait();
             return tc.Trace.RetVal.Data.DeserializeToString();
         }
     }
