﻿using System.Collections.Generic;
using System.ComponentModel;
using System.IO;
using System.Linq;
using System.Threading;
using System.Threading.Tasks;
using System.Reflection;
using AElf.Kernel;
using AElf.Kernel.KernelAccount;
using AElf.Kernel.Managers;
using AElf.ChainController;
using AElf.SmartContract;
using AElf.Kernel.Tests;
using Google.Protobuf;
using Google.Protobuf.WellKnownTypes;
using ServiceStack;
using Xunit;
using AElf.Runtime.CSharp;
using Xunit.Frameworks.Autofac;
using AElf.Common;

namespace AElf.Runtime.CSharp.Tests
{
    public class MockSetup
    {
        private static int _incrementId = 0;
        public ulong NewIncrementId()
        {
            var n = Interlocked.Increment(ref _incrementId);
            return (ulong) n;
        }

        public Hash ChainId1 { get; } = Hash.LoadByteArray(new byte[] {0x01, 0x02, 0x03});
        public Hash ChainId2 { get; } = Hash.LoadByteArray(new byte[] {0x01, 0x02, 0x04});
        public ISmartContractService SmartContractService;

        public IStateManager StateManager;
        public DataProvider DataProvider1;
        public DataProvider DataProvider2;

        public Address ContractAddress1 { get; } = Address.Generate();
        public Address ContractAddress2 { get; } = Address.Generate();

        private ISmartContractManager _smartContractManager;
        private IChainCreationService _chainCreationService;
        private IFunctionMetadataService _functionMetadataService;
        public IChainService ChainService;

        private ISmartContractRunnerContainer _smartContractRunnerContainer;

<<<<<<< HEAD
        public MockSetup(IStateStore stateStore, IChainCreationService chainCreationService, IDataStore dataStore, IFunctionMetadataService functionMetadataService, ISmartContractRunnerContainer smartContractRunnerContainer, IChainService chainService)
=======
        public MockSetup(IStateManager stateManager, IChainCreationService chainCreationService,
            IFunctionMetadataService functionMetadataService, ISmartContractRunnerContainer smartContractRunnerContainer,
            ISmartContractManager smartContractManager)
>>>>>>> c0bfa497
        {
            StateManager = stateManager;
            _chainCreationService = chainCreationService;
            _functionMetadataService = functionMetadataService;
            _smartContractRunnerContainer = smartContractRunnerContainer;
<<<<<<< HEAD
            _smartContractManager = new SmartContractManager(dataStore);
            ChainService = chainService;
            Task.Factory.StartNew(async () =>
            {
                await Init();
            }).Unwrap().Wait();
            SmartContractService = new SmartContractService(_smartContractManager, _smartContractRunnerContainer, stateStore, _functionMetadataService, ChainService);
            Task.Factory.StartNew(async () =>
            {
                await DeploySampleContracts();
            }).Unwrap().Wait();
=======
            _smartContractManager = smartContractManager;
            Task.Factory.StartNew(async () => { await Init(); }).Unwrap().Wait();
            SmartContractService = new SmartContractService(_smartContractManager, _smartContractRunnerContainer,
                StateManager, _functionMetadataService);
            Task.Factory.StartNew(async () => { await DeploySampleContracts(); }).Unwrap().Wait();
>>>>>>> c0bfa497
        }

        public byte[] SmartContractZeroCode
        {
            get { return ContractCodes.TestContractZeroCode; }
        }

        private async Task Init()
        {
            var reg = new SmartContractRegistration
            {
                Category = 0,
                ContractBytes = ByteString.CopyFrom(SmartContractZeroCode),
                ContractHash = Hash.Zero,
                SerialNumber = GlobalConfig.GenesisBasicContract
            };

            var chain1 =
                await _chainCreationService.CreateNewChainAsync(ChainId1, new List<SmartContractRegistration> {reg});
            DataProvider1 = DataProvider.GetRootDataProvider(
                chain1.Id,
                Address.Generate()
            );
            DataProvider1.StateManager = StateManager;

            var chain2 =
                await _chainCreationService.CreateNewChainAsync(ChainId2, new List<SmartContractRegistration> {reg});
            DataProvider2 = DataProvider.GetRootDataProvider(
                chain2.Id,
                Address.Generate()
            );
            DataProvider2.StateManager = StateManager;
        }

        private async Task DeploySampleContracts()
        {
            var reg = new SmartContractRegistration
            {
                Category = 1,
                ContractBytes = ByteString.CopyFrom(ContractCode),
                ContractHash = Hash.FromRawBytes(ContractCode)
            };

            await SmartContractService.DeployContractAsync(ChainId1, ContractAddress1, reg, false);
            await SmartContractService.DeployContractAsync(ChainId2, ContractAddress2, reg, false);
        }

        public string SdkDir
        {
            get => "../../../../AElf.Runtime.CSharp.Tests.TestContract/bin/Debug/netstandard2.0";
        }

        public byte[] ContractCode
        {
            get
            {
                byte[] code = null;
                using (FileStream file =
                    File.OpenRead(System.IO.Path.GetFullPath($"{SdkDir}/AElf.Runtime.CSharp.Tests.TestContract.dll")))
                {
                    code = file.ReadFully();
                }

                return code;
            }
        }
    }
}<|MERGE_RESOLUTION|>--- conflicted
+++ resolved
@@ -48,37 +48,25 @@
 
         private ISmartContractRunnerContainer _smartContractRunnerContainer;
 
-<<<<<<< HEAD
-        public MockSetup(IStateStore stateStore, IChainCreationService chainCreationService, IDataStore dataStore, IFunctionMetadataService functionMetadataService, ISmartContractRunnerContainer smartContractRunnerContainer, IChainService chainService)
-=======
         public MockSetup(IStateManager stateManager, IChainCreationService chainCreationService,
             IFunctionMetadataService functionMetadataService, ISmartContractRunnerContainer smartContractRunnerContainer,
-            ISmartContractManager smartContractManager)
->>>>>>> c0bfa497
+            ISmartContractManager smartContractManager, IChainService chainService)
         {
             StateManager = stateManager;
             _chainCreationService = chainCreationService;
             _functionMetadataService = functionMetadataService;
             _smartContractRunnerContainer = smartContractRunnerContainer;
-<<<<<<< HEAD
-            _smartContractManager = new SmartContractManager(dataStore);
+            _smartContractManager = smartContractManager;
             ChainService = chainService;
             Task.Factory.StartNew(async () =>
             {
                 await Init();
             }).Unwrap().Wait();
-            SmartContractService = new SmartContractService(_smartContractManager, _smartContractRunnerContainer, stateStore, _functionMetadataService, ChainService);
+            SmartContractService = new SmartContractService(_smartContractManager, _smartContractRunnerContainer, StateManager, _functionMetadataService, ChainService);
             Task.Factory.StartNew(async () =>
             {
                 await DeploySampleContracts();
             }).Unwrap().Wait();
-=======
-            _smartContractManager = smartContractManager;
-            Task.Factory.StartNew(async () => { await Init(); }).Unwrap().Wait();
-            SmartContractService = new SmartContractService(_smartContractManager, _smartContractRunnerContainer,
-                StateManager, _functionMetadataService);
-            Task.Factory.StartNew(async () => { await DeploySampleContracts(); }).Unwrap().Wait();
->>>>>>> c0bfa497
         }
 
         public byte[] SmartContractZeroCode
