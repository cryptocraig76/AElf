﻿using System.Collections.Generic;
using System.ComponentModel;
using System.IO;
using System.Linq;
using System.Threading;
using System.Threading.Tasks;
using System.Reflection;
using AElf.Kernel;
using AElf.Kernel.Storages;
using AElf.Kernel.KernelAccount;
using AElf.Kernel.Managers;
using AElf.ChainController;
using AElf.SmartContract;
using AElf.Kernel.Tests;
using Google.Protobuf;
using Google.Protobuf.WellKnownTypes;
using ServiceStack;
using Xunit;
using AElf.Runtime.CSharp;
using Xunit.Frameworks.Autofac;

namespace AElf.Runtime.CSharp.Tests
{
    public class MockSetup
    {
        private static int _incrementId = 0;
        public ulong NewIncrementId()
        {
            var n = Interlocked.Increment(ref _incrementId);
            return (ulong)n;
        }

        public Hash ChainId1 { get; } = Hash.Generate();
        public Hash ChainId2 { get; } = Hash.Generate();
        public ISmartContractService SmartContractService;

        public IAccountDataProvider DataProvider1;
        public IAccountDataProvider DataProvider2;

        public Hash ContractAddress1 { get; } = Hash.Generate();
        public Hash ContractAddress2 { get; } = Hash.Generate();

        private ISmartContractManager _smartContractManager;
        public IWorldStateDictator WorldStateDictator;
        private IChainCreationService _chainCreationService;
        private IFunctionMetadataService _functionMetadataService;

        private ISmartContractRunnerFactory _smartContractRunnerFactory;

        public MockSetup(IWorldStateDictator worldStateDictator, IChainCreationService chainCreationService, SmartContractStore smartContractStore, IFunctionMetadataService functionMetadataService, ISmartContractRunnerFactory smartContractRunnerFactory)
        {
            WorldStateDictator = worldStateDictator;
            _chainCreationService = chainCreationService;
            _functionMetadataService = functionMetadataService;
            _smartContractRunnerFactory = smartContractRunnerFactory;
            _smartContractManager = new SmartContractManager(smartContractStore);
            Task.Factory.StartNew(async () =>
            {
                await Init();
            }).Unwrap().Wait();
            SmartContractService = new SmartContractService(_smartContractManager, _smartContractRunnerFactory, WorldStateDictator, _functionMetadataService);
            Task.Factory.StartNew(async () =>
            {
                await DeploySampleContracts();
            }).Unwrap().Wait();
        }
        
        public byte[] SmartContractZeroCode
        {
            get
            {
                return ContractCodes.TestContractZeroCode;
            }
        }

        private async Task Init()
        {
            var reg = new SmartContractRegistration
            {
                Category = 0,
                ContractBytes = ByteString.CopyFrom(SmartContractZeroCode),
                ContractHash = Hash.Zero,
                Type = (int)SmartContractType.BasicContractZero
            };
<<<<<<< HEAD
            var chain1 = await _chainCreationService.CreateNewChainAsync(ChainId1, new List<SmartContractRegistration>{reg});
            var genesis1 = await _blockManager.GetBlockAsync(chain1.GenesisBlockHash);
            DataProvider1 = await (WorldStateDictator.SetChainId(ChainId1)).GetAccountDataProvider(ResourcePath.CalculatePointerForAccountZero(ChainId1));

            var chain2 = await _chainCreationService.CreateNewChainAsync(ChainId2, new List<SmartContractRegistration>{reg});
            var genesis2 = await _blockManager.GetBlockAsync(chain2.GenesisBlockHash);
=======
            var chain1 = await _chainCreationService.CreateNewChainAsync(ChainId1, reg);
            DataProvider1 = await (WorldStateDictator.SetChainId(ChainId1)).GetAccountDataProvider(ResourcePath.CalculatePointerForAccountZero(ChainId1));

            var chain2 = await _chainCreationService.CreateNewChainAsync(ChainId2, reg);
>>>>>>> a27c5aea
            DataProvider2 = await (WorldStateDictator.SetChainId(ChainId2)).GetAccountDataProvider(ResourcePath.CalculatePointerForAccountZero(ChainId2));
        }

        private async Task DeploySampleContracts()
        {
            var reg = new SmartContractRegistration
            {
                Category = 1,
                ContractBytes = ByteString.CopyFrom(ContractCode),
                ContractHash = new Hash(ContractCode)
            };

            await SmartContractService.DeployContractAsync(ChainId1, ContractAddress1, reg, false);
            await SmartContractService.DeployContractAsync(ChainId2, ContractAddress2, reg, false);
        }

        public string SdkDir
        {
            get => "../../../../AElf.Runtime.CSharp.Tests.TestContract/bin/Debug/netstandard2.0";
        }
        
        public byte[] ContractCode
        {
            get
            {
                byte[] code = null;
                using (FileStream file = File.OpenRead(System.IO.Path.GetFullPath($"{SdkDir}/AElf.Runtime.CSharp.Tests.TestContract.dll")))
                {
                    code = file.ReadFully();
                }
                return code;
            }
        }
    }
}<|MERGE_RESOLUTION|>--- conflicted
+++ resolved
@@ -82,19 +82,12 @@
                 ContractHash = Hash.Zero,
                 Type = (int)SmartContractType.BasicContractZero
             };
-<<<<<<< HEAD
+            
             var chain1 = await _chainCreationService.CreateNewChainAsync(ChainId1, new List<SmartContractRegistration>{reg});
-            var genesis1 = await _blockManager.GetBlockAsync(chain1.GenesisBlockHash);
             DataProvider1 = await (WorldStateDictator.SetChainId(ChainId1)).GetAccountDataProvider(ResourcePath.CalculatePointerForAccountZero(ChainId1));
 
             var chain2 = await _chainCreationService.CreateNewChainAsync(ChainId2, new List<SmartContractRegistration>{reg});
-            var genesis2 = await _blockManager.GetBlockAsync(chain2.GenesisBlockHash);
-=======
-            var chain1 = await _chainCreationService.CreateNewChainAsync(ChainId1, reg);
-            DataProvider1 = await (WorldStateDictator.SetChainId(ChainId1)).GetAccountDataProvider(ResourcePath.CalculatePointerForAccountZero(ChainId1));
 
-            var chain2 = await _chainCreationService.CreateNewChainAsync(ChainId2, reg);
->>>>>>> a27c5aea
             DataProvider2 = await (WorldStateDictator.SetChainId(ChainId2)).GetAccountDataProvider(ResourcePath.CalculatePointerForAccountZero(ChainId2));
         }
 
