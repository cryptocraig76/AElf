--- conflicted
+++ resolved
@@ -49,37 +49,19 @@
 
         private ISmartContractRunnerContainer _smartContractRunnerContainer;
 
-<<<<<<< HEAD
         public MockSetup(IStateManager stateManager, IChainCreationService chainCreationService,
-            IFunctionMetadataService functionMetadataService, ISmartContractRunnerFactory smartContractRunnerFactory,
+            IFunctionMetadataService functionMetadataService, ISmartContractRunnerContainer smartContractRunnerContainer,
             ISmartContractManager smartContractManager)
-=======
-        public MockSetup(IStateStore stateStore, IChainCreationService chainCreationService, IDataStore dataStore, IFunctionMetadataService functionMetadataService, ISmartContractRunnerContainer smartContractRunnerContainer)
->>>>>>> f8c28442
         {
             StateManager = stateManager;
             _chainCreationService = chainCreationService;
             _functionMetadataService = functionMetadataService;
-<<<<<<< HEAD
-            _smartContractRunnerFactory = smartContractRunnerFactory;
+            _smartContractRunnerContainer = smartContractRunnerContainer;
             _smartContractManager = smartContractManager;
             Task.Factory.StartNew(async () => { await Init(); }).Unwrap().Wait();
-            SmartContractService = new SmartContractService(_smartContractManager, _smartContractRunnerFactory,
+            SmartContractService = new SmartContractService(_smartContractManager, _smartContractRunnerContainer,
                 StateManager, _functionMetadataService);
             Task.Factory.StartNew(async () => { await DeploySampleContracts(); }).Unwrap().Wait();
-=======
-            _smartContractRunnerContainer = smartContractRunnerContainer;
-            _smartContractManager = new SmartContractManager(dataStore);
-            Task.Factory.StartNew(async () =>
-            {
-                await Init();
-            }).Unwrap().Wait();
-            SmartContractService = new SmartContractService(_smartContractManager, _smartContractRunnerContainer, stateStore, _functionMetadataService);
-            Task.Factory.StartNew(async () =>
-            {
-                await DeploySampleContracts();
-            }).Unwrap().Wait();
->>>>>>> f8c28442
         }
 
         public byte[] SmartContractZeroCode
