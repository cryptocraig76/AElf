﻿using System.Collections.Generic;
using System.ComponentModel;
using System.IO;
using System.Linq;
using System.Threading;
using System.Threading.Tasks;
using System.Reflection;
using AElf.Kernel;
using AElf.Kernel.Storages;
using AElf.Kernel.KernelAccount;
using AElf.Kernel.Managers;
using AElf.ChainController;
using AElf.SmartContract;
using AElf.Kernel.Tests;
using Google.Protobuf;
using Google.Protobuf.WellKnownTypes;
using ServiceStack;
using Xunit;
using AElf.Runtime.CSharp;
using Xunit.Frameworks.Autofac;
using AElf.Common;
<<<<<<< HEAD
using AElf.Kernel.Managers;
=======
>>>>>>> 348ca55c

namespace AElf.Runtime.CSharp.Tests
{
    public class MockSetup
    {
        private static int _incrementId = 0;
        public ulong NewIncrementId()
        {
            var n = Interlocked.Increment(ref _incrementId);
            return (ulong)n;
        }

        public Hash ChainId1 { get; } = Hash.LoadByteArray(new byte[] { 0x01, 0x02, 0x03 });
        public Hash ChainId2 { get; } = Hash.LoadByteArray(new byte[] { 0x01, 0x02, 0x04 });
        public ISmartContractService SmartContractService;

        public IStateStore StateStore;
        public DataProvider DataProvider1;
        public DataProvider DataProvider2;

        public Address ContractAddress1 { get; } = Address.Generate();
        public Address ContractAddress2 { get; } = Address.Generate();

        private ISmartContractManager _smartContractManager;
        private IChainCreationService _chainCreationService;
        private IFunctionMetadataService _functionMetadataService;

        private ISmartContractRunnerContainer _smartContractRunnerContainer;

        public MockSetup(IStateStore stateStore, IChainCreationService chainCreationService, IDataStore dataStore, IFunctionMetadataService functionMetadataService, ISmartContractRunnerContainer smartContractRunnerContainer)
        {
            StateStore = stateStore;
            _chainCreationService = chainCreationService;
            _functionMetadataService = functionMetadataService;
            _smartContractRunnerContainer = smartContractRunnerContainer;
            _smartContractManager = new SmartContractManager(dataStore);
            Task.Factory.StartNew(async () =>
            {
                await Init();
            }).Unwrap().Wait();
            SmartContractService = new SmartContractService(_smartContractManager, _smartContractRunnerContainer, stateStore, _functionMetadataService);
            Task.Factory.StartNew(async () =>
            {
                await DeploySampleContracts();
            }).Unwrap().Wait();
        }
        
        public byte[] SmartContractZeroCode
        {
            get
            {
                return ContractCodes.TestContractZeroCode;
            }
        }

        private async Task Init()
        {
            var reg = new SmartContractRegistration
            {
                Category = 0,
                ContractBytes = ByteString.CopyFrom(SmartContractZeroCode),
                ContractHash = Hash.Zero,
                SerialNumber = GlobalConfig.GenesisBasicContract
            };

            var chain1 = await _chainCreationService.CreateNewChainAsync(ChainId1, new List<SmartContractRegistration>{reg});
            DataProvider1 = DataProvider.GetRootDataProvider(
                chain1.Id,
                Address.Generate()
            );
            DataProvider1.StateStore = StateStore;

            var chain2 = await _chainCreationService.CreateNewChainAsync(ChainId2, new List<SmartContractRegistration>{reg});
            DataProvider2 = DataProvider.GetRootDataProvider(
                chain2.Id,
                Address.Generate()
            );
            DataProvider2.StateStore = StateStore;
        }

        private async Task DeploySampleContracts()
        {
            var reg = new SmartContractRegistration
            {
                Category = 1,
                ContractBytes = ByteString.CopyFrom(ContractCode),
                ContractHash = Hash.FromRawBytes(ContractCode)
            };

            await SmartContractService.DeployContractAsync(ChainId1, ContractAddress1, reg, false);
            await SmartContractService.DeployContractAsync(ChainId2, ContractAddress2, reg, false);
        }

        public string SdkDir
        {
            get => "../../../../AElf.Runtime.CSharp.Tests.TestContract/bin/Debug/netstandard2.0";
        }
        
        public byte[] ContractCode
        {
            get
            {
                byte[] code = null;
                using (FileStream file = File.OpenRead(System.IO.Path.GetFullPath($"{SdkDir}/AElf.Runtime.CSharp.Tests.TestContract.dll")))
                {
                    code = file.ReadFully();
                }
                return code;
            }
        }
    }
}<|MERGE_RESOLUTION|>--- conflicted
+++ resolved
@@ -6,7 +6,6 @@
 using System.Threading.Tasks;
 using System.Reflection;
 using AElf.Kernel;
-using AElf.Kernel.Storages;
 using AElf.Kernel.KernelAccount;
 using AElf.Kernel.Managers;
 using AElf.ChainController;
@@ -19,10 +18,6 @@
 using AElf.Runtime.CSharp;
 using Xunit.Frameworks.Autofac;
 using AElf.Common;
-<<<<<<< HEAD
-using AElf.Kernel.Managers;
-=======
->>>>>>> 348ca55c
 
 namespace AElf.Runtime.CSharp.Tests
 {
@@ -32,14 +27,14 @@
         public ulong NewIncrementId()
         {
             var n = Interlocked.Increment(ref _incrementId);
-            return (ulong)n;
+            return (ulong) n;
         }
 
-        public Hash ChainId1 { get; } = Hash.LoadByteArray(new byte[] { 0x01, 0x02, 0x03 });
-        public Hash ChainId2 { get; } = Hash.LoadByteArray(new byte[] { 0x01, 0x02, 0x04 });
+        public Hash ChainId1 { get; } = Hash.LoadByteArray(new byte[] {0x01, 0x02, 0x03});
+        public Hash ChainId2 { get; } = Hash.LoadByteArray(new byte[] {0x01, 0x02, 0x04});
         public ISmartContractService SmartContractService;
 
-        public IStateStore StateStore;
+        public IStateManager StateManager;
         public DataProvider DataProvider1;
         public DataProvider DataProvider2;
 
@@ -52,30 +47,24 @@
 
         private ISmartContractRunnerContainer _smartContractRunnerContainer;
 
-        public MockSetup(IStateStore stateStore, IChainCreationService chainCreationService, IDataStore dataStore, IFunctionMetadataService functionMetadataService, ISmartContractRunnerContainer smartContractRunnerContainer)
+        public MockSetup(IStateManager stateManager, IChainCreationService chainCreationService,
+            IFunctionMetadataService functionMetadataService, ISmartContractRunnerContainer smartContractRunnerContainer,
+            ISmartContractManager smartContractManager)
         {
-            StateStore = stateStore;
+            StateManager = stateManager;
             _chainCreationService = chainCreationService;
             _functionMetadataService = functionMetadataService;
             _smartContractRunnerContainer = smartContractRunnerContainer;
-            _smartContractManager = new SmartContractManager(dataStore);
-            Task.Factory.StartNew(async () =>
-            {
-                await Init();
-            }).Unwrap().Wait();
-            SmartContractService = new SmartContractService(_smartContractManager, _smartContractRunnerContainer, stateStore, _functionMetadataService);
-            Task.Factory.StartNew(async () =>
-            {
-                await DeploySampleContracts();
-            }).Unwrap().Wait();
+            _smartContractManager = smartContractManager;
+            Task.Factory.StartNew(async () => { await Init(); }).Unwrap().Wait();
+            SmartContractService = new SmartContractService(_smartContractManager, _smartContractRunnerContainer,
+                StateManager, _functionMetadataService);
+            Task.Factory.StartNew(async () => { await DeploySampleContracts(); }).Unwrap().Wait();
         }
-        
+
         public byte[] SmartContractZeroCode
         {
-            get
-            {
-                return ContractCodes.TestContractZeroCode;
-            }
+            get { return ContractCodes.TestContractZeroCode; }
         }
 
         private async Task Init()
@@ -88,19 +77,21 @@
                 SerialNumber = GlobalConfig.GenesisBasicContract
             };
 
-            var chain1 = await _chainCreationService.CreateNewChainAsync(ChainId1, new List<SmartContractRegistration>{reg});
+            var chain1 =
+                await _chainCreationService.CreateNewChainAsync(ChainId1, new List<SmartContractRegistration> {reg});
             DataProvider1 = DataProvider.GetRootDataProvider(
                 chain1.Id,
                 Address.Generate()
             );
-            DataProvider1.StateStore = StateStore;
+            DataProvider1.StateManager = StateManager;
 
-            var chain2 = await _chainCreationService.CreateNewChainAsync(ChainId2, new List<SmartContractRegistration>{reg});
+            var chain2 =
+                await _chainCreationService.CreateNewChainAsync(ChainId2, new List<SmartContractRegistration> {reg});
             DataProvider2 = DataProvider.GetRootDataProvider(
                 chain2.Id,
                 Address.Generate()
             );
-            DataProvider2.StateStore = StateStore;
+            DataProvider2.StateManager = StateManager;
         }
 
         private async Task DeploySampleContracts()
@@ -120,16 +111,18 @@
         {
             get => "../../../../AElf.Runtime.CSharp.Tests.TestContract/bin/Debug/netstandard2.0";
         }
-        
+
         public byte[] ContractCode
         {
             get
             {
                 byte[] code = null;
-                using (FileStream file = File.OpenRead(System.IO.Path.GetFullPath($"{SdkDir}/AElf.Runtime.CSharp.Tests.TestContract.dll")))
+                using (FileStream file =
+                    File.OpenRead(System.IO.Path.GetFullPath($"{SdkDir}/AElf.Runtime.CSharp.Tests.TestContract.dll")))
                 {
                     code = file.ReadFully();
                 }
+
                 return code;
             }
         }
