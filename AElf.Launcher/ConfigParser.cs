--- conflicted
+++ resolved
@@ -113,15 +113,8 @@
 
 
             // Database
-<<<<<<< HEAD
             DatabaseConfig.Instance.Type = DatabaseTypeHelper.GetType(opts.DBType);
             
-=======
-            var databaseConfig = new DatabaseConfig();
-
-            databaseConfig.Type = DatabaseTypeHelper.GetType(opts.DBType);
-
->>>>>>> 11360e64
             if (!string.IsNullOrWhiteSpace(opts.DBHost))
             {
                 DatabaseConfig.Instance.Host = opts.DBHost;
@@ -129,18 +122,9 @@
 
             if (opts.DBPort.HasValue)
             {
-<<<<<<< HEAD
                 DatabaseConfig.Instance.Port = opts.DBPort.Value;
             }           
             
-=======
-                databaseConfig.Port = opts.DBPort.Value;
-            }
-
-            DatabaseConfig = databaseConfig;
-
-
->>>>>>> 11360e64
             // to be miner
             IsMiner = opts.IsMiner;
 
@@ -157,22 +141,22 @@
                 {
                     throw new Exception("coinbase is needed");
                 }
-
+                
                 Coinbase = ByteString.CopyFromUtf8(opts.CoinBase);
             }
-
+            
             MinerConfig = new MinerConfig
             {
                 CoinBase = Coinbase,
                 TxCount = opts.TxCountLimit
             };
-
-
+            
+            
             // tx pool config
             TxPoolConfig = Kernel.TxMemPool.TxPoolConfig.Default;
             TxPoolConfig.FeeThreshold = opts.MinimalFee;
             TxPoolConfig.PoolLimitSize = opts.PoolCapacity;
-
+            
             // node config
             NodeConfig = new NodeConfig
             {
@@ -180,10 +164,7 @@
                 FullNode = true,
                 Coinbase = Coinbase
             };
-<<<<<<< HEAD
-            
-            NodeConfig.DataDir = string.IsNullOrEmpty(opts.DataDir) ? ApplicationHelpers.GetDefaultDataDir() : opts.DataDir;
-            
+                        
             // Actor
             if (opts.ActorIsCluster.HasValue)
                 ActorConfig.Instance.IsCluster = opts.ActorIsCluster.Value;
@@ -197,7 +178,6 @@
                 ActorWorkerConfig.Instance.HostName = opts.ActorWorkerHostName;
             if (opts.ActorWorkerPort.HasValue)
                 ActorWorkerConfig.Instance.Port = opts.ActorWorkerPort.Value;
-=======
 
             NodeConfig.DataDir = string.IsNullOrEmpty(opts.DataDir)
                 ? ApplicationHelpers.GetDefaultDataDir()
@@ -221,7 +201,6 @@
                     }
                 }
             }
->>>>>>> 11360e64
         }
     }
 }