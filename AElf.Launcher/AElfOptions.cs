--- conflicted
+++ resolved
@@ -28,11 +28,8 @@
 
         [Option('p',HelpText = "The port of database.")]
         public int? DBPort { get; set; }
-<<<<<<< HEAD
-=======
 
         [Option(HelpText = "The absolute path where to store the peer database.")]
         public string PeersDbPath { get; set; }
->>>>>>> 51bd03a8
     }
 }