﻿using System;
using System.Collections.Generic;
using System.Runtime.Loader;
using System.Threading;
using System.Threading.Tasks;
using System.Timers;
using AElf.Common.Module;
using AElf.Configuration.Config.Consensus;
using AElf.Kernel.Types.Common;
using Autofac;
using Easy.MessageHub;
using NLog;

namespace AElf.Launcher
{
    public class LauncherAElfModule:IAElfModule
    {
        private static readonly ILogger Logger = LogManager.GetLogger("Launcher");
        private readonly AutoResetEvent _closing = new AutoResetEvent(false);
        private readonly Queue<TerminatedModuleEnum> _modules = new Queue<TerminatedModuleEnum>();
        private TerminatedModuleEnum _prepareTerminatedModule;
        private static System.Timers.Timer _timer;
        
        public void Init(ContainerBuilder builder)
        {
            MessageHub.Instance.Subscribe<TerminatedModule>(OnModuleTerminated);
            
            _modules.Enqueue(TerminatedModuleEnum.Rpc);
            _modules.Enqueue(TerminatedModuleEnum.TxPool);
            _modules.Enqueue(TerminatedModuleEnum.Mining);
            _modules.Enqueue(TerminatedModuleEnum.BlockSynchronizer);
            _modules.Enqueue(TerminatedModuleEnum.BlockExecutor);
            _modules.Enqueue(TerminatedModuleEnum.BlockRollback);

            _timer = new System.Timers.Timer(ConsensusConfig.Instance.DPoSMiningInterval * 2);
            _timer.AutoReset = false;
            _timer.Elapsed += TimerOnElapsed;
            
            AssemblyLoadContext.Default.Unloading += DefaultOnUnloading;           
            Console.CancelKeyPress += OnCancelKeyPress;

        }

        private void DefaultOnUnloading(AssemblyLoadContext obj)
        {
            _closing.Set();
            if (_modules.Count != 0)
            {
                PublishMessage();
                _closing.WaitOne();
            }
        }

        private void TimerOnElapsed(object sender, ElapsedEventArgs e)
        {
            OnModuleTerminated(new TerminatedModule(_prepareTerminatedModule));
        }

        public void Run(ILifetimeScope scope)
        {
            _closing.WaitOne();
        }

<<<<<<< HEAD
        private void OnExit(object sender, ConsoleCancelEventArgs args)
=======
        private void OnCancelKeyPress(object sender, EventArgs args)
>>>>>>> fc25900d
        {
            if (_modules.Count != 0)
            {
                PublishMessage();
            }
            else
            {
                _closing.Set();
            }
        }

        private void OnModuleTerminated(TerminatedModule moduleTerminated)
        {
            Task.Run(() =>
            {
                _timer.Stop();
                if (_prepareTerminatedModule == moduleTerminated.Module)
                {
                    _modules.Dequeue();
                    Logger.Trace($"{_prepareTerminatedModule.ToString()} stopped.");
                }
                else
                {
                    throw new Exception("Termination error");
                }

                if (_modules.Count == 0)
                {
<<<<<<< HEAD
                    Logger.Trace("node will be shut down after 5s...");
=======
                    _logger.Trace("node will be closed after 5s...");
>>>>>>> fc25900d
                    for (var i = 0; i < 5; i++)
                    {
                        Logger.Trace($"{5 - i}");
                        Thread.Sleep(1000);
                    }

<<<<<<< HEAD
                    Logger.Trace("node is shut down.");
=======
                    _logger.Trace("node is closed.");
>>>>>>> fc25900d
                    _closing.Set();
                }
                else
                {
                    PublishMessage();
                }
            });
        }

        private void PublishMessage()
        {
            _prepareTerminatedModule = _modules.Peek();
            Logger.Trace($"begin stop {_prepareTerminatedModule.ToString()}...");
            MessageHub.Instance.Publish(new TerminationSignal(_prepareTerminatedModule));
            
            _timer.Start();
        }
    }
}<|MERGE_RESOLUTION|>--- conflicted
+++ resolved
@@ -61,11 +61,7 @@
             _closing.WaitOne();
         }
 
-<<<<<<< HEAD
-        private void OnExit(object sender, ConsoleCancelEventArgs args)
-=======
         private void OnCancelKeyPress(object sender, EventArgs args)
->>>>>>> fc25900d
         {
             if (_modules.Count != 0)
             {
@@ -94,22 +90,14 @@
 
                 if (_modules.Count == 0)
                 {
-<<<<<<< HEAD
-                    Logger.Trace("node will be shut down after 5s...");
-=======
-                    _logger.Trace("node will be closed after 5s...");
->>>>>>> fc25900d
+                    Logger.Trace("node will be closed after 5s...");
                     for (var i = 0; i < 5; i++)
                     {
                         Logger.Trace($"{5 - i}");
                         Thread.Sleep(1000);
                     }
 
-<<<<<<< HEAD
-                    Logger.Trace("node is shut down.");
-=======
-                    _logger.Trace("node is closed.");
->>>>>>> fc25900d
+                    Logger.Trace("node is closed.");
                     _closing.Set();
                 }
                 else
