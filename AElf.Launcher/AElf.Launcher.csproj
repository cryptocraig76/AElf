--- conflicted
+++ resolved
@@ -1,4 +1,4 @@
-﻿<Project Sdk="Microsoft.NET.Sdk">
+<Project Sdk="Microsoft.NET.Sdk">
   <PropertyGroup>
     <OutputType>Exe</OutputType>
     <TargetFramework>netcoreapp2.0</TargetFramework>
@@ -9,13 +9,10 @@
       <Name>AElf.Kernel.Modules.AutofacModule</Name>
     </ProjectReference>
     <ProjectReference Include="..\AElf.Kernel\AElf.Kernel.csproj" />
-<<<<<<< HEAD
     <ProjectReference Include="..\AElf.Network\AElf.Network.csproj" />
-=======
     <None Update="Dockerfile">
       <CopyToOutputDirectory>Always</CopyToOutputDirectory>
     </None>
->>>>>>> 538b487e
   </ItemGroup>
   <ItemGroup>
     <PackageReference Include="Autofac" Version="4.8.0" />
