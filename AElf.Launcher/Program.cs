﻿using System;
using System.IO;
using System.Net;
using System.Security;
using System.Threading;
using AElf.ChainController;
using AElf.ChainController.EventMessages;
using AElf.ChainController.TxMemPool;
using AElf.Common.ByteArrayHelpers;
using AElf.Common.Extensions;
using AElf.Cryptography;
using AElf.Cryptography.ECDSA;
using AElf.Database;
using AElf.Execution;
using AElf.Kernel;
using AElf.Kernel.Modules.AutofacModule;
using AElf.Kernel.Node;
using AElf.Configuration;
using AElf.Configuration.Config.Network;
using AElf.Miner.Miner;
using AElf.Execution.Scheduling;
using AElf.Network;
using AElf.Node;
using AElf.Node.AElfChain;
using AElf.RPC;
using AElf.Runtime.CSharp;
using AElf.SideChain.Creation;
using AElf.SmartContract;
using Autofac;
using Easy.MessageHub;
using Newtonsoft.Json;
using Newtonsoft.Json.Linq;
using IContainer = Autofac.IContainer;

namespace AElf.Launcher
{
    class Program
    {
        private const string FilePath = @"ChainInfo.json";
        private static int _stopped;
        private static readonly AutoResetEvent _closing = new AutoResetEvent(false);

        static void Main(string[] args)
        {
            // Parse options
            Console.WriteLine(string.Join(" ",args));
            var confParser = new ConfigParser();
            
            bool parsed;
            try
            {
                parsed = confParser.Parse(args);
            }
            catch (Exception e)
            {
                Console.WriteLine(e);
                throw;
            }

            if (!parsed)
                return;

            var minerConfig = confParser.MinerConfig;
            var isMiner = confParser.IsMiner;
            var isNewChain = confParser.NewChain;
<<<<<<< HEAD
            var chainId = confParser.ChainId;
            var initData = confParser.InitData;
=======
            
>>>>>>> afc7747b
            NodeConfig.Instance.IsChainCreator = confParser.NewChain;
            NodeConfig.Instance.ConsensusInfoGenerater = confParser.IsConsensusInfoGenerater;

            var runner = new SmartContractRunner(confParser.RunnerConfig);
            var smartContractRunnerFactory = new SmartContractRunnerFactory();
            smartContractRunnerFactory.AddRunner(0, runner);
            smartContractRunnerFactory.AddRunner(1, runner);

            // todo : quick fix, to be refactored
            ECKeyPair nodeKey = null;
            if (!string.IsNullOrWhiteSpace(confParser.NodeAccount))
            {
                try
                {
                    var ks = new AElfKeyStore(NodeConfig.Instance.DataDir);
                    var pass = string.IsNullOrWhiteSpace(confParser.NodeAccountPassword)
                        ? AskInvisible(confParser.NodeAccount)
                        : confParser.NodeAccountPassword;
                    ks.OpenAsync(confParser.NodeAccount, pass, false);

                    ManagementConfig.Instance.NodeAccount = confParser.NodeAccount;
                    ManagementConfig.Instance.NodeAccountPassword = pass;
                    
                    nodeKey = ks.GetAccountKeyPair(confParser.NodeAccount);
                    if (nodeKey == null)
                    {
                        Console.WriteLine("Load keystore failed");
                    }
                }
                catch (Exception e)
                {
                    throw new Exception("Load keystore failed");
                }
            }

            var txPoolConf = confParser.TxPoolConfig;
            txPoolConf.EcKeyPair = nodeKey;

            // Setup ioc 
<<<<<<< HEAD
            var container = SetupIocContainer(isMiner, isNewChain, chainId, txPoolConf,
                minerConfig, smartContractRunnerFactory);
=======
            var container = SetupIocContainer(isMiner, isNewChain, txPoolConf, minerConfig, smartContractRunnerFactory);
>>>>>>> afc7747b

            if (container == null)
            {
                Console.WriteLine("IoC setup failed");
                return;
            }

            if (!CheckDbConnect(container))
            {
                Console.WriteLine("Database connection failed");
                return;
            }

            using (var scope = container.BeginLifetimeScope())
            {
                IActorEnvironment actorEnv = null;
                if (NodeConfig.Instance.ExecutorType == "akka")
                {
                    actorEnv = scope.Resolve<IActorEnvironment>();
                    actorEnv.InitActorSystem();
                }

                var evListener = scope.Resolve<ChainCreationEventListener>();
<<<<<<< HEAD
                MessageHub.Instance.Subscribe<IBlock>(async (t) => { await evListener.OnBlockAppended(t); });

                var node = scope.Resolve<IAElfNode>();
                // Start the system
                node.Start(nodeKey, TokenGenesisContractCode, ConsensusGenesisContractCode, BasicContractZero);
=======
                MessageHub.Instance.Subscribe<IBlock>(async (t) =>
                {
                    await evListener.OnBlockAppended(t);
                });
                
                /************** Node setup ***************/
                
                NodeConfiguation confContext = new NodeConfiguation();
                confContext.KeyPair = nodeKey;
                confContext.WithRpc = confParser.Rpc;
                confContext.LauncherAssemblyLocation = Path.GetDirectoryName(typeof(Program).Assembly.Location);
                
                var mainChainNodeService = scope.Resolve<INodeService>();
                var rpc = scope.Resolve<IRpcServer>();
                rpc.Init(scope, confParser.RpcHost, confParser.RpcPort);
                var node = scope.Resolve<INode>();
                node.Register(mainChainNodeService);
                node.Initialize(confContext);
                node.Start();
                
                /*****************************************/
>>>>>>> afc7747b

                var txPoolService = scope.Resolve<ITxPoolService>();
                MessageHub.Instance.Subscribe<IncomingTransaction>(
                    async (inTx) => { await txPoolService.AddTxAsync(inTx.Transaction); });

                var netManager = scope.Resolve<INetworkManager>();
                MessageHub.Instance.Subscribe<TransactionAddedToPool>(
                    async (txAdded) =>
                    {
                        await netManager.BroadcastMessage(AElfProtocolType.BroadcastTx,
                            txAdded.Transaction.Serialize());
                    }
                );
<<<<<<< HEAD

                if (confParser.Rpc)
                {
                    var rpc = new RpcServer();
                    rpc.Initialize(scope, confParser.RpcHost, confParser.RpcPort);
                    rpc.RunAsync();
                }

                //DoDPos(node);
=======
                
>>>>>>> afc7747b
                if (actorEnv != null)
                {
                    Console.CancelKeyPress += async (sender, eventArgs) => { await actorEnv.StopAsync(); };
                    actorEnv.TerminationHandle.Wait();
                }

                Console.CancelKeyPress += OnExit;
                _closing.WaitOne();
            }
        }
        
        protected static void OnExit(object sender, ConsoleCancelEventArgs args)
        {
            _closing.Set();
        }

<<<<<<< HEAD
        private static byte[] TokenGenesisContractCode
        {
            get
            {
                var contractZeroDllPath = Path.Combine(AssemblyDir, $"{Globals.GenesisTokenContractAssemblyName}.dll");

                byte[] code;
                using (var file = File.OpenRead(Path.GetFullPath(contractZeroDllPath)))
                {
                    code = file.ReadFully();
                }

                return code;
            }
        }

        private static byte[] ConsensusGenesisContractCode
        {
            get
            {
                var contractZeroDllPath =
                    Path.Combine(AssemblyDir, $"{Globals.GenesisConsensusContractAssemblyName}.dll");

                byte[] code;
                using (var file = File.OpenRead(Path.GetFullPath(contractZeroDllPath)))
                {
                    code = file.ReadFully();
                }

                return code;
            }
        }

        private static byte[] BasicContractZero
        {
            get
            {
                var contractZeroDllPath =
                    Path.Combine(AssemblyDir, $"{Globals.GenesisSmartContractZeroAssemblyName}.dll");

                byte[] code;
                using (var file = File.OpenRead(Path.GetFullPath(contractZeroDllPath)))
                {
                    code = file.ReadFully();
                }

                return code;
            }
        }

        private static IContainer SetupIocContainer(bool isMiner, bool isNewChain, string chainId,
=======
        private static IContainer SetupIocContainer(bool isMiner, bool isNewChain, 
>>>>>>> afc7747b
            ITxPoolConfig txPoolConf, IMinerConfig minerConf,
            SmartContractRunnerFactory smartContractRunnerFactory)
        {
            var builder = new ContainerBuilder();

            // Register everything
            builder.RegisterModule(new MainModule()); // todo : eventually we won't need this

            // Module registrations
            builder.RegisterModule(new ManagersModule());
            builder.RegisterModule(new MetadataModule());
            builder.RegisterModule(new TransactionManagerModule());
            builder.RegisterModule(new WorldStateDictatorModule());
            builder.RegisterModule(new LoggerModule("aelf-node-" + NetworkConfig.Instance.ListeningPort));
            builder.RegisterModule(new DatabaseModule());
            builder.RegisterModule(new NetworkModule(isMiner));
            builder.RegisterModule(new RpcServicesModule());
            builder.RegisterType<ChainService>().As<IChainService>();
            builder.RegisterType<ChainCreationEventListener>().PropertiesAutowired();
<<<<<<< HEAD
            builder.RegisterType<ResourceUsageDetectionService>().As<IResourceUsageDetectionService>();

            if (ParallelConfig.Instance.IsParallelEnable)
=======
            builder.RegisterType<MainchainNodeService>().As<INodeService>();
            builder.RegisterType<RpcServer>().As<IRpcServer>().SingleInstance();
            
            if (NodeConfig.Instance.ExecutorType == "akka")
>>>>>>> afc7747b
            {
                builder.RegisterType<ResourceUsageDetectionService>().As<IResourceUsageDetectionService>();
                builder.RegisterType<Grouper>().As<IGrouper>();
                builder.RegisterType<ServicePack>().PropertiesAutowired();
                builder.RegisterType<ActorEnvironment>().As<IActorEnvironment>().SingleInstance();
                builder.RegisterType<ParallelTransactionExecutingService>().As<IExecutingService>();
            }
            else
            {
                    
                builder.RegisterType<SimpleExecutingService>().As<IExecutingService>();
            }
            
            // register SmartContractRunnerFactory 
            builder.RegisterInstance(smartContractRunnerFactory).As<ISmartContractRunnerFactory>().SingleInstance();

            Hash chainIdHash;
            if (isNewChain)
            {
                if (string.IsNullOrWhiteSpace(chainId))
                {
                    chainIdHash = Hash.Generate().ToChainId();
                }
                else
                {
                    chainIdHash = ByteArrayHelpers.FromHexString(chainId);
                }

                var obj = new JObject(new JProperty("id", chainIdHash.ToHex()));

                // write JSON directly to a file
                using (var file = File.CreateText(FilePath))
                using (var writer = new JsonTextWriter(file))
                {
                    obj.WriteTo(writer);
                }
            }
            else
            {
                // read JSON directly from a file
                using (var file = File.OpenText(FilePath))
                using (var reader = new JsonTextReader(file))
                {
                    var chain = (JObject) JToken.ReadFrom(reader);
                    chainIdHash = ByteArrayHelpers.FromHexString(chain.GetValue("id").ToString());
                }
            }

            // register miner config
            var minerConfiguration = isMiner ? minerConf : MinerConfig.Default;
            minerConfiguration.ChainId = chainIdHash;
            builder.RegisterModule(new MinerModule(minerConfiguration));

            NodeConfig.Instance.ChainId = chainIdHash.Value.ToByteArray().ToHex();
            builder.RegisterModule(new MainChainNodeModule());

            txPoolConf.ChainId = chainIdHash;
            builder.RegisterModule(new TxPoolServiceModule(txPoolConf));

            IContainer container;
            try
            {
                container = builder.Build();
            }
            catch (Exception e)
            {
                return null;
            }

            return container;
        }

        private static bool CheckDbConnect(IComponentContext container)
        {
            var db = container.Resolve<IKeyValueDatabase>();
            try
            {
                return db.IsConnected();
            }
            catch (Exception e)
            {
                Console.WriteLine(e);
                return false;
            }
        }

        private static string AskInvisible(string prefix)
        {
            Console.Write("Node account password: ");
            var pwd = new SecureString();
            while (true)
            {
                var i = Console.ReadKey(true);
                if (i.Key == ConsoleKey.Enter)
                {
                    break;
                }

                if (i.Key == ConsoleKey.Backspace)
                {
                    if (pwd.Length > 0)
                    {
                        pwd.RemoveAt(pwd.Length - 1);
                    }
                }
                else
                {
                    pwd.AppendChar(i.KeyChar);
                }
            }

            Console.WriteLine();
            return new NetworkCredential("", pwd).Password;
        }
    }
}<|MERGE_RESOLUTION|>--- conflicted
+++ resolved
@@ -63,12 +63,8 @@
             var minerConfig = confParser.MinerConfig;
             var isMiner = confParser.IsMiner;
             var isNewChain = confParser.NewChain;
-<<<<<<< HEAD
             var chainId = confParser.ChainId;
             var initData = confParser.InitData;
-=======
-            
->>>>>>> afc7747b
             NodeConfig.Instance.IsChainCreator = confParser.NewChain;
             NodeConfig.Instance.ConsensusInfoGenerater = confParser.IsConsensusInfoGenerater;
 
@@ -108,12 +104,7 @@
             txPoolConf.EcKeyPair = nodeKey;
 
             // Setup ioc 
-<<<<<<< HEAD
-            var container = SetupIocContainer(isMiner, isNewChain, chainId, txPoolConf,
-                minerConfig, smartContractRunnerFactory);
-=======
-            var container = SetupIocContainer(isMiner, isNewChain, txPoolConf, minerConfig, smartContractRunnerFactory);
->>>>>>> afc7747b
+            var container = SetupIocContainer(isMiner, isNewChain, chainId, txPoolConf, minerConfig, smartContractRunnerFactory);
 
             if (container == null)
             {
@@ -137,13 +128,6 @@
                 }
 
                 var evListener = scope.Resolve<ChainCreationEventListener>();
-<<<<<<< HEAD
-                MessageHub.Instance.Subscribe<IBlock>(async (t) => { await evListener.OnBlockAppended(t); });
-
-                var node = scope.Resolve<IAElfNode>();
-                // Start the system
-                node.Start(nodeKey, TokenGenesisContractCode, ConsensusGenesisContractCode, BasicContractZero);
-=======
                 MessageHub.Instance.Subscribe<IBlock>(async (t) =>
                 {
                     await evListener.OnBlockAppended(t);
@@ -165,7 +149,6 @@
                 node.Start();
                 
                 /*****************************************/
->>>>>>> afc7747b
 
                 var txPoolService = scope.Resolve<ITxPoolService>();
                 MessageHub.Instance.Subscribe<IncomingTransaction>(
@@ -179,19 +162,7 @@
                             txAdded.Transaction.Serialize());
                     }
                 );
-<<<<<<< HEAD
-
-                if (confParser.Rpc)
-                {
-                    var rpc = new RpcServer();
-                    rpc.Initialize(scope, confParser.RpcHost, confParser.RpcPort);
-                    rpc.RunAsync();
-                }
-
-                //DoDPos(node);
-=======
-                
->>>>>>> afc7747b
+                
                 if (actorEnv != null)
                 {
                     Console.CancelKeyPress += async (sender, eventArgs) => { await actorEnv.StopAsync(); };
@@ -208,61 +179,7 @@
             _closing.Set();
         }
 
-<<<<<<< HEAD
-        private static byte[] TokenGenesisContractCode
-        {
-            get
-            {
-                var contractZeroDllPath = Path.Combine(AssemblyDir, $"{Globals.GenesisTokenContractAssemblyName}.dll");
-
-                byte[] code;
-                using (var file = File.OpenRead(Path.GetFullPath(contractZeroDllPath)))
-                {
-                    code = file.ReadFully();
-                }
-
-                return code;
-            }
-        }
-
-        private static byte[] ConsensusGenesisContractCode
-        {
-            get
-            {
-                var contractZeroDllPath =
-                    Path.Combine(AssemblyDir, $"{Globals.GenesisConsensusContractAssemblyName}.dll");
-
-                byte[] code;
-                using (var file = File.OpenRead(Path.GetFullPath(contractZeroDllPath)))
-                {
-                    code = file.ReadFully();
-                }
-
-                return code;
-            }
-        }
-
-        private static byte[] BasicContractZero
-        {
-            get
-            {
-                var contractZeroDllPath =
-                    Path.Combine(AssemblyDir, $"{Globals.GenesisSmartContractZeroAssemblyName}.dll");
-
-                byte[] code;
-                using (var file = File.OpenRead(Path.GetFullPath(contractZeroDllPath)))
-                {
-                    code = file.ReadFully();
-                }
-
-                return code;
-            }
-        }
-
         private static IContainer SetupIocContainer(bool isMiner, bool isNewChain, string chainId,
-=======
-        private static IContainer SetupIocContainer(bool isMiner, bool isNewChain, 
->>>>>>> afc7747b
             ITxPoolConfig txPoolConf, IMinerConfig minerConf,
             SmartContractRunnerFactory smartContractRunnerFactory)
         {
@@ -282,16 +199,10 @@
             builder.RegisterModule(new RpcServicesModule());
             builder.RegisterType<ChainService>().As<IChainService>();
             builder.RegisterType<ChainCreationEventListener>().PropertiesAutowired();
-<<<<<<< HEAD
-            builder.RegisterType<ResourceUsageDetectionService>().As<IResourceUsageDetectionService>();
-
-            if (ParallelConfig.Instance.IsParallelEnable)
-=======
             builder.RegisterType<MainchainNodeService>().As<INodeService>();
             builder.RegisterType<RpcServer>().As<IRpcServer>().SingleInstance();
             
             if (NodeConfig.Instance.ExecutorType == "akka")
->>>>>>> afc7747b
             {
                 builder.RegisterType<ResourceUsageDetectionService>().As<IResourceUsageDetectionService>();
                 builder.RegisterType<Grouper>().As<IGrouper>();
@@ -301,7 +212,6 @@
             }
             else
             {
-                    
                 builder.RegisterType<SimpleExecutingService>().As<IExecutingService>();
             }
             
