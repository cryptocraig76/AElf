--- conflicted
+++ resolved
@@ -1,45 +1,37 @@
-﻿using System;
-using System.Linq;
-using System.Threading.Tasks;
-using AElf.Kernel;
-using AElf.Kernel.Extensions;
-using AElf.Kernel.KernelAccount;
-using AElf.Sdk.CSharp;
-using CSharpSmartContract = AElf.Sdk.CSharp.CSharpSmartContract;
-
-namespace AElf.Kernel.Tests
-{
-    public class TestContractZero : CSharpSmartContract, ISmartContractZero
-    {
-        public override async Task InvokeAsync()
-        {
-            await Task.CompletedTask;
-        }
-
-        public async Task<Hash> DeploySmartContract(SmartContractRegistration registration)
-        {
-            var tx = Api.GetTransaction();
-
-            // calculate new account address
-            var account = Path.CalculateAccountAddress(tx.From, tx.IncrementId);
-
-            await Api.DeployContractAsync(account, registration);
-            return account;
-        }
-
-<<<<<<< HEAD
-        #region DPoS
-
-        
-
-        #endregion
-=======
-        public void Print(string name)
-        {
-            Console.WriteLine("Hello, " + name);
-            //throw new Exception("hello");
-        }
-        
->>>>>>> 68736dc7
-    }
-}
+﻿﻿using System;
+using System.Linq;
+using System.Threading.Tasks;
+using AElf.Kernel;
+using AElf.Kernel.Extensions;
+using AElf.Kernel.KernelAccount;
+using AElf.Sdk.CSharp;
+using CSharpSmartContract = AElf.Sdk.CSharp.CSharpSmartContract;
+
+namespace AElf.Kernel.Tests
+{
+    public class TestContractZero : CSharpSmartContract, ISmartContractZero
+    {
+        public override async Task InvokeAsync()
+        {
+            await Task.CompletedTask;
+        }
+
+        public async Task<Hash> DeploySmartContract(SmartContractRegistration registration)
+        {
+            var tx = Api.GetTransaction();
+
+            // calculate new account address
+            var account = Path.CalculateAccountAddress(tx.From, tx.IncrementId);
+
+            await Api.DeployContractAsync(account, registration);
+            return account;
+        }
+
+        public void Print(string name)
+        {
+            Console.WriteLine("Hello, " + name);
+            //throw new Exception("hello");
+        }
+        
+    }
+}