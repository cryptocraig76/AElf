--- conflicted
+++ resolved
@@ -53,11 +53,7 @@
 
         private const int MiningTime = 8000;
 
-<<<<<<< HEAD
-        private const int WaitFirstRoundTime = 10000;
-=======
         private const int WaitFirstRoundTime = 3000;
->>>>>>> c25cde13
 
         private const int CheckTime = 3000;
 
@@ -208,11 +204,7 @@
             await _eBPMap.SetValueAsync(secondRound, new StringValue {Value = eBPOfRound2.Key});
 
             await _timeForProducingExtraBlock.SetAsync(
-<<<<<<< HEAD
-                GetTimestamp(dPoSInfo.RoundInfo[0].Info.Last().Value.TimeSlot, MiningTime+ CheckTime));
-=======
                 GetTimestamp(dPoSInfo.RoundInfo[0].Info.Last().Value.TimeSlot, MiningTime));
->>>>>>> c25cde13
         }
         
         #endregion
@@ -475,11 +467,8 @@
                 }
             }
 
-<<<<<<< HEAD
-=======
             await _dPoSInfoMap.SetValueAsync(RoundsCount, roundInfo);
 
->>>>>>> c25cde13
             return roundInfo;
         }
         
