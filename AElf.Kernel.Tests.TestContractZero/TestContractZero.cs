<<<<<<< HEAD
﻿using System;
using System.IO;
using System.Linq;
using System.Threading.Tasks;
using AElf.Kernel;
using AElf.Kernel.Concurrency.Metadata;
using AElf.Kernel.KernelAccount;
using AElf.Sdk.CSharp;
using Google.Protobuf;
using CSharpSmartContract = AElf.Sdk.CSharp.CSharpSmartContract;

namespace AElf.Kernel.Tests
{
    public class TestContractZero : CSharpSmartContract, ISmartContractZero
    {
        [SmartContractFieldData("${this}._lock", DataAccessMode.ReadWriteAccountSharing)]
        private object _lock;
        public override async Task InvokeAsync()
        {
            await Task.CompletedTask;
        }

        [SmartContractFunction("${this}.DeploySmartContract", new string[]{}, new string[]{"${this}._lock"})]
        public async Task<Hash> DeploySmartContract(int category, byte[] contract)
        {
            Console.WriteLine("categort " + category);
            SmartContractRegistration registration = new SmartContractRegistration
            {
                Category = category,
                ContractBytes = ByteString.CopyFrom(contract),
                ContractHash = contract.CalculateHash() // maybe no usage  
            };
            
            var tx = Api.GetTransaction();
            
            // calculate new account address
            var account = Path.CalculateAccountAddress(tx.From, tx.IncrementId).ToAccount();
            await Api.DeployContractAsync(account, registration);
            Console.WriteLine("Deployment success, contract address: {0}", account.Value.ToBase64());
            return account;
        }

        public void Print(string name)
        {
            Console.WriteLine("Hello, " + name);
        }
        
    }
}
=======
﻿using System;
using System.Collections.Generic;
using System.IO;
using System.Linq;
using System.Threading;
using System.Threading.Tasks;
using AElf.Kernel;
using AElf.Kernel.Concurrency.Metadata;
using AElf.Kernel.Extensions;
using AElf.Kernel.KernelAccount;
using AElf.Sdk.CSharp.Types;
using Google.Protobuf;
using Google.Protobuf.WellKnownTypes;
using SharpRepository.Repository.Configuration;
using Api = AElf.Sdk.CSharp.Api;
using CSharpSmartContract = AElf.Sdk.CSharp.CSharpSmartContract;

// ReSharper disable once CheckNamespace
namespace AElf.Kernel.Tests
{
    public class TestContractZero : CSharpSmartContract, ISmartContractZero
    {
        [SmartContractFieldData("${this}._lock", DataAccessMode.ReadWriteAccountSharing)]
        private object _lock;
        public override async Task InvokeAsync()
        {
            await Task.CompletedTask;
        }

        [SmartContractFunction("${this}.DeploySmartContract", new string[]{}, new string[]{"${this}._lock"})]
        public async Task<Hash> DeploySmartContract(int category, byte[] contract)
        {
            SmartContractRegistration registration = new SmartContractRegistration
            {
                Category = category,
                ContractBytes = ByteString.CopyFrom(contract),
                ContractHash = contract.CalculateHash() // maybe no usage  
            };
            
            var tx = Api.GetTransaction();
            
            // calculate new account address
            var account = Path.CalculateAccountAddress(tx.From, tx.IncrementId);
            
            await Api.DeployContractAsync(account, registration);
            Console.WriteLine("Deployment success");
            return account;
        }

        public void Print(string name)
        {
            Console.WriteLine("Hello, " + name);
        }

        #region DPoS

        private const int MiningTime = 7000;

        private const int WaitFirstRoundTime = 30000;

        private readonly UInt64Field _roundsCount = new UInt64Field("RoundsCount");
        
        private readonly PbField<BlockProducer> _blockProducer = new PbField<BlockProducer>("BPs");
        
        private readonly Map<UInt64Value, RoundInfo> _dPoSInfoMap = new Map<UInt64Value, RoundInfo>("DPoSInfo");
        
        // ReSharper disable once InconsistentNaming
        private readonly Map<UInt64Value, StringValue> _eBPMap = new Map<UInt64Value, StringValue>("EBP");
        
        private readonly PbField<Timestamp> _timeForProducingExtraBlock  = new PbField<Timestamp>("EBTime");
        
        private readonly Map<UInt64Value, StringValue> _firstPlaceMap
            = new Map<UInt64Value, StringValue>("FirstPlaceOfEachRound");
 
        private UInt64Value RoundsCount => new UInt64Value {Value = _roundsCount.GetAsync().Result};
        
        #region Block Producers
        
        public async Task<BlockProducer> GetBlockProducers()
        {
            // Should be setted before
            var blockProducer = await _blockProducer.GetAsync();

            if (blockProducer.Nodes.Count < 1)
            {
                throw new ConfigurationErrorsException("No block producer.");
            }
            
            Api.Return(blockProducer);

            return blockProducer;
        }

        public async Task<BlockProducer> SetBlockProducers(BlockProducer blockProducers)
        {
            await _blockProducer.SetAsync(blockProducers);

            Api.Return(blockProducers);
            
            return blockProducers;
        }
        
        #endregion
        
        #region Genesis block methods
        
        public async Task<DPoSInfo> RandomizeInfoForFirstTwoRounds()
        {
            var blockProducers = await GetBlockProducers();
            var dict = new Dictionary<string, int>();

            // First round
            foreach (var node in blockProducers.Nodes)
            {
                var random = new Random(DateTime.Now.Millisecond + node[0]);
                dict.Add(node, random.Next(0, 1000));
            }

            var sortedMiningNodes =
                from obj in dict
                orderby obj.Value descending
                select obj.Key;

            var enumerable = sortedMiningNodes.ToList();
            
            var infosOfRound1 = new RoundInfo();

            await _roundsCount.SetAsync(1);

            var selected = new Random(DateTime.Now.Millisecond).Next(7, enumerable.Count - 1);
            for (var i = 0; i < enumerable.Count; i++)
            {
                var bpInfo = new BPInfo {IsEBP = false};

                if (i == 0)
                {
                    await _firstPlaceMap.SetValueAsync(RoundsCount, new StringValue {Value = enumerable[0]});
                }
                
                if (i == selected)
                {
                    bpInfo.IsEBP = true;
                    await _eBPMap.SetValueAsync(RoundsCount, new StringValue {Value = enumerable[i]});

                }

                bpInfo.Order = i + 1;
                bpInfo.Signature = Hash.Generate();
                bpInfo.TimeSlot = GetTimestamp(i * MiningTime);

                if (i == enumerable.Count - 1)
                {
                    await _timeForProducingExtraBlock.SetAsync(GetTimestamp(i * MiningTime + MiningTime + WaitFirstRoundTime));
                }

                infosOfRound1.Info.Add(enumerable[i], bpInfo);
            }
            
            await _dPoSInfoMap.SetValueAsync(RoundsCount, infosOfRound1);

            // Second round
            dict = new Dictionary<string, int>();
            
            foreach (var node in blockProducers.Nodes)
            {
                var random = new Random(DateTime.Now.Millisecond + node[1]);
                dict.Add(node, random.Next(0, 1000));
            }
            
            sortedMiningNodes =
                from obj in dict
                orderby obj.Value descending
                select obj.Key;
            
            enumerable = sortedMiningNodes.ToList();
            
            var infosOfRound2 = new RoundInfo();
            
            await _roundsCount.SetAsync(2);
            
            selected = new Random(DateTime.Now.Millisecond).Next(2, enumerable.Count - 1);
            for (var i = 0; i < enumerable.Count; i++)
            {
                var bpInfo = new BPInfo {IsEBP = false};
                
                if (i == 0)
                {
                    await _firstPlaceMap.SetValueAsync(RoundsCount, new StringValue {Value = enumerable[0]});
                }
                
                if (i == selected)
                {
                    bpInfo.IsEBP = true;
                    await _eBPMap.SetValueAsync(RoundsCount, new StringValue {Value = enumerable[i]});
                }

                bpInfo.TimeSlot = GetTimestamp(i * MiningTime);
                bpInfo.Order = i + 1;

                if (i == enumerable.Count - 1)
                {
                    await _timeForProducingExtraBlock.SetAsync(GetTimestamp(i * MiningTime + MiningTime + WaitFirstRoundTime));
                }

                infosOfRound2.Info.Add(enumerable[i], bpInfo);
            }
            
            await _dPoSInfoMap.SetValueAsync(RoundsCount, infosOfRound2);
            
            var dPoSInfo = new DPoSInfo
            {
                RoundInfo = {infosOfRound1, infosOfRound2}
            };
            
            return dPoSInfo;
        }
        
        public async Task<DPoSInfo> GenerateInfoForFirstTwoRounds()
        {
            var blockProducers = await GetBlockProducers();
            var dict = new Dictionary<string, int>();

            // First round
            foreach (var node in blockProducers.Nodes)
            {
                dict.Add(node, node[0]);
            }

            var sortedMiningNodes =
                from obj in dict
                orderby obj.Value descending
                select obj.Key;

            var enumerable = sortedMiningNodes.ToList();
            
            var infosOfRound1 = new RoundInfo();

            await _roundsCount.SetAsync(1);

            var selected = blockProducers.Nodes.Count / 2;
            for (var i = 0; i < enumerable.Count; i++)
            {
                var bpInfo = new BPInfo {IsEBP = false};

                if (i == 0)
                {
                    await _firstPlaceMap.SetValueAsync(new UInt64Value {Value = 1},
                        new StringValue {Value = enumerable[0]});
                }
                
                if (i == selected)
                {
                    bpInfo.IsEBP = true;
                    await _eBPMap.SetValueAsync(new UInt64Value {Value = 1}, new StringValue {Value = enumerable[i]});

                }

                bpInfo.Order = i + 1;
                bpInfo.Signature = Hash.Generate();
                bpInfo.TimeSlot = GetTimestamp(i * MiningTime + WaitFirstRoundTime);

                if (i == enumerable.Count - 1)
                {
                    await _timeForProducingExtraBlock.SetAsync(GetTimestamp(i * MiningTime + MiningTime + WaitFirstRoundTime));
                }

                infosOfRound1.Info.Add(enumerable[i], bpInfo);
            }
            
            await _dPoSInfoMap.SetValueAsync(new UInt64Value {Value = 1}, infosOfRound1);

            // Second round
            dict = new Dictionary<string, int>();
            
            foreach (var node in blockProducers.Nodes)
            {
                dict.Add(node, node[0]);
            }
            
            sortedMiningNodes =
                from obj in dict
                orderby obj.Value descending
                select obj.Key;
            
            enumerable = sortedMiningNodes.ToList();
            
            var infosOfRound2 = new RoundInfo();

            var addition = enumerable.Count * MiningTime + MiningTime;

            selected = blockProducers.Nodes.Count / 2;
            for (var i = 0; i < enumerable.Count; i++)
            {
                var bpInfo = new BPInfo {IsEBP = false};
                
                if (i == 0)
                {
                    await _firstPlaceMap.SetValueAsync(new UInt64Value {Value = 2}, new StringValue {Value = enumerable[0]});
                }
                
                if (i == selected)
                {
                    bpInfo.IsEBP = true;
                    await _eBPMap.SetValueAsync(new UInt64Value {Value = 2}, new StringValue {Value = enumerable[i]});
                }

                bpInfo.TimeSlot = GetTimestamp(i * MiningTime + addition + WaitFirstRoundTime);
                bpInfo.Order = i + 1;

                infosOfRound2.Info.Add(enumerable[i], bpInfo);
            }
            
            await _dPoSInfoMap.SetValueAsync(new UInt64Value {Value = 2}, infosOfRound2);
            
            var dPoSInfo = new DPoSInfo
            {
                RoundInfo = {infosOfRound1, infosOfRound2}
            };
            
            Api.Return(dPoSInfo);
            
            return dPoSInfo;
        }
        
        #endregion

        #region EBP Methods

        public async Task<RoundInfo> GenerateNextRoundOrder()
        {
            if (RoundsCount.Value == 1)
            {
                return await _dPoSInfoMap.GetValueAsync(RoundsCountAddOne(RoundsCount));
            }
            
            var infosOfNextRound = new RoundInfo();
            var signatureDict = new Dictionary<Hash, string>();
            var orderDict = new Dictionary<int, string>();

            var blockProducer = await GetBlockProducers();
            var blockProducerCount = blockProducer.Nodes.Count;

            foreach (var node in blockProducer.Nodes) 
                signatureDict[(await GetBlockProducerInfoOfCurrentRound(node)).Signature] = node;

            foreach (var sig in signatureDict.Keys)
            {
                var sigNum = BitConverter.ToUInt64(
                    BitConverter.IsLittleEndian ? sig.Value.Reverse().ToArray() : sig.Value.ToArray(), 0);
                var order = GetModulus(sigNum, blockProducerCount);

                if (order < 0)
                {
                    order = -order;
                }
 
                if (orderDict.ContainsKey(order))
                {
                    for (var i = 0; i < blockProducerCount; i++)
                    {
                        if (!orderDict.ContainsKey(i))
                        {
                            order = i;
                        }
                    }
                }

                orderDict.Add(order, signatureDict[sig]);
            }

            for (var i = 0; i < orderDict.Count; i++)
            {
                var bpInfoNew = new BPInfo();

                if (i == 0) 
                    await _firstPlaceMap.SetValueAsync(RoundsCount, new StringValue {Value = orderDict[0]});

                var timeForExtraBlockOfLastRound = await _timeForProducingExtraBlock.GetAsync();
                bpInfoNew.TimeSlot = GetTimestamp(timeForExtraBlockOfLastRound, i * MiningTime + MiningTime);
                bpInfoNew.Order = i + 1;

                if (i == orderDict.Count - 1)
                {
                    await _timeForProducingExtraBlock.SetAsync(GetTimestamp(timeForExtraBlockOfLastRound, i * MiningTime + MiningTime * 2));
                }
                
                infosOfNextRound.Info[orderDict[i]] = bpInfoNew;
            }

            await _dPoSInfoMap.SetValueAsync(RoundsCountAddOne(RoundsCount), infosOfNextRound);

            return infosOfNextRound;
        }
        
        public async Task<string> GenerateNextRoundOrderDebug()
        {
            var infosOfNextRound = new RoundInfo();
            var signatureDict = new Dictionary<Hash, string>();
            var orderDict = new Dictionary<int, string>();
            var notGivenKey = 0;
            var keyStr = "";
            
            try
            {
                var bpInfo = await GetBlockProducerInfoOfCurrentRound(Api.GetTransaction().From);

                if (!bpInfo.IsEBP)
                    return "no way";

                var blockProducer = await GetBlockProducers();
                var blockProducerCount = blockProducer.Nodes.Count;

                foreach (var node in blockProducer.Nodes) 
                    signatureDict.Add((await GetBlockProducerInfoOfCurrentRound(node)).Signature, node);

                foreach (var sig in signatureDict.Keys)
                {
                    var sigNum = BitConverter.ToUInt64(
                        BitConverter.IsLittleEndian ? sig.Value.Reverse().ToArray() : sig.Value.ToArray(), 0);
                    var order = GetModulus(sigNum, blockProducerCount);

                    if (order < 0)
                    {
                        order = -order;
                    }

                    if (order > 16)
                    {
                        return "what the hell";
                    }
                    
                    if (orderDict.ContainsKey(order))
                    {
                        for (var i = 0; i < blockProducerCount; i++)
                        {
                            if (!orderDict.ContainsKey(i))
                            {
                                order = i;
                            }
                        }
                    }

                    keyStr += order + " ";
                
                    orderDict.Add(order, signatureDict[sig]);
                }

                for (var i = 0; i < orderDict.Count; i++)
                {
                    notGivenKey = i;
                    var bpInfoNew = new BPInfo();

                    if (i == 0) 
                        await _firstPlaceMap.SetValueAsync(RoundsCountAddOne(RoundsCount), new StringValue {Value = orderDict[0]});

                    bpInfoNew.TimeSlot = GetTimestamp(i * MiningTime);
                    bpInfoNew.Order = i + 1;

                    if (i == orderDict.Count - 1)
                    {
                        await _timeForProducingExtraBlock.SetAsync(GetTimestamp(i * MiningTime + MiningTime));
                    }

                    infosOfNextRound.Info.Add(orderDict[i], bpInfoNew);
                }

                await _dPoSInfoMap.SetValueAsync(RoundsCountAddOne(RoundsCount), infosOfNextRound);
            }
            catch (Exception e)
            {
                return $"{e.Message.Replace("key", notGivenKey.ToString())} {keyStr} {orderDict.Count} {signatureDict.Count}";
            }

            return infosOfNextRound.Info.Count.ToString() + orderDict.Count;
        }

        public async Task<string> SetNextExtraBlockProducer()
        {
            var firstPlace = await _firstPlaceMap.GetValueAsync(RoundsCount);
            var firstPlaceInfo = await GetBlockProducerInfoOfCurrentRound(firstPlace.Value);
            var sig = firstPlaceInfo.Signature;
            var sigNum = BitConverter.ToUInt64(
                BitConverter.IsLittleEndian ? sig.Value.Reverse().ToArray() : sig.Value.ToArray(), 0);
            var blockProducer = await GetBlockProducers();
            var blockProducerCount = blockProducer.Nodes.Count;
            var order = GetModulus(sigNum, blockProducerCount);
            
            if (RoundsCount.Value == 1)
            {
                var round = await _dPoSInfoMap.GetValueAsync(RoundsCountAddOne(RoundsCount));
                // ReSharper disable once InconsistentNaming
                var eBPOfRound2 = round.Info.FirstOrDefault(i => i.Value.IsEBP).Key;
                await _eBPMap.SetValueAsync(RoundsCountAddOne(RoundsCount), new StringValue {Value = eBPOfRound2});
                //Set extra block timeslot for next round
                await _timeForProducingExtraBlock.SetAsync(GetTimestamp(blockProducerCount * MiningTime + MiningTime));
                return eBPOfRound2;
            }
            
            // ReSharper disable once InconsistentNaming
            var nextEBP = blockProducer.Nodes[order];
            await _eBPMap.SetValueAsync(RoundsCountAddOne(RoundsCount), new StringValue {Value = nextEBP});

            var bpInfo = await GetBlockProducerInfoOfSpecificRound(nextEBP, RoundsCountAddOne(RoundsCount));
            bpInfo.IsEBP = true;
            var roundInfo = await _dPoSInfoMap.GetValueAsync(RoundsCountAddOne(RoundsCount));
            roundInfo.Info[nextEBP] = bpInfo;
            await _dPoSInfoMap.SetValueAsync(RoundsCountAddOne(RoundsCount), roundInfo);

            //Set extra block timeslot for next round
            await _timeForProducingExtraBlock.SetAsync(GetTimestamp(blockProducerCount * MiningTime + MiningTime));

            return nextEBP;
        }

        public async Task<UInt64Value> SetRoundsCount()
        {
            var newRoundsCount = RoundsCountAddOne(RoundsCount);
            await _roundsCount.SetAsync(newRoundsCount.Value);

            return newRoundsCount;
        }
        
        public async Task<UInt64Value> GetRoundsCount()
        {
            return new UInt64Value {Value = await _roundsCount.GetAsync()};
        }

        #endregion

        #region BP Methods

        public async Task<BPInfo> PublishOutValueAndSignature(Hash outValue, Hash signature, ulong roundsCount)
        {
            var accountAddress = AddressHashToString(Api.GetTransaction().From);
            var count = roundsCount == 0 ? RoundsCount : new UInt64Value {Value = roundsCount};

            var info = await GetBlockProducerInfoOfSpecificRound(accountAddress, count);
            
            info.OutValue = outValue;
            if (roundsCount > 1)
                info.Signature = signature;
            
            var roundInfo = await _dPoSInfoMap.GetValueAsync(count);
            roundInfo.Info[accountAddress] = info;
            
            await _dPoSInfoMap.SetValueAsync(count, roundInfo);

            return info;
        }
        
        public async Task<BPInfo> PublishOutValueAndSignatureDebug(string outValue, string signature, ulong roundsCount)
        {
            var accountAddress = AddressHashToString(Api.GetTransaction().From);
            var count = roundsCount == 0 ? RoundsCount : new UInt64Value {Value = roundsCount};

            var info = await GetBlockProducerInfoOfSpecificRound(accountAddress, count);
            
            info.OutValue = Base64StringToHash(outValue.Substring(2, outValue.Length - 2));
            if (roundsCount > 1)
                info.Signature = Base64StringToHash(signature.Substring(2, signature.Length - 2));
            
            var roundInfo = await _dPoSInfoMap.GetValueAsync(count);
            roundInfo.Info[accountAddress] = info;
            
            await _dPoSInfoMap.SetValueAsync(count, roundInfo);

            return info;
        }

        public async Task<Hash> TryToPublishInValue(Hash inValue)
        {
            var accountAddress = AddressHashToString(Api.GetTransaction().From);
            
            var info = await GetBlockProducerInfoOfCurrentRound(accountAddress);
            info.InValue = inValue;

            var roundInfo = await _dPoSInfoMap.GetValueAsync(RoundsCount);
            roundInfo.Info[accountAddress] = info;

            await _dPoSInfoMap.SetValueAsync(RoundsCount, roundInfo);

            return inValue;
        }

        /// <summary>
        /// Supplement of Round info.
        /// </summary>
        /// <returns></returns>
        public async Task<RoundInfo> SupplyRoundInfo()
        {
            var currentRoundInfo = await _dPoSInfoMap.GetValueAsync(RoundsCount);

            foreach (var info in currentRoundInfo.Info)
            {
                if (info.Value.InValue == null)
                {
                    var inValue = Hash.Generate();
                    var outValue = inValue.CalculateHash();
                    
                    info.Value.OutValue = outValue;
                    info.Value.InValue = inValue;
                    
                    //For the first round, the sig value is auto generated
                    if (info.Value.Signature == null)
                    {
                        var signature = await CalculateSignature(inValue);
                        info.Value.Signature = signature;
                    }

                    currentRoundInfo.Info[info.Key] = info.Value;
                }
            }

            await _dPoSInfoMap.SetValueAsync(RoundsCount, currentRoundInfo);

            return currentRoundInfo;
        }

        #endregion
        
        
        public async Task<Timestamp> GetTimeSlot(string accountAddress)
        {
            return (await GetBlockProducerInfoOfCurrentRound(accountAddress)).TimeSlot;
        }

        public async Task<Hash> GetInValueOf(string accountAddress, ulong roundsCount)
        {
            roundsCount = roundsCount == 0 ? RoundsCount.Value : roundsCount;
            return (await GetBlockProducerInfoOfSpecificRound(accountAddress,
                new UInt64Value {Value = roundsCount}))?.InValue;
        }
        
        public async Task<Hash> GetOutValueOf(string accountAddress, ulong roundsCount)
        {
            var count = roundsCount == 0 ? RoundsCount : new UInt64Value {Value = roundsCount};
            return (await GetBlockProducerInfoOfSpecificRound(accountAddress, count))?.OutValue;
        }
        
        public async Task<Hash> GetSignatureOf(string accountAddress, ulong roundsCount)
        {
            var count = roundsCount == 0 ? RoundsCount : new UInt64Value {Value = roundsCount};
            return (await GetBlockProducerInfoOfSpecificRound(accountAddress, count))?.Signature;
        }
        
        public async Task<int?> GetOrderOf(string accountAddress, ulong roundsCount)
        {
            var count = roundsCount == 0 ? RoundsCount : new UInt64Value {Value = roundsCount};
            return (await GetBlockProducerInfoOfSpecificRound(accountAddress, count))?.Order;
        }
        
        public async Task<Hash> CalculateSignature(Hash inValue)
        {
            var add = Hash.Default;
            var blockProducer = await GetBlockProducers();
            foreach (var node in blockProducer.Nodes)
            {
                var bpInfo = await GetBlockProducerInfoOfSpecificRound(node, RoundsCountMinusOne(RoundsCount));
                var lastSignature = bpInfo.Signature;
                add = add.CalculateHashWith(lastSignature);
            }
            
            return inValue.CalculateHashWith(add);
        }
        
        public async Task<bool> AbleToMine()
        {
            var accountHash = Api.GetTransaction().From;
            var accountAddress = AddressHashToString(accountHash);
            var now = GetTimestamp();

            if (!await IsBP(accountAddress))
            {
                return false;
            }
            
            var assignedTimeSlot = await GetTimeSlot(accountAddress);
            var timeSlotEnd = GetTimestamp(assignedTimeSlot, MiningTime);

            return CompareTimestamp(now, assignedTimeSlot) && CompareTimestamp(timeSlotEnd, now);
        }

        // ReSharper disable once InconsistentNaming
        public async Task<StringValue> GetEBPOf(UInt64Value roundsCount)
        {
            return await _eBPMap.GetValueAsync(roundsCount);
        }
        
        // ReSharper disable once InconsistentNaming
        public async Task<StringValue> GetCurrentEBP()
        {
            return await _eBPMap.GetValueAsync(RoundsCount);
        }
        
        // ReSharper disable once InconsistentNaming
        private async Task<bool> IsBP(string accountAddress)
        {
            var blockProducer = await GetBlockProducers();
            return blockProducer.Nodes.Contains(accountAddress);
        }
        
        // ReSharper disable once InconsistentNaming
        private async Task<bool> IsEBP(string accountAddress)
        {
            var info = await GetBlockProducerInfoOfCurrentRound(accountAddress);
            return info.IsEBP;
        }
        
        public async Task<bool> IsTimeToProduceExtraBlock()
        {
            var expectedTime = await _timeForProducingExtraBlock.GetAsync();
            var now = GetTimestamp();
            return CompareTimestamp(now, expectedTime)
                   && CompareTimestamp(GetTimestamp(expectedTime, MiningTime), now);
        }
        
        public async Task<bool> IsTimeToProduceExtraBlockDebug()
        {
            var expectedTime = await _timeForProducingExtraBlock.GetAsync();
            var now = GetTimestamp();
            return CompareTimestamp(GetTimestamp(), expectedTime)
                   && CompareTimestamp(GetTimestamp(expectedTime, MiningTime), now);
        }

        public async Task<bool> AbleToProduceExtraBlock()
        {
            var accountHash = Api.GetTransaction().From;
            
            // ReSharper disable once InconsistentNaming
            var eBP = await _eBPMap.GetValueAsync(RoundsCount);
            
            return AddressHashToString(accountHash) == eBP.Value;
        }

        // ReSharper disable once InconsistentNaming
        public async Task<StringValue> GetDPoSInfoToString()
        {
            ulong count = 1;
            if (RoundsCount != null)
            {
                count = RoundsCount.Value;
            }
            var result = "";

            ulong i = 1;
            while (i <= count)
            {
                var roundInfoStr = await GetRoundInfoToString(new UInt64Value {Value = i});
                result += $"\n[Round {i}]\n" + roundInfoStr;
                i++;
            }

            // ReSharper disable once InconsistentNaming
            var eBPTimeslot = await _timeForProducingExtraBlock.GetAsync();
            return new StringValue {Value
                = result + $"EBP Timeslot of current round: {eBPTimeslot.ToDateTime():u}\n"
                         + "Current Round : " + RoundsCount?.Value};
        }

        public async Task<string> GetRoundInfoToString(UInt64Value roundsCount)
        {
            var info = await _dPoSInfoMap.GetValueAsync(roundsCount);
            var result = "";

            foreach (var bpInfo in info.Info)
            {
                result += bpInfo.Key + ":\n";
                result += "IsEBP:\t\t" + bpInfo.Value.IsEBP + "\n";
                result += "Order:\t\t" + bpInfo.Value.Order + "\n";
                result += "Timeslot:\t" + bpInfo.Value.TimeSlot.ToDateTime().ToString("u") + "\n";
                result += "Signature:\t" + bpInfo.Value.Signature + "\n";
                result += "Out Value:\t" + bpInfo.Value.OutValue + "\n";
                result += "In Value:\t" + bpInfo.Value.InValue + "\n";
            }

            return result + "\n";
        }

        #region Private Methods

        /// <summary>
        /// Get local time
        /// </summary>
        /// <param name="offset">minutes</param>
        /// <returns></returns>
        // ReSharper disable once MemberCanBeMadeStatic.Local
        private Timestamp GetTimestamp(int offset = 0)
        {
            return Timestamp.FromDateTime(DateTime.UtcNow.AddMilliseconds(offset));
        }

        private Timestamp GetTimestamp(Timestamp origin, int offset)
        {
            return Timestamp.FromDateTime(origin.ToDateTime().AddMilliseconds(offset));
        }

        /// <summary>
        /// Return true if ts1 >= ts2
        /// </summary>
        /// <param name="ts1"></param>
        /// <param name="ts2"></param>
        /// <returns></returns>
        // ReSharper disable once MemberCanBeMadeStatic.Local
        private bool CompareTimestamp(Timestamp ts1, Timestamp ts2)
        {
            return ts1.ToDateTime() >= ts2.ToDateTime();
        }
        
        // ReSharper disable once MemberCanBeMadeStatic.Local
        private UInt64Value RoundsCountAddOne(UInt64Value currentCount)
        {
            var current = currentCount.Value;
            current++;
            return new UInt64Value {Value = current};
        }
        
        // ReSharper disable once MemberCanBeMadeStatic.Local
        private UInt64Value RoundsCountMinusOne(UInt64Value currentCount)
        {
            var current = currentCount.Value;
            current--;
            return new UInt64Value {Value = current};
        }

        private async Task<BPInfo> GetBlockProducerInfoOfSpecificRound(string accountAddress, UInt64Value roundsCount)
        {
            return (await _dPoSInfoMap.GetValueAsync(roundsCount)).Info[accountAddress];
        }
        
        private async Task<BPInfo> GetBlockProducerInfoOfSpecificRound(Hash accountHash, UInt64Value roundsCount)
        {
            return (await _dPoSInfoMap.GetValueAsync(roundsCount)).Info[AddressHashToString(accountHash)];
        }
        
        private async Task<BPInfo> GetBlockProducerInfoOfCurrentRound(string accountAddress)
        {
            return (await _dPoSInfoMap.GetValueAsync(RoundsCount)).Info[accountAddress];
        }
        
        private async Task<BPInfo> GetBlockProducerInfoOfCurrentRound(Hash accountHash)
        {
            return (await _dPoSInfoMap.GetValueAsync(RoundsCount)).Info[AddressHashToString(accountHash)];
        }

        private string AddressHashToString(Hash accountHash)
        {
            return accountHash.ToAccount().Value.ToBase64();
        }

        private Hash Base64StringToHash(string accountAddress)
        {
            return Convert.FromBase64String(accountAddress);
        }

        /// <summary>
        /// In case of forgetting to check negtive value
        /// </summary>
        /// <param name="uLongVal"></param>
        /// <param name="intVal"></param>
        /// <returns></returns>
        // ReSharper disable once MemberCanBeMadeStatic.Local
        private int GetModulus(ulong uLongVal, int intVal)
        {
            var m = (int) uLongVal % intVal;
            if (m < 0)
            {
                m = -m;
            }

            return m;
        }

        #endregion

        #endregion
    }
}
>>>>>>> b4d9dabd
<|MERGE_RESOLUTION|>--- conflicted
+++ resolved
@@ -1,63 +1,8 @@
-<<<<<<< HEAD
-﻿using System;
-using System.IO;
+using System;
+using System.Collections.Generic;
 using System.Linq;
 using System.Threading.Tasks;
-using AElf.Kernel;
 using AElf.Kernel.Concurrency.Metadata;
-using AElf.Kernel.KernelAccount;
-using AElf.Sdk.CSharp;
-using Google.Protobuf;
-using CSharpSmartContract = AElf.Sdk.CSharp.CSharpSmartContract;
-
-namespace AElf.Kernel.Tests
-{
-    public class TestContractZero : CSharpSmartContract, ISmartContractZero
-    {
-        [SmartContractFieldData("${this}._lock", DataAccessMode.ReadWriteAccountSharing)]
-        private object _lock;
-        public override async Task InvokeAsync()
-        {
-            await Task.CompletedTask;
-        }
-
-        [SmartContractFunction("${this}.DeploySmartContract", new string[]{}, new string[]{"${this}._lock"})]
-        public async Task<Hash> DeploySmartContract(int category, byte[] contract)
-        {
-            Console.WriteLine("categort " + category);
-            SmartContractRegistration registration = new SmartContractRegistration
-            {
-                Category = category,
-                ContractBytes = ByteString.CopyFrom(contract),
-                ContractHash = contract.CalculateHash() // maybe no usage  
-            };
-            
-            var tx = Api.GetTransaction();
-            
-            // calculate new account address
-            var account = Path.CalculateAccountAddress(tx.From, tx.IncrementId).ToAccount();
-            await Api.DeployContractAsync(account, registration);
-            Console.WriteLine("Deployment success, contract address: {0}", account.Value.ToBase64());
-            return account;
-        }
-
-        public void Print(string name)
-        {
-            Console.WriteLine("Hello, " + name);
-        }
-        
-    }
-}
-=======
-﻿using System;
-using System.Collections.Generic;
-using System.IO;
-using System.Linq;
-using System.Threading;
-using System.Threading.Tasks;
-using AElf.Kernel;
-using AElf.Kernel.Concurrency.Metadata;
-using AElf.Kernel.Extensions;
 using AElf.Kernel.KernelAccount;
 using AElf.Sdk.CSharp.Types;
 using Google.Protobuf;
@@ -105,7 +50,7 @@
 
         #region DPoS
 
-        private const int MiningTime = 7000;
+        private const int MiningTime = 15000;
 
         private const int WaitFirstRoundTime = 30000;
 
@@ -129,6 +74,7 @@
         
         public async Task<BlockProducer> GetBlockProducers()
         {
+            Console.WriteLine("enter get");
             // Should be setted before
             var blockProducer = await _blockProducer.GetAsync();
 
@@ -136,18 +82,18 @@
             {
                 throw new ConfigurationErrorsException("No block producer.");
             }
-            
-            Api.Return(blockProducer);
-
+
+            Console.WriteLine("leaving get");
+            
             return blockProducer;
         }
 
         public async Task<BlockProducer> SetBlockProducers(BlockProducer blockProducers)
         {
+            Console.WriteLine("enter");
             await _blockProducer.SetAsync(blockProducers);
 
-            Api.Return(blockProducers);
-            
+            Console.WriteLine("leaving");
             return blockProducers;
         }
         
@@ -803,9 +749,16 @@
 
             // ReSharper disable once InconsistentNaming
             var eBPTimeslot = await _timeForProducingExtraBlock.GetAsync();
-            return new StringValue {Value
-                = result + $"EBP Timeslot of current round: {eBPTimeslot.ToDateTime():u}\n"
-                         + "Current Round : " + RoundsCount?.Value};
+
+            var res = new StringValue
+            {
+                Value
+                    = result + $"EBP Timeslot of current round: {eBPTimeslot.ToDateTime():u}\n"
+                             + "Current Round : " + RoundsCount?.Value
+            };
+            Console.WriteLine(res.Value);
+            
+            return res;
         }
 
         public async Task<string> GetRoundInfoToString(UInt64Value roundsCount)
@@ -925,5 +878,4 @@
 
         #endregion
     }
-}
->>>>>>> b4d9dabd
+}