using System;
using System.Linq;
using System.Threading.Tasks;
using AElf.SmartContract;
using AElf.Kernel;
using AElf.Types.CSharp;
using ByteString = Google.Protobuf.ByteString;
using AElf.Common;
using AElf.Cryptography.ECDSA;
using Google.Protobuf.WellKnownTypes;

// ReSharper disable once CheckNamespace
namespace AElf.Contracts.Consensus.Tests
{
    public class ConsensusContractShim
    {
        private MockSetup _mock;
        public IExecutive ExecutiveForConsensus { get; set; }
        public IExecutive ExecutiveForToken { get; set; }
        public IExecutive ExecutiveForDividends { get; set; }

        public TransactionContext TransactionContext { get; private set; }

        public Address Sender
        {
            get => Address.Zero;
        }

        public Address ConsensusContractAddress { get; set; }
        public Address TokenContractAddress { get; set; }
        public Address DividendsContractAddress { get; set; }

        public ConsensusContractShim(MockSetup mock)
        {
            _mock = mock;
            Init();
        }

        private void Init()
        {
            DeployConsensusContractAsync().Wait();
            DeployTokenContractAsync().Wait();
            DeployDividendsContractAsync().Wait();

            var task1 = _mock.GetExecutiveAsync(ConsensusContractAddress);
            task1.Wait();
            ExecutiveForConsensus = task1.Result;

            var task2 = _mock.GetExecutiveAsync(TokenContractAddress);
            task2.Wait();
            ExecutiveForToken = task2.Result;

            var task3 = _mock.GetExecutiveAsync(DividendsContractAddress);
            task3.Wait();
            ExecutiveForDividends = task3.Result;
        }

        private async Task<TransactionContext> PrepareTransactionContextAsync(Transaction tx)
        {
            var chainContext = await _mock.ChainContextService.GetChainContextAsync(_mock.ChainId);
            var tc = new TransactionContext
            {
                PreviousBlockHash = chainContext.BlockHash,
                BlockHeight = chainContext.BlockHeight,
                Transaction = tx,
                Trace = new TransactionTrace()
            };
            return tc;
        }

        private TransactionContext PrepareTransactionContext(Transaction tx)
        {
            var task = PrepareTransactionContextAsync(tx);
            task.Wait();
            return task.Result;
        }

        private async Task CommitChangesAsync(TransactionTrace trace)
        {
<<<<<<< HEAD
            await trace.SmartCommitChangesAsync(_mock.StateStore);
=======
            await trace.CommitChangesAsync(_mock.StateManager);
>>>>>>> c0bfa497
        }

        private async Task DeployConsensusContractAsync()
        {
            var address0 = ContractHelpers.GetGenesisBasicContractAddress(_mock.ChainId);
            var executive0 = await _mock.GetExecutiveAsync(address0);

            var tx = new Transaction
            {
                From = Sender,
                To = address0,
                IncrementId = 0,
                MethodName = "DeploySmartContract",
                Params = ByteString.CopyFrom(ParamsPacker.Pack(1, _mock.GetContractCode(_mock.ConsensusContractName)))
            };

            var tc = await PrepareTransactionContextAsync(tx);
            await executive0.SetTransactionContext(tc).Apply();
            await CommitChangesAsync(tc.Trace);
            ConsensusContractAddress = ContractHelpers.GetConsensusContractAddress(_mock.ChainId);
        }

        private async Task DeployTokenContractAsync()
        {
            var address0 = ContractHelpers.GetGenesisBasicContractAddress(_mock.ChainId);
            var executive0 = await _mock.GetExecutiveAsync(address0);

            var tx = new Transaction
            {
                From = Sender,
                To = address0,
                IncrementId = 0,
                MethodName = "DeploySmartContract",
                Params = ByteString.CopyFrom(ParamsPacker.Pack(1, _mock.GetContractCode(_mock.TokenContractName)))
            };

            var tc = await PrepareTransactionContextAsync(tx);
            await executive0.SetTransactionContext(tc).Apply();
            await CommitChangesAsync(tc.Trace);
            TokenContractAddress = ContractHelpers.GetTokenContractAddress(_mock.ChainId);
        }

        private async Task DeployDividendsContractAsync()
        {
            var address0 = ContractHelpers.GetGenesisBasicContractAddress(_mock.ChainId);
            var executive0 = await _mock.GetExecutiveAsync(address0);

            var tx = new Transaction
            {
                From = Sender,
                To = address0,
                IncrementId = 0,
                MethodName = "DeploySmartContract",
                Params = ByteString.CopyFrom(ParamsPacker.Pack(1, _mock.GetContractCode(_mock.DividendsContractName)))
            };

            var tc = await PrepareTransactionContextAsync(tx);
            await executive0.SetTransactionContext(tc).Apply();
            await CommitChangesAsync(tc.Trace);
            DividendsContractAddress = ContractHelpers.GetDividendsContractAddress(_mock.ChainId);
        }

        #region Process

        #region View Only Methods

        public Round GetRoundInfo(ulong roundNumber)
        {
            var tx = new Transaction
            {
                From = Sender,
                To = ConsensusContractAddress,
                IncrementId = MockSetup.NewIncrementId,
                MethodName = "GetRoundInfo",
                Params = ByteString.CopyFrom(ParamsPacker.Pack(roundNumber))
            };

            TransactionContext = new TransactionContext
            {
                Transaction = tx
            };
            ExecutiveForConsensus.SetTransactionContext(TransactionContext).Apply().Wait();
<<<<<<< HEAD
            TransactionContext.Trace.SmartCommitChangesAsync(_mock.StateStore).Wait();
=======
            TransactionContext.Trace.CommitChangesAsync(_mock.StateManager).Wait();
>>>>>>> c0bfa497
            return TransactionContext.Trace.RetVal?.Data.DeserializeToPbMessage<Round>();
        }

        public ulong GetCurrentRoundNumber()
        {
            var tx = new Transaction
            {
                From = Sender,
                To = ConsensusContractAddress,
                IncrementId = MockSetup.NewIncrementId,
                MethodName = "GetCurrentRoundNumber",
                Params = ByteString.CopyFrom(ParamsPacker.Pack())
            };

            TransactionContext = new TransactionContext
            {
                Transaction = tx
            };
            ExecutiveForConsensus.SetTransactionContext(TransactionContext).Apply().Wait();
<<<<<<< HEAD
            TransactionContext.Trace.SmartCommitChangesAsync(_mock.StateStore).Wait();
=======
            TransactionContext.Trace.CommitChangesAsync(_mock.StateManager).Wait();
>>>>>>> c0bfa497
            var result = TransactionContext.Trace.RetVal?.Data.DeserializeToUInt64();
            return result ?? 0;
        }

        public ulong GetCurrentTermNumber()
        {
            var tx = new Transaction
            {
                From = Sender,
                To = ConsensusContractAddress,
                IncrementId = MockSetup.NewIncrementId,
                MethodName = "GetCurrentTermNumber",
                Params = ByteString.CopyFrom(ParamsPacker.Pack())
            };

            TransactionContext = new TransactionContext
            {
                Transaction = tx
            };
            ExecutiveForConsensus.SetTransactionContext(TransactionContext).Apply().Wait();
<<<<<<< HEAD
            TransactionContext.Trace.SmartCommitChangesAsync(_mock.StateStore).Wait();
=======
            TransactionContext.Trace.CommitChangesAsync(_mock.StateManager).Wait();
>>>>>>> c0bfa497
            var result = TransactionContext.Trace.RetVal?.Data.DeserializeToUInt64();
            return result ?? 0;
        }

        #endregion View Only Methods

        #region Actions

        public void InitialTerm(ECKeyPair minerKeyPair, Term initialTerm)
        {
            var tx = new Transaction
            {
                From = GetAddress(minerKeyPair),
                To = ConsensusContractAddress,
                IncrementId = MockSetup.NewIncrementId,
                MethodName = "InitialTerm",
                Params = ByteString.CopyFrom(ParamsPacker.Pack(initialTerm, 1))
            };
            var signer = new ECSigner();
            var signature = signer.Sign(minerKeyPair, tx.GetHash().DumpByteArray());
            tx.Sigs.Add(ByteString.CopyFrom(signature.SigBytes));

            TransactionContext = PrepareTransactionContext(tx);
            ExecutiveForConsensus.SetTransactionContext(TransactionContext).Apply().Wait();
            CommitChangesAsync(TransactionContext.Trace).Wait();
        }

        public void NextTerm(ECKeyPair minerKeyPair, Term nextTerm)
        {
            var tx = new Transaction
            {
                From = GetAddress(minerKeyPair),
                To = ConsensusContractAddress,
                IncrementId = MockSetup.NewIncrementId,
                MethodName = "NextTerm",
                Params = ByteString.CopyFrom(ParamsPacker.Pack(nextTerm))
            };
            var signer = new ECSigner();
            var signature = signer.Sign(minerKeyPair, tx.GetHash().DumpByteArray());
            tx.Sigs.Add(ByteString.CopyFrom(signature.SigBytes));

            TransactionContext = PrepareTransactionContext(tx);

            ExecutiveForConsensus.SetTransactionContext(TransactionContext).Apply().Wait();

            var tc = PrepareTransactionContext(
                TransactionContext.Trace.InlineTransactions.FirstOrDefault(t => t.MethodName == "AddDividends"));
            if (tc != null)
            {
                ExecutiveForDividends.SetTransactionContext(tc).Apply().Wait();
                TransactionContext.Trace.InlineTraces.Add(tc.Trace);
            }

            foreach (var transaction in TransactionContext.Trace.InlineTransactions.Where(t =>
                t.MethodName == "Transfer"))
            {
                var tcOfTransfer = PrepareTransactionContext(transaction);
                ExecutiveForToken.SetTransactionContext(tcOfTransfer).Apply().Wait();
                TransactionContext.Trace.InlineTraces.Add(tcOfTransfer.Trace);
            }

            CommitChangesAsync(TransactionContext.Trace).Wait();
        }

        public void PackageOutValue(ECKeyPair minerKeyPair, ToPackage toPackage)
        {
            var tx = new Transaction
            {
                From = GetAddress(minerKeyPair),
                To = ConsensusContractAddress,
                IncrementId = MockSetup.NewIncrementId,
                MethodName = "PackageOutValue",
                Params = ByteString.CopyFrom(ParamsPacker.Pack(toPackage))
            };
            var signer = new ECSigner();
            var signature = signer.Sign(minerKeyPair, tx.GetHash().DumpByteArray());
            tx.Sigs.Add(ByteString.CopyFrom(signature.SigBytes));

            TransactionContext = PrepareTransactionContext(tx);
            ExecutiveForConsensus.SetTransactionContext(TransactionContext).Apply().Wait();
            CommitChangesAsync(TransactionContext.Trace).Wait();
        }

        public void BroadcastInValue(ECKeyPair minerKeyPair, ToBroadcast toBroadcast)
        {
            var tx = new Transaction
            {
                From = GetAddress(minerKeyPair),
                To = ConsensusContractAddress,
                IncrementId = MockSetup.NewIncrementId,
                MethodName = "BroadcastInValue",
                Params = ByteString.CopyFrom(ParamsPacker.Pack(toBroadcast))
            };
            var signer = new ECSigner();
            var signature = signer.Sign(minerKeyPair, tx.GetHash().DumpByteArray());
            tx.Sigs.Add(ByteString.CopyFrom(signature.SigBytes));

            TransactionContext = PrepareTransactionContext(tx);
            ExecutiveForConsensus.SetTransactionContext(TransactionContext).Apply().Wait();
            CommitChangesAsync(TransactionContext.Trace).Wait();
        }

        public void NextRound(ECKeyPair minerKeyPair, Forwarding forwarding)
        {
            var tx = new Transaction
            {
                From = GetAddress(minerKeyPair),
                To = ConsensusContractAddress,
                IncrementId = MockSetup.NewIncrementId,
                MethodName = "NextRound",
                Params = ByteString.CopyFrom(ParamsPacker.Pack(forwarding))
            };
            var signer = new ECSigner();
            var signature = signer.Sign(minerKeyPair, tx.GetHash().DumpByteArray());
            tx.Sigs.Add(ByteString.CopyFrom(signature.SigBytes));

            TransactionContext = PrepareTransactionContext(tx);
            ExecutiveForConsensus.SetTransactionContext(TransactionContext).Apply().Wait();
            CommitChangesAsync(TransactionContext.Trace).Wait();
        }

        #endregion Actions

        #endregion

        #region Election

        #region View Only Methods

        public bool? IsCandidate(string publicKey)
        {
            var tx = new Transaction
            {
                From = Sender,
                To = ConsensusContractAddress,
                IncrementId = MockSetup.NewIncrementId,
                MethodName = "IsCandidate",
                Params = ByteString.CopyFrom(ParamsPacker.Pack(publicKey))
            };

            TransactionContext = new TransactionContext
            {
                Transaction = tx
            };
            ExecutiveForConsensus.SetTransactionContext(TransactionContext).Apply().Wait();
<<<<<<< HEAD
            TransactionContext.Trace.SmartCommitChangesAsync(_mock.StateStore).Wait();
=======
            TransactionContext.Trace.CommitChangesAsync(_mock.StateManager).Wait();
>>>>>>> c0bfa497
            return TransactionContext.Trace.RetVal?.Data.DeserializeToBool();
        }

        public Tickets GetTicketsInfo(ECKeyPair keyPair)
        {
            var tx = new Transaction
            {
                From = Sender,
                To = ConsensusContractAddress,
                IncrementId = MockSetup.NewIncrementId,
                MethodName = "GetTicketsInfo",
                Params = ByteString.CopyFrom(ParamsPacker.Pack(keyPair.PublicKey.ToHex()))
            };
            var signer = new ECSigner();
            var signature = signer.Sign(keyPair, tx.GetHash().DumpByteArray());
            tx.Sigs.Add(ByteString.CopyFrom(signature.SigBytes));

            TransactionContext = new TransactionContext
            {
                Transaction = tx
            };

            ExecutiveForConsensus.SetTransactionContext(TransactionContext).Apply().Wait();
<<<<<<< HEAD
            TransactionContext.Trace.SmartCommitChangesAsync(_mock.StateStore).Wait();
=======
            TransactionContext.Trace.CommitChangesAsync(_mock.StateManager).Wait();
>>>>>>> c0bfa497
            return TransactionContext.Trace.RetVal?.Data.DeserializeToPbMessage<Tickets>();
        }

        public StringList GetCurrentVictories()
        {
            var tx = new Transaction
            {
                From = Sender,
                To = ConsensusContractAddress,
                IncrementId = MockSetup.NewIncrementId,
                MethodName = "GetCurrentVictories",
                Params = ByteString.CopyFrom(ParamsPacker.Pack())
            };

            TransactionContext = new TransactionContext
            {
                Transaction = tx
            };
            ExecutiveForConsensus.SetTransactionContext(TransactionContext).Apply().Wait();
<<<<<<< HEAD
            TransactionContext.Trace.SmartCommitChangesAsync(_mock.StateStore).Wait();
=======
            TransactionContext.Trace.CommitChangesAsync(_mock.StateManager).Wait();
>>>>>>> c0bfa497
            return TransactionContext.Trace.RetVal?.Data.DeserializeToPbMessage<StringList>();
        }
        
        public TermSnapshot GetTermSnapshot(ulong termNumber)
        {
            var tx = new Transaction
            {
                From = Sender,
                To = ConsensusContractAddress,
                IncrementId = MockSetup.NewIncrementId,
                MethodName = "GetTermSnapshot",
                Params = ByteString.CopyFrom(ParamsPacker.Pack(termNumber))
            };

            TransactionContext = new TransactionContext
            {
                Transaction = tx
            };
            ExecutiveForConsensus.SetTransactionContext(TransactionContext).Apply().Wait();
<<<<<<< HEAD
            TransactionContext.Trace.SmartCommitChangesAsync(_mock.StateStore).Wait();
=======
            TransactionContext.Trace.CommitChangesAsync(_mock.StateManager).Wait();
>>>>>>> c0bfa497
            return TransactionContext.Trace.RetVal?.Data.DeserializeToPbMessage<TermSnapshot>();
        }

        #endregion View Only Methods

        #region Actions

        public void AnnounceElection(ECKeyPair candidateKeyPair)
        {
            var tx = new Transaction
            {
                From = GetAddress(candidateKeyPair),
                To = ConsensusContractAddress,
                IncrementId = MockSetup.NewIncrementId,
                MethodName = "AnnounceElection",
                Params = ByteString.CopyFrom(ParamsPacker.Pack(""))
            };
            var signer = new ECSigner();
            var signature = signer.Sign(candidateKeyPair, tx.GetHash().DumpByteArray());
            tx.Sigs.Add(ByteString.CopyFrom(signature.SigBytes));

            TransactionContext = PrepareTransactionContext(tx);
            ExecutiveForConsensus.SetTransactionContext(TransactionContext).Apply().Wait();
            var tc = PrepareTransactionContext(TransactionContext.Trace.InlineTransactions[0]);
            ExecutiveForToken.SetTransactionContext(tc).Apply().Wait();
            TransactionContext.Trace.InlineTraces.Add(tc.Trace);
            CommitChangesAsync(TransactionContext.Trace).Wait();
        }

        public void QuitElection(ECKeyPair candidateKeyPair)
        {
            var tx = new Transaction
            {
                From = GetAddress(candidateKeyPair),
                To = ConsensusContractAddress,
                IncrementId = MockSetup.NewIncrementId,
                MethodName = "QuitElection",
                Params = ByteString.CopyFrom(ParamsPacker.Pack(""))
            };
            var signer = new ECSigner();
            var signature = signer.Sign(candidateKeyPair, tx.GetHash().DumpByteArray());
            tx.Sigs.Add(ByteString.CopyFrom(signature.SigBytes));

            TransactionContext = PrepareTransactionContext(tx);
            ExecutiveForConsensus.SetTransactionContext(TransactionContext).Apply().Wait();
            var tc = PrepareTransactionContext(TransactionContext.Trace.InlineTransactions[0]);
            ExecutiveForToken.SetTransactionContext(tc).Apply().Wait();
            TransactionContext.Trace.InlineTraces.Add(tc.Trace);
            CommitChangesAsync(TransactionContext.Trace).Wait();
        }

        public void Vote(ECKeyPair voterKeyPair, ECKeyPair candidateKeyPair, ulong amount, int lockDays)
        {
            var tx = new Transaction
            {
                From = GetAddress(voterKeyPair),
                To = ConsensusContractAddress,
                IncrementId = MockSetup.NewIncrementId,
                MethodName = "Vote",
                Params = ByteString.CopyFrom(ParamsPacker.Pack(candidateKeyPair.PublicKey.ToHex(), amount, lockDays,
                    DateTime.UtcNow.ToTimestamp()))
            };
            var signer = new ECSigner();
            var signature = signer.Sign(voterKeyPair, tx.GetHash().DumpByteArray());
            tx.Sigs.Add(ByteString.CopyFrom(signature.SigBytes));

            TransactionContext = PrepareTransactionContext(tx);
            ExecutiveForConsensus.SetTransactionContext(TransactionContext).Apply().Wait();
            foreach (var inlineTx in TransactionContext.Trace.InlineTransactions.Where(
                t => t.To == TokenContractAddress))
            {
                var tc = PrepareTransactionContext(inlineTx);
                ExecutiveForToken.SetTransactionContext(tc).Apply().Wait();
                TransactionContext.Trace.InlineTraces.Add(tc.Trace);
            }

            foreach (var inlineTx in TransactionContext.Trace.InlineTransactions.Where(t =>
                t.To == DividendsContractAddress))
            {
                var tc = PrepareTransactionContext(inlineTx);
                ExecutiveForDividends.SetTransactionContext(tc).Apply().Wait();
                TransactionContext.Trace.InlineTraces.Add(tc.Trace);
            }

            CommitChangesAsync(TransactionContext.Trace).Wait();
        }

        public void GetAllDividends(ECKeyPair ownerKeyPair)
        {
            var tx = new Transaction
            {
                From = GetAddress(ownerKeyPair),
                To = ConsensusContractAddress,
                IncrementId = MockSetup.NewIncrementId,
                MethodName = "GetAllDividends",
                Params = ByteString.CopyFrom(ParamsPacker.Pack())
            };
            var signer = new ECSigner();
            var signature = signer.Sign(ownerKeyPair, tx.GetHash().DumpByteArray());
            tx.Sigs.Add(ByteString.CopyFrom(signature.SigBytes));

            TransactionContext = PrepareTransactionContext(tx);
            ExecutiveForConsensus.SetTransactionContext(TransactionContext).Apply().Wait();

            foreach (var transaction in TransactionContext.Trace.InlineTransactions.Where(t =>
                t.To == TokenContractAddress))
            {
                var tc = PrepareTransactionContext(transaction);
                ExecutiveForDividends.SetTransactionContext(tc).Apply().Wait();
                TransactionContext.Trace.InlineTraces.Add(tc.Trace);
            }

            foreach (var transaction in TransactionContext.Trace.InlineTransactions.Where(t =>
                t.To == DividendsContractAddress))
            {
                var tc = PrepareTransactionContext(transaction);
                ExecutiveForDividends.SetTransactionContext(tc).Apply().Wait();
                TransactionContext.Trace.InlineTraces.Add(tc.Trace);

                foreach (var tx1 in tc.Trace.InlineTransactions.Where(t => t.To == TokenContractAddress))
                {
                    var tc1 = PrepareTransactionContext(tx1);
                    ExecutiveForToken.SetTransactionContext(tc1).Apply().Wait();
                    TransactionContext.Trace.InlineTraces.Add(tc1.Trace);
                }
            }

            CommitChangesAsync(TransactionContext.Trace).Wait();
        }

        #endregion Actions

        #endregion Election

        #region ABI (Public) Methods

        #region View Only Methods

        public ulong GetTermDividends(ulong termNumber)
        {
            var tx = new Transaction
            {
                From = Sender,
                To = DividendsContractAddress,
                IncrementId = MockSetup.NewIncrementId,
                MethodName = "GetTermDividends",
                Params = ByteString.CopyFrom(ParamsPacker.Pack(termNumber))
            };

            TransactionContext = new TransactionContext
            {
                Transaction = tx
            };
            ExecutiveForDividends.SetTransactionContext(TransactionContext).Apply().Wait();
<<<<<<< HEAD
            TransactionContext.Trace.SmartCommitChangesAsync(_mock.StateStore).Wait();
=======
            TransactionContext.Trace.CommitChangesAsync(_mock.StateManager).Wait();
>>>>>>> c0bfa497
            return TransactionContext.Trace.RetVal?.Data.DeserializeToUInt64() ?? 0;
        }

        public string Symbol()
        {
            var tx = new Transaction
            {
                From = Sender,
                To = TokenContractAddress,
                IncrementId = MockSetup.NewIncrementId,
                MethodName = "Symbol",
                Params = ByteString.CopyFrom(ParamsPacker.Pack())
            };

            TransactionContext = new TransactionContext
            {
                Transaction = tx
            };
            ExecutiveForToken.SetTransactionContext(TransactionContext).Apply().Wait();
<<<<<<< HEAD
            TransactionContext.Trace.SmartCommitChangesAsync(_mock.StateStore).Wait();
=======
            TransactionContext.Trace.CommitChangesAsync(_mock.StateManager).Wait();
>>>>>>> c0bfa497
            return TransactionContext.Trace.RetVal?.Data.DeserializeToString();
        }

        public string TokenName()
        {
            var tx = new Transaction
            {
                From = Sender,
                To = TokenContractAddress,
                IncrementId = MockSetup.NewIncrementId,
                MethodName = "TokenName",
                Params = ByteString.CopyFrom(ParamsPacker.Pack())
            };

            TransactionContext = new TransactionContext
            {
                Transaction = tx
            };
            ExecutiveForToken.SetTransactionContext(TransactionContext).Apply().Wait();
<<<<<<< HEAD
            TransactionContext.Trace.SmartCommitChangesAsync(_mock.StateStore).Wait();
=======
            TransactionContext.Trace.CommitChangesAsync(_mock.StateManager).Wait();
>>>>>>> c0bfa497
            return TransactionContext.Trace.RetVal?.Data.DeserializeToString();
        }

        public ulong TotalSupply()
        {
            var tx = new Transaction
            {
                From = Sender,
                To = TokenContractAddress,
                IncrementId = MockSetup.NewIncrementId,
                MethodName = "TotalSupply",
                Params = ByteString.CopyFrom(ParamsPacker.Pack())
            };

            TransactionContext = new TransactionContext
            {
                Transaction = tx
            };
            ExecutiveForToken.SetTransactionContext(TransactionContext).Apply().Wait();
<<<<<<< HEAD
            TransactionContext.Trace.SmartCommitChangesAsync(_mock.StateStore).Wait();
=======
            TransactionContext.Trace.CommitChangesAsync(_mock.StateManager).Wait();
>>>>>>> c0bfa497
            return TransactionContext.Trace.RetVal?.Data.DeserializeToUInt64() ?? 0;
        }

        public uint Decimals()
        {
            var tx = new Transaction
            {
                From = Sender,
                To = TokenContractAddress,
                IncrementId = MockSetup.NewIncrementId,
                MethodName = "Decimals",
                Params = ByteString.CopyFrom(ParamsPacker.Pack())
            };

            TransactionContext = new TransactionContext
            {
                Transaction = tx
            };
            ExecutiveForToken.SetTransactionContext(TransactionContext).Apply().Wait();
<<<<<<< HEAD
            TransactionContext.Trace.SmartCommitChangesAsync(_mock.StateStore).Wait();
=======
            TransactionContext.Trace.CommitChangesAsync(_mock.StateManager).Wait();
>>>>>>> c0bfa497
            return TransactionContext.Trace.RetVal?.Data.DeserializeToUInt32() ?? 0;
        }

        public ulong BalanceOf(Address owner)
        {
            var tx = new Transaction
            {
                From = Sender,
                To = TokenContractAddress,
                IncrementId = MockSetup.NewIncrementId,
                MethodName = "BalanceOf",
                Params = ByteString.CopyFrom(ParamsPacker.Pack(owner))
            };

            TransactionContext = new TransactionContext()
            {
                Transaction = tx
            };
            ExecutiveForToken.SetTransactionContext(TransactionContext).Apply().Wait();
<<<<<<< HEAD
            TransactionContext.Trace.SmartCommitChangesAsync(_mock.StateStore).Wait();
=======
            TransactionContext.Trace.CommitChangesAsync(_mock.StateManager).Wait();
>>>>>>> c0bfa497
            return TransactionContext.Trace.RetVal?.Data.DeserializeToUInt64() ?? 0;
        }

        public ulong Allowance(Address owner, Address spender)
        {
            var tx = new Transaction
            {
                From = Sender,
                To = TokenContractAddress,
                IncrementId = MockSetup.NewIncrementId,
                MethodName = "Allowance",
                Params = ByteString.CopyFrom(ParamsPacker.Pack(owner, spender))
            };

            TransactionContext = new TransactionContext
            {
                Transaction = tx
            };
            ExecutiveForToken.SetTransactionContext(TransactionContext).Apply().Wait();
<<<<<<< HEAD
            TransactionContext.Trace.SmartCommitChangesAsync(_mock.StateStore).Wait();
=======
            TransactionContext.Trace.CommitChangesAsync(_mock.StateManager).Wait();
>>>>>>> c0bfa497
            return TransactionContext.Trace.RetVal?.Data.DeserializeToUInt64() ?? 0;
        }

        #endregion View Only Methods

        #region Actions

        public void Initialize(string symbol, string tokenName, ulong totalSupply, uint decimals)
        {
            var tx = new Transaction
            {
                From = Sender,
                To = TokenContractAddress,
                IncrementId = MockSetup.NewIncrementId,
                MethodName = "Initialize",
                Params = ByteString.CopyFrom(ParamsPacker.Pack(symbol, tokenName, totalSupply, decimals))
            };

            TransactionContext = PrepareTransactionContext(tx);
            ExecutiveForToken.SetTransactionContext(TransactionContext).Apply().Wait();
            CommitChangesAsync(TransactionContext.Trace).Wait();
        }

        public void Transfer(Address to, ulong amount)
        {
            var tx = new Transaction
            {
                From = Sender,
                To = TokenContractAddress,
                IncrementId = MockSetup.NewIncrementId,
                MethodName = "Transfer",
                Params = ByteString.CopyFrom(ParamsPacker.Pack(to, amount))
            };

            TransactionContext = PrepareTransactionContext(tx);
            ExecutiveForToken.SetTransactionContext(TransactionContext).Apply().Wait();
            CommitChangesAsync(TransactionContext.Trace).Wait();
        }

        public void TransferFrom(Address from, Address to, ulong amount)
        {
            var tx = new Transaction
            {
                From = Sender,
                To = TokenContractAddress,
                IncrementId = MockSetup.NewIncrementId,
                MethodName = "TransferFrom",
                Params = ByteString.CopyFrom(ParamsPacker.Pack(from, to, amount))
            };

            TransactionContext = PrepareTransactionContext(tx);
            ExecutiveForToken.SetTransactionContext(TransactionContext).Apply().Wait();
            CommitChangesAsync(TransactionContext.Trace).Wait();
        }

        public void Approve(Address spender, ulong amount)
        {
            var tx = new Transaction
            {
                From = Sender,
                To = TokenContractAddress,
                IncrementId = MockSetup.NewIncrementId,
                MethodName = "Approve",
                Params = ByteString.CopyFrom(ParamsPacker.Pack(spender, amount))
            };

            TransactionContext = PrepareTransactionContext(tx);
            ExecutiveForToken.SetTransactionContext(TransactionContext).Apply().Wait();
            CommitChangesAsync(TransactionContext.Trace).Wait();
        }

        public void UnApprove(Address spender, ulong amount)
        {
            var tx = new Transaction
            {
                From = Sender,
                To = TokenContractAddress,
                IncrementId = MockSetup.NewIncrementId,
                MethodName = "UnApprove",
                Params = ByteString.CopyFrom(ParamsPacker.Pack(spender, amount))
            };

            TransactionContext = PrepareTransactionContext(tx);
            ExecutiveForToken.SetTransactionContext(TransactionContext).Apply().Wait();
            CommitChangesAsync(TransactionContext.Trace).Wait();
        }

        public Address GetContractOwner(Address scZeroAddress)
        {
            var executive = _mock.GetExecutiveAsync(scZeroAddress).Result;

            var tx = new Transaction
            {
                From = Sender,
                To = scZeroAddress,
                IncrementId = MockSetup.NewIncrementId,
                MethodName = "GetContractOwner",
                Params = ByteString.CopyFrom(ParamsPacker.Pack(TokenContractAddress))
            };

            TransactionContext = PrepareTransactionContext(tx);
            executive.SetTransactionContext(TransactionContext).Apply().Wait();
            CommitChangesAsync(TransactionContext.Trace).Wait();
            return TransactionContext.Trace.RetVal?.Data.DeserializeToPbMessage<Address>();
        }

        #endregion Actions

        #endregion ABI (Public) Methods

        private Address GetAddress(ECKeyPair keyPair)
        {
            return Address.FromPublicKey(keyPair.PublicKey);
        }
    }
}<|MERGE_RESOLUTION|>--- conflicted
+++ resolved
@@ -77,11 +77,7 @@
 
         private async Task CommitChangesAsync(TransactionTrace trace)
         {
-<<<<<<< HEAD
-            await trace.SmartCommitChangesAsync(_mock.StateStore);
-=======
-            await trace.CommitChangesAsync(_mock.StateManager);
->>>>>>> c0bfa497
+            await trace.SmartCommitChangesAsync(_mock.StateManager);
         }
 
         private async Task DeployConsensusContractAsync()
@@ -164,11 +160,7 @@
                 Transaction = tx
             };
             ExecutiveForConsensus.SetTransactionContext(TransactionContext).Apply().Wait();
-<<<<<<< HEAD
-            TransactionContext.Trace.SmartCommitChangesAsync(_mock.StateStore).Wait();
-=======
-            TransactionContext.Trace.CommitChangesAsync(_mock.StateManager).Wait();
->>>>>>> c0bfa497
+            TransactionContext.Trace.SmartCommitChangesAsync(_mock.StateManager).Wait();
             return TransactionContext.Trace.RetVal?.Data.DeserializeToPbMessage<Round>();
         }
 
@@ -188,11 +180,7 @@
                 Transaction = tx
             };
             ExecutiveForConsensus.SetTransactionContext(TransactionContext).Apply().Wait();
-<<<<<<< HEAD
-            TransactionContext.Trace.SmartCommitChangesAsync(_mock.StateStore).Wait();
-=======
-            TransactionContext.Trace.CommitChangesAsync(_mock.StateManager).Wait();
->>>>>>> c0bfa497
+            TransactionContext.Trace.SmartCommitChangesAsync(_mock.StateManager).Wait();
             var result = TransactionContext.Trace.RetVal?.Data.DeserializeToUInt64();
             return result ?? 0;
         }
@@ -213,11 +201,7 @@
                 Transaction = tx
             };
             ExecutiveForConsensus.SetTransactionContext(TransactionContext).Apply().Wait();
-<<<<<<< HEAD
-            TransactionContext.Trace.SmartCommitChangesAsync(_mock.StateStore).Wait();
-=======
-            TransactionContext.Trace.CommitChangesAsync(_mock.StateManager).Wait();
->>>>>>> c0bfa497
+            TransactionContext.Trace.SmartCommitChangesAsync(_mock.StateManager).Wait();
             var result = TransactionContext.Trace.RetVal?.Data.DeserializeToUInt64();
             return result ?? 0;
         }
@@ -363,11 +347,7 @@
                 Transaction = tx
             };
             ExecutiveForConsensus.SetTransactionContext(TransactionContext).Apply().Wait();
-<<<<<<< HEAD
-            TransactionContext.Trace.SmartCommitChangesAsync(_mock.StateStore).Wait();
-=======
-            TransactionContext.Trace.CommitChangesAsync(_mock.StateManager).Wait();
->>>>>>> c0bfa497
+            TransactionContext.Trace.SmartCommitChangesAsync(_mock.StateManager).Wait();
             return TransactionContext.Trace.RetVal?.Data.DeserializeToBool();
         }
 
@@ -391,11 +371,7 @@
             };
 
             ExecutiveForConsensus.SetTransactionContext(TransactionContext).Apply().Wait();
-<<<<<<< HEAD
-            TransactionContext.Trace.SmartCommitChangesAsync(_mock.StateStore).Wait();
-=======
-            TransactionContext.Trace.CommitChangesAsync(_mock.StateManager).Wait();
->>>>>>> c0bfa497
+            TransactionContext.Trace.SmartCommitChangesAsync(_mock.StateManager).Wait();
             return TransactionContext.Trace.RetVal?.Data.DeserializeToPbMessage<Tickets>();
         }
 
@@ -415,11 +391,7 @@
                 Transaction = tx
             };
             ExecutiveForConsensus.SetTransactionContext(TransactionContext).Apply().Wait();
-<<<<<<< HEAD
-            TransactionContext.Trace.SmartCommitChangesAsync(_mock.StateStore).Wait();
-=======
-            TransactionContext.Trace.CommitChangesAsync(_mock.StateManager).Wait();
->>>>>>> c0bfa497
+            TransactionContext.Trace.SmartCommitChangesAsync(_mock.StateManager).Wait();
             return TransactionContext.Trace.RetVal?.Data.DeserializeToPbMessage<StringList>();
         }
         
@@ -439,11 +411,7 @@
                 Transaction = tx
             };
             ExecutiveForConsensus.SetTransactionContext(TransactionContext).Apply().Wait();
-<<<<<<< HEAD
-            TransactionContext.Trace.SmartCommitChangesAsync(_mock.StateStore).Wait();
-=======
-            TransactionContext.Trace.CommitChangesAsync(_mock.StateManager).Wait();
->>>>>>> c0bfa497
+            TransactionContext.Trace.SmartCommitChangesAsync(_mock.StateManager).Wait();
             return TransactionContext.Trace.RetVal?.Data.DeserializeToPbMessage<TermSnapshot>();
         }
 
@@ -598,11 +566,7 @@
                 Transaction = tx
             };
             ExecutiveForDividends.SetTransactionContext(TransactionContext).Apply().Wait();
-<<<<<<< HEAD
-            TransactionContext.Trace.SmartCommitChangesAsync(_mock.StateStore).Wait();
-=======
-            TransactionContext.Trace.CommitChangesAsync(_mock.StateManager).Wait();
->>>>>>> c0bfa497
+            TransactionContext.Trace.SmartCommitChangesAsync(_mock.StateManager).Wait();
             return TransactionContext.Trace.RetVal?.Data.DeserializeToUInt64() ?? 0;
         }
 
@@ -622,11 +586,7 @@
                 Transaction = tx
             };
             ExecutiveForToken.SetTransactionContext(TransactionContext).Apply().Wait();
-<<<<<<< HEAD
-            TransactionContext.Trace.SmartCommitChangesAsync(_mock.StateStore).Wait();
-=======
-            TransactionContext.Trace.CommitChangesAsync(_mock.StateManager).Wait();
->>>>>>> c0bfa497
+            TransactionContext.Trace.SmartCommitChangesAsync(_mock.StateManager).Wait();
             return TransactionContext.Trace.RetVal?.Data.DeserializeToString();
         }
 
@@ -646,11 +606,7 @@
                 Transaction = tx
             };
             ExecutiveForToken.SetTransactionContext(TransactionContext).Apply().Wait();
-<<<<<<< HEAD
-            TransactionContext.Trace.SmartCommitChangesAsync(_mock.StateStore).Wait();
-=======
-            TransactionContext.Trace.CommitChangesAsync(_mock.StateManager).Wait();
->>>>>>> c0bfa497
+            TransactionContext.Trace.SmartCommitChangesAsync(_mock.StateManager).Wait();
             return TransactionContext.Trace.RetVal?.Data.DeserializeToString();
         }
 
@@ -670,11 +626,7 @@
                 Transaction = tx
             };
             ExecutiveForToken.SetTransactionContext(TransactionContext).Apply().Wait();
-<<<<<<< HEAD
-            TransactionContext.Trace.SmartCommitChangesAsync(_mock.StateStore).Wait();
-=======
-            TransactionContext.Trace.CommitChangesAsync(_mock.StateManager).Wait();
->>>>>>> c0bfa497
+            TransactionContext.Trace.SmartCommitChangesAsync(_mock.StateManager).Wait();
             return TransactionContext.Trace.RetVal?.Data.DeserializeToUInt64() ?? 0;
         }
 
@@ -694,11 +646,7 @@
                 Transaction = tx
             };
             ExecutiveForToken.SetTransactionContext(TransactionContext).Apply().Wait();
-<<<<<<< HEAD
-            TransactionContext.Trace.SmartCommitChangesAsync(_mock.StateStore).Wait();
-=======
-            TransactionContext.Trace.CommitChangesAsync(_mock.StateManager).Wait();
->>>>>>> c0bfa497
+            TransactionContext.Trace.SmartCommitChangesAsync(_mock.StateManager).Wait();
             return TransactionContext.Trace.RetVal?.Data.DeserializeToUInt32() ?? 0;
         }
 
@@ -718,11 +666,7 @@
                 Transaction = tx
             };
             ExecutiveForToken.SetTransactionContext(TransactionContext).Apply().Wait();
-<<<<<<< HEAD
-            TransactionContext.Trace.SmartCommitChangesAsync(_mock.StateStore).Wait();
-=======
-            TransactionContext.Trace.CommitChangesAsync(_mock.StateManager).Wait();
->>>>>>> c0bfa497
+            TransactionContext.Trace.SmartCommitChangesAsync(_mock.StateManager).Wait();
             return TransactionContext.Trace.RetVal?.Data.DeserializeToUInt64() ?? 0;
         }
 
@@ -742,11 +686,7 @@
                 Transaction = tx
             };
             ExecutiveForToken.SetTransactionContext(TransactionContext).Apply().Wait();
-<<<<<<< HEAD
-            TransactionContext.Trace.SmartCommitChangesAsync(_mock.StateStore).Wait();
-=======
-            TransactionContext.Trace.CommitChangesAsync(_mock.StateManager).Wait();
->>>>>>> c0bfa497
+            TransactionContext.Trace.SmartCommitChangesAsync(_mock.StateManager).Wait();
             return TransactionContext.Trace.RetVal?.Data.DeserializeToUInt64() ?? 0;
         }
 
