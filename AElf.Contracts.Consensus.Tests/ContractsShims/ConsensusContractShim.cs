using System;
using System.Linq;
using System.Threading.Tasks;
using AElf.SmartContract;
using AElf.Kernel;
using AElf.Types.CSharp;
using ByteString = Google.Protobuf.ByteString;
using AElf.Common;
using AElf.Cryptography.ECDSA;
using Google.Protobuf.WellKnownTypes;

// ReSharper disable once CheckNamespace
namespace AElf.Contracts.Consensus.Tests
{
    public class ConsensusContractShim
    {
        private MockSetup _mock;
        public IExecutive ExecutiveForConsensus { get; set; }
        public IExecutive ExecutiveForToken { get; set; }
        public IExecutive ExecutiveForDividends { get; set; }

        public TransactionContext TransactionContext { get; private set; }

        public Address Sender
        {
            get => Address.Zero;
        }

        public Address ConsensusContractAddress { get; set; }
        public Address TokenContractAddress { get; set; }
        public Address DividendsContractAddress { get; set; }

        public ConsensusContractShim(MockSetup mock)
        {
            _mock = mock;
            Init();
        }

        private void Init()
        {
            DeployConsensusContractAsync().Wait();
            DeployTokenContractAsync().Wait();
            DeployDividendsContractAsync().Wait();

            var task1 = _mock.GetExecutiveAsync(ConsensusContractAddress);
            task1.Wait();
            ExecutiveForConsensus = task1.Result;

            var task2 = _mock.GetExecutiveAsync(TokenContractAddress);
            task2.Wait();
            ExecutiveForToken = task2.Result;

            var task3 = _mock.GetExecutiveAsync(DividendsContractAddress);
            task3.Wait();
            ExecutiveForDividends = task3.Result;
        }

        private async Task<TransactionContext> PrepareTransactionContextAsync(Transaction tx)
        {
            var chainContext = await _mock.ChainContextService.GetChainContextAsync(_mock.ChainId);
            var tc = new TransactionContext
            {
                PreviousBlockHash = chainContext.BlockHash,
                BlockHeight = chainContext.BlockHeight,
                Transaction = tx,
                Trace = new TransactionTrace()
            };
            return tc;
        }

        private TransactionContext PrepareTransactionContext(Transaction tx)
        {
            var task = PrepareTransactionContextAsync(tx);
            task.Wait();
            return task.Result;
        }

        private async Task CommitChangesAsync(TransactionTrace trace)
        {
            await trace.CommitChangesAsync(_mock.StateManager);
        }

        private async Task DeployConsensusContractAsync()
        {
            var address0 = ContractHelpers.GetGenesisBasicContractAddress(_mock.ChainId);
            var executive0 = await _mock.GetExecutiveAsync(address0);

            var tx = new Transaction
            {
                From = Sender,
                To = address0,
                IncrementId = 0,
                MethodName = "DeploySmartContract",
                Params = ByteString.CopyFrom(ParamsPacker.Pack(1, _mock.GetContractCode(_mock.ConsensusContractName)))
            };

            var tc = await PrepareTransactionContextAsync(tx);
            await executive0.SetTransactionContext(tc).Apply();
            await CommitChangesAsync(tc.Trace);
            ConsensusContractAddress = ContractHelpers.GetConsensusContractAddress(_mock.ChainId);
        }

        private async Task DeployTokenContractAsync()
        {
            var address0 = ContractHelpers.GetGenesisBasicContractAddress(_mock.ChainId);
            var executive0 = await _mock.GetExecutiveAsync(address0);

            var tx = new Transaction
            {
                From = Sender,
                To = address0,
                IncrementId = 0,
                MethodName = "DeploySmartContract",
                Params = ByteString.CopyFrom(ParamsPacker.Pack(1, _mock.GetContractCode(_mock.TokenContractName)))
            };

            var tc = await PrepareTransactionContextAsync(tx);
            await executive0.SetTransactionContext(tc).Apply();
            await CommitChangesAsync(tc.Trace);
            TokenContractAddress = ContractHelpers.GetTokenContractAddress(_mock.ChainId);
        }

        private async Task DeployDividendsContractAsync()
        {
            var address0 = ContractHelpers.GetGenesisBasicContractAddress(_mock.ChainId);
            var executive0 = await _mock.GetExecutiveAsync(address0);

            var tx = new Transaction
            {
                From = Sender,
                To = address0,
                IncrementId = 0,
                MethodName = "DeploySmartContract",
                Params = ByteString.CopyFrom(ParamsPacker.Pack(1, _mock.GetContractCode(_mock.DividendsContractName)))
            };

            var tc = await PrepareTransactionContextAsync(tx);
            await executive0.SetTransactionContext(tc).Apply();
            await CommitChangesAsync(tc.Trace);
            DividendsContractAddress = ContractHelpers.GetDividendsContractAddress(_mock.ChainId);
        }

        #region Process

        #region View Only Methods

        public Round GetRoundInfo(ulong roundNumber)
        {
            var tx = new Transaction
            {
                From = Sender,
                To = ConsensusContractAddress,
                IncrementId = MockSetup.NewIncrementId,
                MethodName = "GetRoundInfo",
                Params = ByteString.CopyFrom(ParamsPacker.Pack(roundNumber))
            };

            TransactionContext = new TransactionContext
            {
                Transaction = tx
            };
            ExecutiveForConsensus.SetTransactionContext(TransactionContext).Apply().Wait();
            TransactionContext.Trace.CommitChangesAsync(_mock.StateManager).Wait();
            return TransactionContext.Trace.RetVal?.Data.DeserializeToPbMessage<Round>();
        }

        public ulong GetCurrentRoundNumber()
        {
            var tx = new Transaction
            {
                From = Sender,
                To = ConsensusContractAddress,
                IncrementId = MockSetup.NewIncrementId,
                MethodName = "GetCurrentRoundNumber",
                Params = ByteString.CopyFrom(ParamsPacker.Pack())
            };

            TransactionContext = new TransactionContext
            {
                Transaction = tx
            };
            ExecutiveForConsensus.SetTransactionContext(TransactionContext).Apply().Wait();
            TransactionContext.Trace.CommitChangesAsync(_mock.StateManager).Wait();
            var result = TransactionContext.Trace.RetVal?.Data.DeserializeToUInt64();
            return result ?? 0;
        }

        public ulong GetCurrentTermNumber()
        {
            var tx = new Transaction
            {
                From = Sender,
                To = ConsensusContractAddress,
                IncrementId = MockSetup.NewIncrementId,
                MethodName = "GetCurrentTermNumber",
                Params = ByteString.CopyFrom(ParamsPacker.Pack())
            };

            TransactionContext = new TransactionContext
            {
                Transaction = tx
            };
            ExecutiveForConsensus.SetTransactionContext(TransactionContext).Apply().Wait();
            TransactionContext.Trace.CommitChangesAsync(_mock.StateManager).Wait();
            var result = TransactionContext.Trace.RetVal?.Data.DeserializeToUInt64();
            return result ?? 0;
        }

        #endregion View Only Methods

        #region Actions

        public void InitialTerm(ECKeyPair minerKeyPair, Term initialTerm)
        {
            var tx = new Transaction
            {
                From = GetAddress(minerKeyPair),
                To = ConsensusContractAddress,
                IncrementId = MockSetup.NewIncrementId,
                MethodName = "InitialTerm",
                Params = ByteString.CopyFrom(ParamsPacker.Pack(initialTerm, 1))
            };
            var signer = new ECSigner();
            var signature = signer.Sign(minerKeyPair, tx.GetHash().DumpByteArray());
            tx.Sigs.Add(ByteString.CopyFrom(signature.SigBytes));

            TransactionContext = PrepareTransactionContext(tx);
            ExecutiveForConsensus.SetTransactionContext(TransactionContext).Apply().Wait();
            CommitChangesAsync(TransactionContext.Trace).Wait();
        }

        public void NextTerm(ECKeyPair minerKeyPair, Term nextTerm)
        {
            var tx = new Transaction
            {
                From = GetAddress(minerKeyPair),
                To = ConsensusContractAddress,
                IncrementId = MockSetup.NewIncrementId,
                MethodName = "NextTerm",
                Params = ByteString.CopyFrom(ParamsPacker.Pack(nextTerm))
            };
            var signer = new ECSigner();
            var signature = signer.Sign(minerKeyPair, tx.GetHash().DumpByteArray());
            tx.Sigs.Add(ByteString.CopyFrom(signature.SigBytes));

            TransactionContext = PrepareTransactionContext(tx);

            ExecutiveForConsensus.SetTransactionContext(TransactionContext).Apply().Wait();

            var tc = PrepareTransactionContext(
                TransactionContext.Trace.InlineTransactions.FirstOrDefault(t => t.MethodName == "AddDividends"));
            if (tc != null)
            {
                ExecutiveForDividends.SetTransactionContext(tc).Apply().Wait();
                TransactionContext.Trace.InlineTraces.Add(tc.Trace);
            }

            foreach (var transaction in TransactionContext.Trace.InlineTransactions.Where(t =>
                t.MethodName == "Transfer"))
            {
                var tcOfTransfer = PrepareTransactionContext(transaction);
                ExecutiveForToken.SetTransactionContext(tcOfTransfer).Apply().Wait();
                TransactionContext.Trace.InlineTraces.Add(tcOfTransfer.Trace);
            }

            CommitChangesAsync(TransactionContext.Trace).Wait();
        }

        public void PackageOutValue(ECKeyPair minerKeyPair, ToPackage toPackage)
        {
            var tx = new Transaction
            {
                From = GetAddress(minerKeyPair),
                To = ConsensusContractAddress,
                IncrementId = MockSetup.NewIncrementId,
                MethodName = "PackageOutValue",
                Params = ByteString.CopyFrom(ParamsPacker.Pack(toPackage))
            };
            var signer = new ECSigner();
            var signature = signer.Sign(minerKeyPair, tx.GetHash().DumpByteArray());
            tx.Sigs.Add(ByteString.CopyFrom(signature.SigBytes));

            TransactionContext = PrepareTransactionContext(tx);
            ExecutiveForConsensus.SetTransactionContext(TransactionContext).Apply().Wait();
            CommitChangesAsync(TransactionContext.Trace).Wait();
        }

        public void BroadcastInValue(ECKeyPair minerKeyPair, ToBroadcast toBroadcast)
        {
            var tx = new Transaction
            {
                From = GetAddress(minerKeyPair),
                To = ConsensusContractAddress,
                IncrementId = MockSetup.NewIncrementId,
                MethodName = "BroadcastInValue",
                Params = ByteString.CopyFrom(ParamsPacker.Pack(toBroadcast))
            };
            var signer = new ECSigner();
            var signature = signer.Sign(minerKeyPair, tx.GetHash().DumpByteArray());
            tx.Sigs.Add(ByteString.CopyFrom(signature.SigBytes));

            TransactionContext = PrepareTransactionContext(tx);
            ExecutiveForConsensus.SetTransactionContext(TransactionContext).Apply().Wait();
            CommitChangesAsync(TransactionContext.Trace).Wait();
        }

        public void NextRound(ECKeyPair minerKeyPair, Forwarding forwarding)
        {
            var tx = new Transaction
            {
                From = GetAddress(minerKeyPair),
                To = ConsensusContractAddress,
                IncrementId = MockSetup.NewIncrementId,
                MethodName = "NextRound",
                Params = ByteString.CopyFrom(ParamsPacker.Pack(forwarding))
            };
            var signer = new ECSigner();
            var signature = signer.Sign(minerKeyPair, tx.GetHash().DumpByteArray());
            tx.Sigs.Add(ByteString.CopyFrom(signature.SigBytes));

            TransactionContext = PrepareTransactionContext(tx);
            ExecutiveForConsensus.SetTransactionContext(TransactionContext).Apply().Wait();
            CommitChangesAsync(TransactionContext.Trace).Wait();
        }

        #endregion Actions

        #endregion

        #region Election

        #region View Only Methods

        public bool? IsCandidate(string publicKey)
        {
            var tx = new Transaction
            {
                From = Sender,
                To = ConsensusContractAddress,
                IncrementId = MockSetup.NewIncrementId,
                MethodName = "IsCandidate",
                Params = ByteString.CopyFrom(ParamsPacker.Pack(publicKey))
            };

            TransactionContext = new TransactionContext
            {
                Transaction = tx
            };
            ExecutiveForConsensus.SetTransactionContext(TransactionContext).Apply().Wait();
            TransactionContext.Trace.CommitChangesAsync(_mock.StateManager).Wait();
            return TransactionContext.Trace.RetVal?.Data.DeserializeToBool();
        }

        public Tickets GetTicketsInfo(ECKeyPair keyPair)
        {
            var tx = new Transaction
            {
                From = Sender,
                To = ConsensusContractAddress,
                IncrementId = MockSetup.NewIncrementId,
                MethodName = "GetTicketsInfo",
                Params = ByteString.CopyFrom(ParamsPacker.Pack(keyPair.PublicKey.ToHex()))
            };
            var signer = new ECSigner();
            var signature = signer.Sign(keyPair, tx.GetHash().DumpByteArray());
            tx.Sigs.Add(ByteString.CopyFrom(signature.SigBytes));

            TransactionContext = new TransactionContext
            {
                Transaction = tx
            };

            ExecutiveForConsensus.SetTransactionContext(TransactionContext).Apply().Wait();
            TransactionContext.Trace.CommitChangesAsync(_mock.StateManager).Wait();
            return TransactionContext.Trace.RetVal?.Data.DeserializeToPbMessage<Tickets>();
        }

        public StringList GetCurrentVictories()
        {
            var tx = new Transaction
            {
                From = Sender,
                To = ConsensusContractAddress,
                IncrementId = MockSetup.NewIncrementId,
                MethodName = "GetCurrentVictories",
                Params = ByteString.CopyFrom(ParamsPacker.Pack())
            };

            TransactionContext = new TransactionContext
            {
                Transaction = tx
            };
            ExecutiveForConsensus.SetTransactionContext(TransactionContext).Apply().Wait();
<<<<<<< HEAD
            TransactionContext.Trace.CommitChangesAsync(_mock.StateManager).Wait();
            return TransactionContext.Trace.RetVal?.Data.DeserializeToString();
=======
            TransactionContext.Trace.CommitChangesAsync(_mock.StateStore).Wait();
            return TransactionContext.Trace.RetVal?.Data.DeserializeToPbMessage<StringList>();
>>>>>>> 064f6b36
        }
        
        public TermSnapshot GetTermSnapshot(ulong termNumber)
        {
            var tx = new Transaction
            {
                From = Sender,
                To = ConsensusContractAddress,
                IncrementId = MockSetup.NewIncrementId,
                MethodName = "GetTermSnapshot",
                Params = ByteString.CopyFrom(ParamsPacker.Pack(termNumber))
            };

            TransactionContext = new TransactionContext
            {
                Transaction = tx
            };
            ExecutiveForConsensus.SetTransactionContext(TransactionContext).Apply().Wait();
            TransactionContext.Trace.CommitChangesAsync(_mock.StateManager).Wait();
            return TransactionContext.Trace.RetVal?.Data.DeserializeToPbMessage<TermSnapshot>();
        }

        #endregion View Only Methods

        #region Actions

        public void AnnounceElection(ECKeyPair candidateKeyPair)
        {
            var tx = new Transaction
            {
                From = GetAddress(candidateKeyPair),
                To = ConsensusContractAddress,
                IncrementId = MockSetup.NewIncrementId,
                MethodName = "AnnounceElection",
                Params = ByteString.CopyFrom(ParamsPacker.Pack(""))
            };
            var signer = new ECSigner();
            var signature = signer.Sign(candidateKeyPair, tx.GetHash().DumpByteArray());
            tx.Sigs.Add(ByteString.CopyFrom(signature.SigBytes));

            TransactionContext = PrepareTransactionContext(tx);
            ExecutiveForConsensus.SetTransactionContext(TransactionContext).Apply().Wait();
            var tc = PrepareTransactionContext(TransactionContext.Trace.InlineTransactions[0]);
            ExecutiveForToken.SetTransactionContext(tc).Apply().Wait();
            TransactionContext.Trace.InlineTraces.Add(tc.Trace);
            CommitChangesAsync(TransactionContext.Trace).Wait();
        }

        public void QuitElection(ECKeyPair candidateKeyPair)
        {
            var tx = new Transaction
            {
                From = GetAddress(candidateKeyPair),
                To = ConsensusContractAddress,
                IncrementId = MockSetup.NewIncrementId,
                MethodName = "QuitElection",
                Params = ByteString.CopyFrom(ParamsPacker.Pack(""))
            };
            var signer = new ECSigner();
            var signature = signer.Sign(candidateKeyPair, tx.GetHash().DumpByteArray());
            tx.Sigs.Add(ByteString.CopyFrom(signature.SigBytes));

            TransactionContext = PrepareTransactionContext(tx);
            ExecutiveForConsensus.SetTransactionContext(TransactionContext).Apply().Wait();
            var tc = PrepareTransactionContext(TransactionContext.Trace.InlineTransactions[0]);
            ExecutiveForToken.SetTransactionContext(tc).Apply().Wait();
            TransactionContext.Trace.InlineTraces.Add(tc.Trace);
            CommitChangesAsync(TransactionContext.Trace).Wait();
        }

        public void Vote(ECKeyPair voterKeyPair, ECKeyPair candidateKeyPair, ulong amount, int lockDays)
        {
            var tx = new Transaction
            {
                From = GetAddress(voterKeyPair),
                To = ConsensusContractAddress,
                IncrementId = MockSetup.NewIncrementId,
                MethodName = "Vote",
                Params = ByteString.CopyFrom(ParamsPacker.Pack(candidateKeyPair.PublicKey.ToHex(), amount, lockDays,
                    DateTime.UtcNow.ToTimestamp()))
            };
            var signer = new ECSigner();
            var signature = signer.Sign(voterKeyPair, tx.GetHash().DumpByteArray());
            tx.Sigs.Add(ByteString.CopyFrom(signature.SigBytes));

            TransactionContext = PrepareTransactionContext(tx);
            ExecutiveForConsensus.SetTransactionContext(TransactionContext).Apply().Wait();
            foreach (var inlineTx in TransactionContext.Trace.InlineTransactions.Where(
                t => t.To == TokenContractAddress))
            {
                var tc = PrepareTransactionContext(inlineTx);
                ExecutiveForToken.SetTransactionContext(tc).Apply().Wait();
                TransactionContext.Trace.InlineTraces.Add(tc.Trace);
            }

            foreach (var inlineTx in TransactionContext.Trace.InlineTransactions.Where(t =>
                t.To == DividendsContractAddress))
            {
                var tc = PrepareTransactionContext(inlineTx);
                ExecutiveForDividends.SetTransactionContext(tc).Apply().Wait();
                TransactionContext.Trace.InlineTraces.Add(tc.Trace);
            }

            CommitChangesAsync(TransactionContext.Trace).Wait();
        }

        public void GetAllDividends(ECKeyPair ownerKeyPair)
        {
            var tx = new Transaction
            {
                From = GetAddress(ownerKeyPair),
                To = ConsensusContractAddress,
                IncrementId = MockSetup.NewIncrementId,
                MethodName = "GetAllDividends",
                Params = ByteString.CopyFrom(ParamsPacker.Pack())
            };
            var signer = new ECSigner();
            var signature = signer.Sign(ownerKeyPair, tx.GetHash().DumpByteArray());
            tx.Sigs.Add(ByteString.CopyFrom(signature.SigBytes));

            TransactionContext = PrepareTransactionContext(tx);
            ExecutiveForConsensus.SetTransactionContext(TransactionContext).Apply().Wait();

            foreach (var transaction in TransactionContext.Trace.InlineTransactions.Where(t =>
                t.To == TokenContractAddress))
            {
                var tc = PrepareTransactionContext(transaction);
                ExecutiveForDividends.SetTransactionContext(tc).Apply().Wait();
                TransactionContext.Trace.InlineTraces.Add(tc.Trace);
            }

            foreach (var transaction in TransactionContext.Trace.InlineTransactions.Where(t =>
                t.To == DividendsContractAddress))
            {
                var tc = PrepareTransactionContext(transaction);
                ExecutiveForDividends.SetTransactionContext(tc).Apply().Wait();
                TransactionContext.Trace.InlineTraces.Add(tc.Trace);

                foreach (var tx1 in tc.Trace.InlineTransactions.Where(t => t.To == TokenContractAddress))
                {
                    var tc1 = PrepareTransactionContext(tx1);
                    ExecutiveForToken.SetTransactionContext(tc1).Apply().Wait();
                    TransactionContext.Trace.InlineTraces.Add(tc1.Trace);
                }
            }

            CommitChangesAsync(TransactionContext.Trace).Wait();
        }

        #endregion Actions

        #endregion Election

        #region ABI (Public) Methods

        #region View Only Methods

        public ulong GetTermDividends(ulong termNumber)
        {
            var tx = new Transaction
            {
                From = Sender,
                To = DividendsContractAddress,
                IncrementId = MockSetup.NewIncrementId,
                MethodName = "GetTermDividends",
                Params = ByteString.CopyFrom(ParamsPacker.Pack(termNumber))
            };

            TransactionContext = new TransactionContext
            {
                Transaction = tx
            };
            ExecutiveForDividends.SetTransactionContext(TransactionContext).Apply().Wait();
            TransactionContext.Trace.CommitChangesAsync(_mock.StateManager).Wait();
            return TransactionContext.Trace.RetVal?.Data.DeserializeToUInt64() ?? 0;
        }

        public string Symbol()
        {
            var tx = new Transaction
            {
                From = Sender,
                To = TokenContractAddress,
                IncrementId = MockSetup.NewIncrementId,
                MethodName = "Symbol",
                Params = ByteString.CopyFrom(ParamsPacker.Pack())
            };

            TransactionContext = new TransactionContext
            {
                Transaction = tx
            };
            ExecutiveForToken.SetTransactionContext(TransactionContext).Apply().Wait();
            TransactionContext.Trace.CommitChangesAsync(_mock.StateManager).Wait();
            return TransactionContext.Trace.RetVal?.Data.DeserializeToString();
        }

        public string TokenName()
        {
            var tx = new Transaction
            {
                From = Sender,
                To = TokenContractAddress,
                IncrementId = MockSetup.NewIncrementId,
                MethodName = "TokenName",
                Params = ByteString.CopyFrom(ParamsPacker.Pack())
            };

            TransactionContext = new TransactionContext
            {
                Transaction = tx
            };
            ExecutiveForToken.SetTransactionContext(TransactionContext).Apply().Wait();
            TransactionContext.Trace.CommitChangesAsync(_mock.StateManager).Wait();
            return TransactionContext.Trace.RetVal?.Data.DeserializeToString();
        }

        public ulong TotalSupply()
        {
            var tx = new Transaction
            {
                From = Sender,
                To = TokenContractAddress,
                IncrementId = MockSetup.NewIncrementId,
                MethodName = "TotalSupply",
                Params = ByteString.CopyFrom(ParamsPacker.Pack())
            };

            TransactionContext = new TransactionContext
            {
                Transaction = tx
            };
            ExecutiveForToken.SetTransactionContext(TransactionContext).Apply().Wait();
            TransactionContext.Trace.CommitChangesAsync(_mock.StateManager).Wait();
            return TransactionContext.Trace.RetVal?.Data.DeserializeToUInt64() ?? 0;
        }

        public uint Decimals()
        {
            var tx = new Transaction
            {
                From = Sender,
                To = TokenContractAddress,
                IncrementId = MockSetup.NewIncrementId,
                MethodName = "Decimals",
                Params = ByteString.CopyFrom(ParamsPacker.Pack())
            };

            TransactionContext = new TransactionContext
            {
                Transaction = tx
            };
            ExecutiveForToken.SetTransactionContext(TransactionContext).Apply().Wait();
            TransactionContext.Trace.CommitChangesAsync(_mock.StateManager).Wait();
            return TransactionContext.Trace.RetVal?.Data.DeserializeToUInt32() ?? 0;
        }

        public ulong BalanceOf(Address owner)
        {
            var tx = new Transaction
            {
                From = Sender,
                To = TokenContractAddress,
                IncrementId = MockSetup.NewIncrementId,
                MethodName = "BalanceOf",
                Params = ByteString.CopyFrom(ParamsPacker.Pack(owner))
            };

            TransactionContext = new TransactionContext()
            {
                Transaction = tx
            };
            ExecutiveForToken.SetTransactionContext(TransactionContext).Apply().Wait();
            TransactionContext.Trace.CommitChangesAsync(_mock.StateManager).Wait();
            return TransactionContext.Trace.RetVal?.Data.DeserializeToUInt64() ?? 0;
        }

        public ulong Allowance(Address owner, Address spender)
        {
            var tx = new Transaction
            {
                From = Sender,
                To = TokenContractAddress,
                IncrementId = MockSetup.NewIncrementId,
                MethodName = "Allowance",
                Params = ByteString.CopyFrom(ParamsPacker.Pack(owner, spender))
            };

            TransactionContext = new TransactionContext
            {
                Transaction = tx
            };
            ExecutiveForToken.SetTransactionContext(TransactionContext).Apply().Wait();
            TransactionContext.Trace.CommitChangesAsync(_mock.StateManager).Wait();
            return TransactionContext.Trace.RetVal?.Data.DeserializeToUInt64() ?? 0;
        }

        #endregion View Only Methods

        #region Actions

        public void Initialize(string symbol, string tokenName, ulong totalSupply, uint decimals)
        {
            var tx = new Transaction
            {
                From = Sender,
                To = TokenContractAddress,
                IncrementId = MockSetup.NewIncrementId,
                MethodName = "Initialize",
                Params = ByteString.CopyFrom(ParamsPacker.Pack(symbol, tokenName, totalSupply, decimals))
            };

            TransactionContext = PrepareTransactionContext(tx);
            ExecutiveForToken.SetTransactionContext(TransactionContext).Apply().Wait();
            CommitChangesAsync(TransactionContext.Trace).Wait();
        }

        public void Transfer(Address to, ulong amount)
        {
            var tx = new Transaction
            {
                From = Sender,
                To = TokenContractAddress,
                IncrementId = MockSetup.NewIncrementId,
                MethodName = "Transfer",
                Params = ByteString.CopyFrom(ParamsPacker.Pack(to, amount))
            };

            TransactionContext = PrepareTransactionContext(tx);
            ExecutiveForToken.SetTransactionContext(TransactionContext).Apply().Wait();
            CommitChangesAsync(TransactionContext.Trace).Wait();
        }

        public void TransferFrom(Address from, Address to, ulong amount)
        {
            var tx = new Transaction
            {
                From = Sender,
                To = TokenContractAddress,
                IncrementId = MockSetup.NewIncrementId,
                MethodName = "TransferFrom",
                Params = ByteString.CopyFrom(ParamsPacker.Pack(from, to, amount))
            };

            TransactionContext = PrepareTransactionContext(tx);
            ExecutiveForToken.SetTransactionContext(TransactionContext).Apply().Wait();
            CommitChangesAsync(TransactionContext.Trace).Wait();
        }

        public void Approve(Address spender, ulong amount)
        {
            var tx = new Transaction
            {
                From = Sender,
                To = TokenContractAddress,
                IncrementId = MockSetup.NewIncrementId,
                MethodName = "Approve",
                Params = ByteString.CopyFrom(ParamsPacker.Pack(spender, amount))
            };

            TransactionContext = PrepareTransactionContext(tx);
            ExecutiveForToken.SetTransactionContext(TransactionContext).Apply().Wait();
            CommitChangesAsync(TransactionContext.Trace).Wait();
        }

        public void UnApprove(Address spender, ulong amount)
        {
            var tx = new Transaction
            {
                From = Sender,
                To = TokenContractAddress,
                IncrementId = MockSetup.NewIncrementId,
                MethodName = "UnApprove",
                Params = ByteString.CopyFrom(ParamsPacker.Pack(spender, amount))
            };

            TransactionContext = PrepareTransactionContext(tx);
            ExecutiveForToken.SetTransactionContext(TransactionContext).Apply().Wait();
            CommitChangesAsync(TransactionContext.Trace).Wait();
        }

        public Address GetContractOwner(Address scZeroAddress)
        {
            var executive = _mock.GetExecutiveAsync(scZeroAddress).Result;

            var tx = new Transaction
            {
                From = Sender,
                To = scZeroAddress,
                IncrementId = MockSetup.NewIncrementId,
                MethodName = "GetContractOwner",
                Params = ByteString.CopyFrom(ParamsPacker.Pack(TokenContractAddress))
            };

            TransactionContext = PrepareTransactionContext(tx);
            executive.SetTransactionContext(TransactionContext).Apply().Wait();
            CommitChangesAsync(TransactionContext.Trace).Wait();
            return TransactionContext.Trace.RetVal?.Data.DeserializeToPbMessage<Address>();
        }

        #endregion Actions

        #endregion ABI (Public) Methods

        private Address GetAddress(ECKeyPair keyPair)
        {
            return Address.FromPublicKey(keyPair.PublicKey);
        }
    }
}<|MERGE_RESOLUTION|>--- conflicted
+++ resolved
@@ -391,13 +391,8 @@
                 Transaction = tx
             };
             ExecutiveForConsensus.SetTransactionContext(TransactionContext).Apply().Wait();
-<<<<<<< HEAD
-            TransactionContext.Trace.CommitChangesAsync(_mock.StateManager).Wait();
-            return TransactionContext.Trace.RetVal?.Data.DeserializeToString();
-=======
-            TransactionContext.Trace.CommitChangesAsync(_mock.StateStore).Wait();
+            TransactionContext.Trace.CommitChangesAsync(_mock.StateManager).Wait();
             return TransactionContext.Trace.RetVal?.Data.DeserializeToPbMessage<StringList>();
->>>>>>> 064f6b36
         }
         
         public TermSnapshot GetTermSnapshot(ulong termNumber)
