﻿using System.Threading.Tasks;
using AElf.Sdk.CSharp.Types;
using AElf.Kernel;
<<<<<<< HEAD
=======
using AElf.Kernel.Concurrency.Metadata;
using AElf.Sdk.CSharp;
>>>>>>> 8856973f
using AElf.Types.CSharp;

namespace AElf.Sdk.CSharp.Tests
{
    public class Account : UserType
    {
        public string Name;
        public Hash Address { get; set; }
    }

    public class AccountName : Event
    {
        public string Name;
    }

    public class TestContract : CSharpSmartContract
    {
        [SmartContractFieldData("${this}._stopped", DataAccessMode.ReadWriteAccountSharing)]
        private BoolField _stopped = new BoolField("_stopped");
        
        [SmartContractFieldData("${this}._account", DataAccessMode.ReadWriteAccountSharing)]
        private UserTypeField<Account> _account = new UserTypeField<Account>("_account");

        public override async Task InvokeAsync()
        {
            // this is not needed anymore, put here as placeholder
            // before we remove this from interface
            await Task.CompletedTask;
        }

        [SmartContractFunction("${this}.GetTotalSupply", new string[]{}, new string[]{})]
        public uint GetTotalSupply()
        {
            return 100;
        }

        [SmartContractFunction("${this}.SetAccount", new string[]{}, new []{"${this}._account"})]
        public async Task<bool> SetAccount(string name, Hash address)
        {
            var account = new Account()
            {
                Name = name,
                Address = address
            };
            // this is used for testing UserTypeField
            await _account.SetAsync(account);
            return true;
        }

        
        [SmartContractFunction("${this}.GetAccountName", new string[]{}, new []{"${this}._account"})]
        public async Task<string> GetAccountName()
        {
            var account = await _account.GetAsync();
            new AccountName()
            {
                Name = account.Name
            }.Fire();
            return account.Name;
        }
    }
}
<|MERGE_RESOLUTION|>--- conflicted
+++ resolved
@@ -1,12 +1,11 @@
-﻿using System.Threading.Tasks;
+﻿using System;
+using System.Threading.Tasks;
 using AElf.Sdk.CSharp.Types;
 using AElf.Kernel;
-<<<<<<< HEAD
-=======
 using AElf.Kernel.Concurrency.Metadata;
 using AElf.Sdk.CSharp;
->>>>>>> 8856973f
 using AElf.Types.CSharp;
+
 
 namespace AElf.Sdk.CSharp.Tests
 {
@@ -67,4 +66,4 @@
             return account.Name;
         }
     }
-}
+}