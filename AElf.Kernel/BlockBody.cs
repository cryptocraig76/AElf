--- conflicted
+++ resolved
@@ -11,12 +11,7 @@
 
         public BlockBody() { }
 
-<<<<<<< HEAD
-        public IList<IHash<ITransaction>> GetTransactions()
-=======
-
         public IList<IHash> GetTransactions()
->>>>>>> 44b99368
         {
             return _transactions;
         }
