--- conflicted
+++ resolved
@@ -1,18 +1,14 @@
 ﻿using System.Collections.Generic;
 using System.IO;
 using System.Linq;
-<<<<<<< HEAD
-using System.Threading.Tasks;
-=======
 using AElf.Kernel.Types;
->>>>>>> 36df9643
 using Google.Protobuf;
 
 namespace AElf.Kernel.Concurrency
 {
     public class MockResourceUsageDetectionService : IResourceUsageDetectionService
     {
-        public Task<IEnumerable<string>> GetResources(Hash chainId, ITransaction transaction)
+        public IEnumerable<string> GetResources(Hash chainId, ITransaction transaction)
         {
             //var hashes = Parameters.Parser.ParseFrom(transaction.Params).Params.Select(p => p.HashVal);
             List<Hash> hashes = new List<Hash>();
@@ -43,7 +39,7 @@
 
             hashes.Add(transaction.From);
 
-            return Task.FromResult(hashes.Select(a=>a.Value.ToBase64()));
+            return hashes.Select(a=>a.Value.ToBase64());
         }
     }
 }