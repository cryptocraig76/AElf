--- conflicted
+++ resolved
@@ -60,30 +60,24 @@
                     {
                         //TODO: this if is aim to support contracts that contains no metadata for now
                         var funcNameWithAddr =
-                            Replacement.ReplaceValueIntoReplacement(functionMetadataTemplate.Key, Replacement.This, contractAddr.Value.ToBase64());
-
-                        var localResourceSet = new HashSet<Resource>(){new Resource(contractAddr.Value.ToBase64() + "._lock", DataAccessMode.ReadWriteAccountSharing)};
-                        var fullResourceSet = new HashSet<Resource>(){new Resource(contractAddr.Value.ToBase64() + "._lock", DataAccessMode.ReadWriteAccountSharing)};
+                            Replacement.ReplaceValueIntoReplacement(functionMetadataTemplate.Key, Replacement.This, contractAddr.Value.ToByteArray().ToHex());
+
+                        var localResourceSet = new HashSet<Resource>(){new Resource(contractAddr.Value.ToByteArray().ToHex() + "._lock", DataAccessMode.ReadWriteAccountSharing)};
+                        var fullResourceSet = new HashSet<Resource>(){new Resource(contractAddr.Value.ToByteArray().ToHex() + "._lock", DataAccessMode.ReadWriteAccountSharing)};
                         var metadata = new FunctionMetadata(new HashSet<string>(), fullResourceSet, localResourceSet);
                         FunctionMetadataMap.Add(funcNameWithAddr, metadata);
                     }
                 }
                 else
                 {
-<<<<<<< HEAD
                     //local calling graph in template map of template must be topological, so ignore the callGraph
                     Template.TryGetLocalCallingGraph(classTemplate, out var callGraph, out var topologicRes);
 
-                    foreach (var localFuncName in topologicRes.Reverse())
-                    {
-                        var funcNameWithAddr =
-                            Replacement.ReplaceValueIntoReplacement(localFuncName, Replacement.This, contractAddr.Value.ToBase64());
-                        var funcMetadata = GetMetadataForNewFunction(funcNameWithAddr, classTemplate[localFuncName], contractAddr, contractReferences, tempMap);
-=======
+                foreach (var localFuncName in topologicRes.Reverse())
+                {
                     var funcNameWithAddr =
                         Replacement.ReplaceValueIntoReplacement(localFuncName, Replacement.This, contractAddr.Value.ToByteArray().ToHex());
                     var funcMetadata = GetMetadataForNewFunction(funcNameWithAddr, classTemplate[localFuncName], contractAddr, contractReferences, tempMap);
->>>>>>> 32150db7
                 
                         tempMap.Add(funcNameWithAddr, funcMetadata);
                     }
