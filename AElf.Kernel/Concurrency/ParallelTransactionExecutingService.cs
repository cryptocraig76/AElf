﻿﻿using System;
using System.Collections.Generic;
using System.Linq;
using System.Threading.Tasks;
using System.Threading;
using Akka.Actor;
using AElf.Kernel.Concurrency.Execution.Messages;
using AElf.Kernel.Concurrency.Scheduling;

namespace AElf.Kernel.Concurrency
{
    public class ParallelTransactionExecutingService : IParallelTransactionExecutingService
    {
        private readonly IGrouper _grouper;
        private readonly IActorRef _requestor;
        
        // TODO: Move it to config
        public int TimeoutMilliSeconds { get; set; } = int.MaxValue;

        public ParallelTransactionExecutingService(IActorRef requestor, IGrouper grouper)
        {
            _requestor = requestor;
            _grouper = grouper;
        }

        public async Task<List<TransactionTrace>> ExecuteAsync(List<ITransaction> transactions, Hash chainId)
        {
<<<<<<< HEAD
            // TODO: Move it to config
            int timeoutMilliSeconds = int.MaxValue;

=======
            
>>>>>>> 11360e64
            var cts = new CancellationTokenSource();

            cts.CancelAfter(TimeoutMilliSeconds);

            using (new Timer(
                CancelExecutions, cts, TimeSpan.FromMilliseconds(TimeoutMilliSeconds),
                TimeSpan.FromMilliseconds(-1)
            ))
            {
                //TODO: the core count should in the configure file
                var tasks = _grouper.ProcessWithCoreCount(8, chainId, transactions).Select(
                    txs => Task.Run(() => AttemptToSendExecutionRequest(chainId, txs, cts.Token), cts.Token)
                ).ToArray();

                var results = await Task.WhenAll(tasks);

                return results.SelectMany(x => x).ToList();
            }
        }

        private async Task<List<TransactionTrace>> AttemptToSendExecutionRequest(Hash chainId,
            List<ITransaction> transactions, CancellationToken token)
        {
            while (!token.IsCancellationRequested)
            {
                var tcs = new TaskCompletionSource<List<TransactionTrace>>();
                _requestor.Tell(new LocalExecuteTransactionsMessage(chainId, transactions, tcs));
                var traces = await tcs.Task;
   
                if (traces.Count > 0)
                {
                    return traces;
                }

                Thread.Sleep(1);
            }

            // Cancelled
            return transactions.Select(tx => new TransactionTrace()
            {
                TransactionId = tx.GetHash(),
                StdErr = "Execution Cancelled"
            }).ToList();
        }

        private void CancelExecutions(object stateInfo)
        {
            _requestor.Tell(JobExecutionCancelMessage.Instance);
        }
    }
}<|MERGE_RESOLUTION|>--- conflicted
+++ resolved
@@ -1,4 +1,4 @@
-﻿﻿using System;
+﻿using System;
 using System.Collections.Generic;
 using System.Linq;
 using System.Threading.Tasks;
@@ -25,13 +25,7 @@
 
         public async Task<List<TransactionTrace>> ExecuteAsync(List<ITransaction> transactions, Hash chainId)
         {
-<<<<<<< HEAD
-            // TODO: Move it to config
-            int timeoutMilliSeconds = int.MaxValue;
-
-=======
             
->>>>>>> 11360e64
             var cts = new CancellationTokenSource();
 
             cts.CancelAfter(TimeoutMilliSeconds);
