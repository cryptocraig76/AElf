--- conflicted
+++ resolved
@@ -23,11 +23,7 @@
         public async Task<List<TransactionTrace>> ExecuteAsync(List<ITransaction> transactions, Hash chainId)
         {
             // TODO: Move it to config
-<<<<<<< HEAD
-            int timeoutMilliSeconds = int.MaxValue;
-=======
             int timeoutMilliSeconds = 200000;
->>>>>>> 36df9643
 
             var cts = new CancellationTokenSource();
 
@@ -38,12 +34,8 @@
                 TimeSpan.FromMilliseconds(-1)
             ))
             {
-<<<<<<< HEAD
-                var tasks = (await _grouper.ProcessWithCoreCount(8, chainId, transactions)).Select(
-=======
                 //TODO: the core count should in the configure file
                 var tasks = _grouper.ProcessWithCoreCount(8, chainId, transactions).Select(
->>>>>>> 36df9643
                     txs => Task.Run(() => AttemptToSendExecutionRequest(chainId, txs, cts.Token), cts.Token)
                 ).ToArray();
 
@@ -61,7 +53,6 @@
                 var tcs = new TaskCompletionSource<List<TransactionTrace>>();
                 _requestor.Tell(new LocalExecuteTransactionsMessage(chainId, transactions, tcs));
                 var traces = await tcs.Task;
-                
    
                 if (traces.Count > 0)
                 {
