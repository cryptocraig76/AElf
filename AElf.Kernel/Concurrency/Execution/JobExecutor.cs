﻿using System;
using System.Text;
using System.Collections.Generic;
using System.Threading.Tasks;
using Akka.Actor;
using AElf.Kernel.Concurrency.Execution.Messages;
using AElf.Kernel.KernelAccount;
using Google.Protobuf;

namespace AElf.Kernel.Concurrency.Execution
{
    /// <summary>
    /// Job executor runs a list of transactions sequentially.
    /// </summary>
    public class JobExecutor : UntypedActor
    {
        enum State
        {
            Initializing,
            NotStarted,
            Running
        }
        private State _state = State.Initializing;
        private bool _startExecutionMessageReceived = false;
        private Hash _chainId;
        private IActorRef _serviceRouter;
        private ServicePack _servicePack;
        private IActorRef _resultCollector;
        private List<ITransaction> _transactions;
        private int _currentRunningIndex = -1;
        private Hash _currentTransactionHash;
        private IChainContext _chainContext;
        private Dictionary<Hash, TransactionResult> _transactionResults = new Dictionary<Hash, TransactionResult>();

        public JobExecutor(Hash chainId, IActorRef serviceRouter, List<ITransaction> transactions, IActorRef resultCollector)
        {
            _chainId = chainId;
            _serviceRouter = serviceRouter;
            _transactions = transactions;
            _resultCollector = resultCollector;
        }

        protected override void PreStart()
        {
            if (_transactions.Count == 0)
            {
                Context.System.Scheduler.ScheduleTellOnce(new TimeSpan(0, 0, 0), Self, PoisonPill.Instance, Self);
            }
            else
            {
                Context.System.Scheduler.ScheduleTellOnce(new TimeSpan(0, 0, 0), _serviceRouter, new RequestLocalSerivcePack(0), Self);
            }
        }

        protected override void OnReceive(object message)
        {
            switch (message)
            {
                case RespondLocalSerivcePack res:
                    if (_state == State.Initializing)
                    {
                        _servicePack = res.ServicePack;
                        _state = State.NotStarted;
                        if (_startExecutionMessageReceived)
                        {
                            RunNextOrStop();
                        }
                    }
                    break;
                case StartExecutionMessage start:
                    _startExecutionMessageReceived = true;
                    if (_state == State.NotStarted)
                    {
                        RunNextOrStop();
                    }
                    break;
                case TransactionResultMessage res when res.TransactionResult.TransactionId == _currentTransactionHash:
                    if (_state == State.Running)
                    {
                        ForwardResult(res);
                        _transactionResults.Add(res.TransactionResult.TransactionId, res.TransactionResult);
                        RunNextOrStop();
                    }
                    break;
            }
        }

        private void ForwardResult(TransactionResultMessage resultMessage)
        {
            if (_resultCollector != null)
            {
                _resultCollector.Forward(resultMessage);
            }
        }

        private void RunNextOrStop()
        {
            _state = State.Running;
            if (_currentRunningIndex == _transactions.Count - 1)
            {
                Context.Stop(Self);
            }
            else
            {
                _currentRunningIndex++;
                var tx = _transactions[_currentRunningIndex];
                _currentTransactionHash = tx.GetHash();
                ExecuteTransaction(tx).ContinueWith(
                    task => new TransactionResultMessage(task.Result),
                    TaskContinuationOptions.AttachedToParent & TaskContinuationOptions.ExecuteSynchronously
                ).PipeTo(Self);
            }
        }

        private async Task<TransactionResult> ExecuteTransaction(ITransaction transaction)
        {
            if (_chainContext == null)
            {
                _chainContext = await _servicePack.ChainContextService.GetChainContextAsync(_chainId);
            }

            var executive = await _servicePack.SmartContractService.GetExecutiveAsync(transaction.To, _chainId);
            // TODO: Handle timeout
            TransactionResult result = new TransactionResult()
            {
                TransactionId = transaction.GetHash(),
                Status = Status.Pending
            };
            // TODO: Reject tx if IncrementId != Nonce

            var txCtxt = new TransactionContext()
            {
                PreviousBlockHash = _chainContext.BlockHash,
                Transaction = transaction
            };

            try
            {

                await executive.SetTransactionContext(txCtxt).Apply();
                result.Logs.AddRange(txCtxt.Trace.FlattenedLogs);
                // TODO: Check run results / logs etc.
                result.Status = Status.Mined;
            }
            catch (Exception ex)
            {
<<<<<<< HEAD
                // TODO: Improve log
                txCtxt.Trace.StdErr += ex.ToString() + "\n";
                //result.Logs = ByteString.CopyFrom(Encoding.ASCII.GetBytes(ex.ToString()));
                result.Status = Status.ExecutedFailed;
=======
                result.Status = Status.Failed;
>>>>>>> a6f371f3
            }
            finally
            {
                await _servicePack.SmartContractService.PutExecutiveAsync(transaction.To, executive);
            }

            return result;
        }

        public static Props Props(Hash chainId, IActorRef serviceRouter, List<ITransaction> transactions, IActorRef resultCollector)
        {
            return Akka.Actor.Props.Create(() => new JobExecutor(chainId, serviceRouter, transactions, resultCollector));
        }
    }
}<|MERGE_RESOLUTION|>--- conflicted
+++ resolved
@@ -144,14 +144,10 @@
             }
             catch (Exception ex)
             {
-<<<<<<< HEAD
                 // TODO: Improve log
                 txCtxt.Trace.StdErr += ex.ToString() + "\n";
                 //result.Logs = ByteString.CopyFrom(Encoding.ASCII.GetBytes(ex.ToString()));
-                result.Status = Status.ExecutedFailed;
-=======
                 result.Status = Status.Failed;
->>>>>>> a6f371f3
             }
             finally
             {
