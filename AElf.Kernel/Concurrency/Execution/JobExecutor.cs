--- conflicted
+++ resolved
@@ -142,13 +142,9 @@
             }
             catch (Exception ex)
             {
-<<<<<<< HEAD
-                result.Status = Status.Failed;
-=======
                 // TODO: Improve log
                 result.Logs = ByteString.CopyFrom(Encoding.ASCII.GetBytes(ex.ToString()));
-                result.Status = Status.ExecutedFailed;
->>>>>>> 38e9d88c
+                result.Status = Status.Failed;
             }
             finally
             {
