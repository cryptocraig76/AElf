﻿using System;
using AElf.Kernel.Managers;
using AElf.Kernel.Services;
using NLog;

namespace AElf.Kernel.Concurrency.Execution
{
    public class ServicePack
    {
        public IResourceUsageDetectionService ResourceDetectionService { get; set; }
        public ISmartContractService SmartContractService { get; set; }
        public IChainContextService ChainContextService { get; set; }
        public IAccountContextService AccountContextService { get; set; }
<<<<<<< HEAD
        public IWorldStateManager WorldStateManager { get; set; }
        public ILogger Logger { get; set; }
=======
        public IWorldStateDictator WorldStateDictator { get; set; }
>>>>>>> 36df9643
    }
}<|MERGE_RESOLUTION|>--- conflicted
+++ resolved
@@ -1,7 +1,6 @@
 ﻿using System;
 using AElf.Kernel.Managers;
 using AElf.Kernel.Services;
-using NLog;
 
 namespace AElf.Kernel.Concurrency.Execution
 {
@@ -11,11 +10,6 @@
         public ISmartContractService SmartContractService { get; set; }
         public IChainContextService ChainContextService { get; set; }
         public IAccountContextService AccountContextService { get; set; }
-<<<<<<< HEAD
-        public IWorldStateManager WorldStateManager { get; set; }
-        public ILogger Logger { get; set; }
-=======
         public IWorldStateDictator WorldStateDictator { get; set; }
->>>>>>> 36df9643
     }
 }