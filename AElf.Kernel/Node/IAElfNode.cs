﻿using System.Collections.Generic;
using System.Threading.Tasks;
using AElf.Cryptography.ECDSA;
using AElf.Kernel.Miner;

namespace AElf.Kernel.Node
{
    public interface IAElfNode
    {
<<<<<<< HEAD
        bool Start(ECKeyPair nodeKeyPair, bool startRpc, string initData, byte[] code = null);
=======
        void Start(ECKeyPair nodeKeyPair, bool startRpc);

        List<Hash> GetMissingTransactions(IBlock block);
        Task<BlockExecutionResult> AddBlock(IBlock block);

        int GetCurrentChainHeight();
>>>>>>> 1b43e6f1
    }
}<|MERGE_RESOLUTION|>--- conflicted
+++ resolved
@@ -7,15 +7,11 @@
 {
     public interface IAElfNode
     {
-<<<<<<< HEAD
         bool Start(ECKeyPair nodeKeyPair, bool startRpc, string initData, byte[] code = null);
-=======
-        void Start(ECKeyPair nodeKeyPair, bool startRpc);
 
         List<Hash> GetMissingTransactions(IBlock block);
         Task<BlockExecutionResult> AddBlock(IBlock block);
 
         int GetCurrentChainHeight();
->>>>>>> 1b43e6f1
     }
 }