﻿using System.Collections.Generic;
using AElf.Configuration;
using Newtonsoft.Json;

namespace AElf.Kernel.Node.Config
{
    public class MinersInfo : ConfigBase<MinersInfo>
    {
        [JsonProperty("producers")]
        public Dictionary<string, Dictionary<string, string>> Producers { get; set; }

        public MinersInfo()
        {
            Producers = new Dictionary<string, Dictionary<string, string>>
            {
                {
                    "1", new Dictionary<string, string>
                    {
<<<<<<< HEAD
                        {"address", "04fdf7d50f69be44a55a01f22d5910a96ddf"}
=======
                        {"address", "04e7e7ffc0a295536399f44cc76c6c66d32c"}
>>>>>>> c46f6392
                    }
                },
                {
                    "2", new Dictionary<string, string>
                    {
<<<<<<< HEAD
                        {"address", "0479ba369f30c315db014dd273cfe4ca576e"}
=======
                        {"address", "0445a92602e830f0499766472e76eade0a86"}
>>>>>>> c46f6392
                    }
                },
                {
                    "3", new Dictionary<string, string>
                    {
<<<<<<< HEAD
                        {"address", "0463eee8df29d238712e63245a41cc0d4b45"}
=======
                        {"address", "04c5bc7b8f47db864c57d1c83fef82c2060d"}
>>>>>>> c46f6392
                    }
                }
            };
        }
    }
}

<|MERGE_RESOLUTION|>--- conflicted
+++ resolved
@@ -1,50 +1,38 @@
-﻿using System.Collections.Generic;
-using AElf.Configuration;
-using Newtonsoft.Json;
-
-namespace AElf.Kernel.Node.Config
-{
-    public class MinersInfo : ConfigBase<MinersInfo>
-    {
-        [JsonProperty("producers")]
-        public Dictionary<string, Dictionary<string, string>> Producers { get; set; }
-
-        public MinersInfo()
-        {
-            Producers = new Dictionary<string, Dictionary<string, string>>
-            {
-                {
-                    "1", new Dictionary<string, string>
-                    {
-<<<<<<< HEAD
-                        {"address", "04fdf7d50f69be44a55a01f22d5910a96ddf"}
-=======
-                        {"address", "04e7e7ffc0a295536399f44cc76c6c66d32c"}
->>>>>>> c46f6392
-                    }
-                },
-                {
-                    "2", new Dictionary<string, string>
-                    {
-<<<<<<< HEAD
-                        {"address", "0479ba369f30c315db014dd273cfe4ca576e"}
-=======
-                        {"address", "0445a92602e830f0499766472e76eade0a86"}
->>>>>>> c46f6392
-                    }
-                },
-                {
-                    "3", new Dictionary<string, string>
-                    {
-<<<<<<< HEAD
-                        {"address", "0463eee8df29d238712e63245a41cc0d4b45"}
-=======
-                        {"address", "04c5bc7b8f47db864c57d1c83fef82c2060d"}
->>>>>>> c46f6392
-                    }
-                }
-            };
-        }
-    }
-}
-
+﻿using System.Collections.Generic;
+using AElf.Configuration;
+using Newtonsoft.Json;
+
+namespace AElf.Kernel.Node.Config
+{
+    public class MinersInfo : ConfigBase<MinersInfo>
+    {
+        [JsonProperty("producers")]
+        public Dictionary<string, Dictionary<string, string>> Producers { get; set; }
+
+        public MinersInfo()
+        {
+            Producers = new Dictionary<string, Dictionary<string, string>>
+            {
+                {
+                    "1", new Dictionary<string, string>
+                    {
+                        {"address", "04fdf7d50f69be44a55a01f22d5910a96ddf"}
+                    }
+                },
+                {
+                    "2", new Dictionary<string, string>
+                    {
+                        {"address", "0479ba369f30c315db014dd273cfe4ca576e"}
+                    }
+                },
+                {
+                    "3", new Dictionary<string, string>
+                    {
+                        {"address", "0463eee8df29d238712e63245a41cc0d4b45"}
+                    }
+                }
+            };
+        }
+    }
+}
+