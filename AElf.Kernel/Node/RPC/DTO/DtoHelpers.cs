--- conflicted
+++ resolved
@@ -1,17 +1,8 @@
 ﻿using System;
-<<<<<<< HEAD
-using AElf.Kernel;
-using AElf.Kernel.Crypto.ECDSA;
-using Google.Protobuf;
-using Google.Protobuf.Collections;
-using Newtonsoft.Json.Linq;
-using Parameters = AElf.Kernel.Parameters;
-=======
 using AElf.Network.Data;
 using AElf.Node.RPC.DTO;
 using Google.Protobuf;
 using Newtonsoft.Json.Linq;
->>>>>>> 51bd03a8
 
 namespace AElf.Kernel.Node.RPC.DTO
 {
@@ -29,44 +20,6 @@
 
         public static Transaction ToTransaction(this JToken raw)
         {
-<<<<<<< HEAD
-            
-
-            //var tx = Transaction.Parser.ParseFrom(dto.Raw);
-            // ECKeyPair keyPair = new KeyPairGenerator().Generate();
-
-            /*var tx = new Transaction
-            {
-                From = Hash.Generate(),
-                To = Hash.Generate(),
-                IncrementId = 0,
-                MethodName = "transfer",
-                P = ByteString.CopyFrom(keyPair.PublicKey.Q.GetEncoded()),
-                Params = ByteString.CopyFrom(
-                    new Parameters
-                    {
-                        Params = { new Param
-                        {
-                            StrVal = "hello"
-                        }}
-                    }.ToByteArray())
-            };
-
-            // Serialize and hash the transaction
-            Hash hash = tx.GetHash();
-            
-            // Sign the hash
-            ECSigner signer = new ECSigner();
-            ECSignature signature = signer.Sign(keyPair, hash.GetHashBytes());
-            
-            // Update the signature
-            tx.R = ByteString.CopyFrom(signature.R);
-            tx.S = ByteString.CopyFrom(signature.S);*/
-
-            //var tx = Transaction.Parser.ParseFrom(ByteString.FromBase64(@"CiIKIKkqNVMSxCWn/TizqYJl0ymJrnrRqZN+W3incFJX3MRIEiIKIIFxBhlGhI1auR05KafXd/lFGU+apqX96q1YK6aiZLMhIgh0cmFuc2ZlcioJCgcSBWhlbGxvOiEAxfMt77nwSKl/WUg1TmJHfxYVQsygPj0wpZ/Pbv+ZK4pCICzGxsZBCBlASmlDdn0YIv6vRUodJl/9jWd8Q1z2ofFwSkEE+PDQtkHQxvw0txt8bmixMA8lL0VM5ScOYiEI82LX1A6oWUNiLIjwAI0Qh5fgO5g5PerkNebXLPDE2dTzVVyYYw=="));
-            var rawData = raw.First.ToString();
-            return Transaction.Parser.ParseFrom(ByteString.FromBase64(rawData));
-=======
             var rawData = raw.First.ToString();
             return Transaction.Parser.ParseFrom(ByteString.FromBase64(rawData));
         }
@@ -91,7 +44,6 @@
             };
 
             return nd;
->>>>>>> 51bd03a8
         }
         
         public static byte[] StringToByteArray(string hex)
