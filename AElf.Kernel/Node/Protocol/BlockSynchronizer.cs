﻿using System;
using System.Collections.Concurrent;
using System.Collections.Generic;
using System.Linq;
using System.Runtime.CompilerServices;
using System.Runtime.InteropServices;
using System.Text;
using System.Threading;
using System.Threading.Tasks;
using AElf.Common.ByteArrayHelpers;
using AElf.Kernel.BlockValidationFilters;
using AElf.Kernel.Miner;
using AElf.Kernel.Node.Protocol.Exceptions;
using AElf.Kernel.Types;
using AElf.Network.Data;
using AElf.Network.Peers;
using Google.Protobuf;
using NLog;
using ServiceStack;

[assembly: InternalsVisibleTo("AElf.Kernel.Tests")]
namespace AElf.Kernel.Node.Protocol
{
    // Initialization - On startup - For every peer get the height of the chain.
    // Distribute the work accordingly
    // We give everyone the current 
    
    public class BlockSynchedArgs : EventArgs
    {
        public Block Block { get; set; }
    }

    public class Job
    {
        public bool IsSend { get; set; }
        public Block Block { get; set; }
        public Transaction Transaction { get; set; }
    }

    public class SyncPeer
    {
        public IPeer Peer { get; set; }
        public int? LastKnownHight { get; set; }
        public int RequestCount { get; set; } = 0;
    }
    
    /// <summary>
    /// When a node starts it creates this BlockSynchroniser for two reasons: the first
    /// is that the node is very probably behind other nodes on the network and it needs
    /// to perform an initial download of the already processed blocks; the second reason
    /// this is needed is that when the node receives a block, it's possible that some of 
    /// the transactions are not in the pool. In the later case, the block is placed here 
    /// and requests are sent out to retrieve missing transactions. These two operation are
    /// possibly performed at the same time, even though the Initial sync will at one point
    /// stop because we'll be receiving the new blocks through the network.
    /// </summary>
    public class BlockSynchronizer
    {
        public event EventHandler BlockSynched;
        public event EventHandler SyncFinished;
        
        // React to new peers connected
        // when a peer connects get the height of his chain
        public IPeerManager _peerManager;
        private readonly ILogger _logger;

        public List<PendingBlock> PendingBlocks { get; }

        public bool IsInitialSync { get; set; } = true;

        // The height of the chain, this gets incremented each time a 
        // block is successfully removed.
        //public int CurrentHeight { get; private set; } = 0;
        public int CurrentExecHeight = 0;

        public int SyncTargetHeight = 0;
        
        // The peer with the highest hight might not have all the blockchain
        // so the target height is PeerHighestHight + target.
        // todo maybe
        //private int Security = 0;
        
        //Dictionary<IPeer, int> PeerToHeights = new Dictionary<IPeer, int>();
        private List<SyncPeer> _syncPeers = new List<SyncPeer>();

        private Timer _cycleTimer;
        private IAElfNode _mainChainNode;

        private BlockingCollection<Job> _jobQueue;

        private bool AskedForHeight = false;

        public BlockSynchronizer(IAElfNode node, IPeerManager peerManager)
        {
            PendingBlocks = new List<PendingBlock>();
            _jobQueue = new BlockingCollection<Job>();
            
            _mainChainNode = node;
            _peerManager = peerManager;
            _logger = LogManager.GetLogger("BlockSync");
            
            if (_peerManager.NoPeers)
            {
                FinishSync();
                _logger?.Trace("Finished sync : no peers.");
            }
            
            _peerManager.PeerListEmpty += OnPeerListEmpty;
        }
        
        public async Task Start()
        {
            if (IsInitialSync)
            {
                // Initialy connected nodes 
                List<IPeer> peers = _peerManager.GetPeers();
                
                peers.ForEach(p => _syncPeers.Add(new SyncPeer { Peer = p}));

                foreach (var syncPeer in _syncPeers)
                {
                    IPeer p = syncPeer.Peer;
                    
                    var req = NetRequestFactory.CreateRequest(MessageTypes.HeightRequest, new byte[] {}, 0);
                    await p.SendAsync(req.ToByteArray());

                    syncPeer.RequestCount++;
                    
                    Console.WriteLine(DateTime.Now.TimeOfDay + " [BlockSynchronizer] Broadcasting height request to " + p);
                }
            }
            
            _peerManager.PeerAdded += PeerManagerOnPeerAdded;
            _peerManager.PeerRemoved += PeerManagerOnPeerRemoved;
            
            _cycleTimer = new Timer(DoCycle, null, TimeSpan.FromSeconds(5), TimeSpan.FromSeconds(3));
            
            DoSync();
        }

        private void PeerManagerOnPeerRemoved(object sender, EventArgs eventArgs)
        {
            if (sender != null && eventArgs != null && eventArgs is PeerRemovedEventArgs args && args.Peer != null)
            {
                if (_syncPeers != null)
                {
                    _syncPeers.RemoveAll(sp => sp.Peer.Equals(args.Peer));
                    _logger?.Trace($"Removed a peer from sync list : {args.Peer}.");
                }
            }
        }

        private void PeerManagerOnPeerAdded(object sender, EventArgs eventArgs)
        {
            if (sender != null && eventArgs != null && eventArgs is PeerAddedEventArgs args && args.Peer != null)
            {
                if (_syncPeers != null && !_syncPeers.Exists(p => p.Peer.Equals(args.Peer)))
                {
                    SyncPeer syncPeer = new SyncPeer { Peer = args.Peer, LastKnownHight = 0 };
                    _syncPeers.Add(syncPeer);
                    _logger?.Trace($"Added a peer to sync list : {args.Peer}." );
                }
            }
        }

        private void FinishSync()
        {
            IsInitialSync = false;
            //SyncFinished?.Invoke(this, EventArgs.Empty);
        }
        
        private void OnPeerListEmpty(object sender, EventArgs eventArgs)
        {
            if (_peerManager.NoPeers && IsInitialSync)
            {
                FinishSync();
                _logger?.Trace("Finished sync : no peers.");
            }
        }
        
        public bool SetPeerHeight(IPeer peer, int height)
        {
            if (!IsInitialSync)
                return false;

            if (height <= CurrentExecHeight)
            {
                if (_syncPeers.Count == 1)
                    FinishSync();
                    
                return false;
            }

            SyncPeer p = _syncPeers.FirstOrDefault(s => s.Peer.Equals(peer));

            if (p == null)
                return false;

            p.LastKnownHight = height;
            
            _logger?.Trace("Set peer height :: Peer " + peer + ", heigh " + height);

            if (SyncTargetHeight < height)
            {
                SyncTargetHeight = height;
                _logger?.Trace("New sync target height: " + height);
            }
            
            return true;
        }

        internal async void DoCycle(object state)
        {
            if (IsInitialSync)
            {
                //RemoveLowerHeightPeers();
                await ManagePeers();
            }
        }

        /// <summary>
        /// This method manages the peers used for downloading the blocks and also
        /// the what blocks are requested from who.
        /// </summary>
        /// <returns></returns>
        private async Task ManagePeers()
        {
            if (_syncPeers == null)
                return;
            
            // It means we're still synchronizing old blocks 
                
            // In order to work we need at least one height from one of the peers
            if (_syncPeers.Count > 0)
            {
                // for now we use only one - the one with the highest hight
                var peerHeightKvp = _syncPeers.Where(p => p.LastKnownHight.HasValue)
                    .OrderByDescending(p => p.LastKnownHight)
                    .FirstOrDefault();

                if (peerHeightKvp == null)
                {
                    _logger?.Trace("No peers have a know height.");
                    return;
                }

                if (peerHeightKvp.LastKnownHight <= CurrentExecHeight)
                    return; // As far as we know he's behind us
                
                IPeer peer = peerHeightKvp.Peer;
                
                await SendBlockRequest(peer, CurrentExecHeight);
            }
        }

        private async Task SendBlockRequest(IPeer peer, int height)
        {
            if (_syncPeers.Count > 0)
            {
                // Request the current block we're trying to sync
                BlockRequest br = new BlockRequest { Height = CurrentExecHeight };
                var req = NetRequestFactory.CreateRequest(MessageTypes.RequestBlock, br.ToByteArray(), null); 
                    
                await peer.SendAsync(req.ToByteArray());
                
                _logger?.Trace("Block request for height " + CurrentExecHeight + " to " + peer);
            }
        }

        public void SetNodeHeight(int currentHeight)
        {
            // todo logic to handle a height change
            CurrentExecHeight = currentHeight;
            
            _logger?.Trace("Current node height is set at " + CurrentExecHeight);
        }

        public void EnqueueJob(Job job)
        {
            try
            {
                Task.Run(() =>
                {
                    _jobQueue.Add(job);
                });
            }
            catch (Exception e)
            {
                _logger?.Trace("Error while adding " + job.Block.GetHash().ToHex());
            }
        }

        //AutoResetEvent theEvent = new AutoResetEvent(false);
        
        private void DoSync()
        {
            while (true)
            {
                Job j = null;

                try
                {
                    j = _jobQueue.Take();
                }
                catch (Exception e)
                {
                    _logger?.Trace("Error while dequeuing " + j?.Block.GetHash().ToHex());
                    continue;
                }

                try
                {
                    if (j.Transaction != null)
                    {
<<<<<<< HEAD
                        SetTransaction(j.Transaction.GetHash().GetBytes());
                    }
                    else
                    {
                        // Process transaction
                        
                        _logger?.Trace("Dequed block : " + j.Block.GetHash().ToHex());
=======
                        // Process transaction
                        SetTransaction(j.Transaction.GetHash().Value.ToByteArray());
                    }
                    else
                    {
                        // Process block
                        _logger?.Trace("Dequed block : " + j.Block.GetHash().Value.ToByteArray().ToHex());
>>>>>>> e7ff737a
                        
                        bool b = AddBlockToSync(j.Block).Result;
               
                        /* print candidates */

                        if (!b)
                        {
                            _logger.Trace("Could not add block to sync");
                        }
                    }

                    if (PendingBlocks == null || PendingBlocks.Count <= 0)
                    {
                        _logger.Trace("No pending blocks");
                        continue;
                    }
                    
                    var str = PendingBlocks.Select(bb => bb.ToString()).Aggregate((i, jf) => i + " || " + jf);
                    _logger?.Trace("Candidates for execution: " + str);
                
                    List<PendingBlock> bte = GetBlocksToExecute();
                    
                    if (bte == null || bte.Count <= 0)
                    {
                        _logger.Trace("No blocks to execute !");
                    }
                    else
                    {
                        var str2 = bte.Select(bb => bb.ToString()).Aggregate((i, jf) => i + " || " + jf);
                        _logger?.Trace("Chosen for execution: " + str2);
                
                        if (string.IsNullOrEmpty(str2))
                            _logger?.Trace("Nobody chosen for execution.");

                        if (bte != null && bte.Count > 0)
                        {
                            // Execute and log
                            List<PendingBlock> br = TryExecuteBlocks(bte).Result;

                            if (br != null && br.Count > 0)
                            {
                                StringBuilder brString = new StringBuilder();
                                brString.Append(br.ElementAt(0).Block.Header.Index);
                        
                                for (int i = 1; i < br.Count; i++)
                                {
                                    brString.Append(" - " + br.ElementAt(i).Block.Header.Index);
                                }
                        
                                _logger?.Trace("Executed the blocks with the following index(es) : " + brString);
                            }
                        }
                    }
                    
                    // Get missing txs 
                    bool success = RequestMissingTxs().Result;
                }
                catch (Exception e)
                {
                    _logger?.Trace(e, "Error while dequeuing and processing job.");
                }
            }
        }
        
        private async Task<bool> RequestMissingTxs()
        {
            if (_syncPeers == null || _syncPeers.Count <= 0)
                return false;

            var peerHeightKvp = _syncPeers.FirstOrDefault();
            
            List<byte[]> listOfMissingTxToRequest = new List<byte[]>();
            
            foreach (var pdBlock in PendingBlocks)
            {
                if (!pdBlock.IsSynced)
                {
                    foreach (var tx in pdBlock.MissingTxs)
                    {
                        if (listOfMissingTxToRequest.Count >= 5) // only 5 at a time
                            break;
                        
                        listOfMissingTxToRequest.Add(tx);
                    }
                }
            }

            IPeer peer = peerHeightKvp.Peer;
            
            foreach (var tx in listOfMissingTxToRequest)
            {
                TxRequest br = new TxRequest { TxHash = ByteString.CopyFrom(tx) };
                var req = NetRequestFactory.CreateRequest(MessageTypes.TxRequest, br.ToByteArray(), null);
                
                await peer.SendAsync(req.ToByteArray());
                
                _logger?.Trace("Request tx:" + br.TxHash.ToByteArray().ToHex());
            }

            return true;
        }

        internal List<PendingBlock> GetBlocksToExecute()
        {
            // Calculate the next batch to execute
            List<PendingBlock> ordered = PendingBlocks.Where(p => p.IsSynced).OrderBy(p => p.Block.Header.Index).ToList();
            
            if (ordered.Count <= 0)
                return new List<PendingBlock>();

            List<PendingBlock> pending = new List<PendingBlock>();

            int currentIndex = (int)ordered[0].Block.Header.Index;

            if (IsInitialSync && currentIndex > CurrentExecHeight)
                return null;
            
            for (int i = 0; i < ordered.Count; i++)
            {
                pending.Add(ordered[i]);

                if (i+1 >= ordered.Count || (int) ordered[i+1].Block.Header.Index > currentIndex + 1)
                    break;
                
                currentIndex = (int)ordered[i+1].Block.Header.Index;
            }
            
            return pending;
        }

        /// <summary>
        /// When a block is received through the network it is placed here for sync
        /// purposes. In the case that the transaction was not received through the
        /// network, it will be placed here to sync.
        /// </summary>
        /// <param name="block"></param>
        private async Task<bool> AddBlockToSync(Block block)
        {
            if (block?.Header == null || block.Body == null)
                throw new InvalidBlockException("The block, blockheader or body is null");
            
            if (block.Header.Index < (ulong)CurrentExecHeight)
                return false;

            byte[] h = null;
            try
            {
                h = block.GetHash().GetBytes();
            }
            catch (Exception e)
            {
                //theEvent.WaitOne();
                throw new InvalidBlockException("Invalid block hash");
            }
            
            if (GetBlock(h) != null)
            {
                _logger?.Trace("Block already in pending list.");
                return false;
            }

            List<Hash> missingTxs = _mainChainNode.GetMissingTransactions(block);

            if (missingTxs == null)
            {
                //theEvent.WaitOne();
                // todo what happend when the pool fails ?
                return false;
            }
            
            // todo check that the returned txs are actually in the block
            PendingBlock newPendingBlock = new PendingBlock(h, block, missingTxs);
            PendingBlocks.Add(newPendingBlock);
            
            _logger?.Trace("Added block to sync : " + h.ToHex());
            
            return true;
        }
        
        private object objLock = new object();

        /// <summary>
        /// Tries to executes the specified blocks.
        /// </summary>
        /// <param name="pendingBlocks"></param>
        /// <returns></returns>
        internal async Task<List<PendingBlock>> TryExecuteBlocks(List<PendingBlock> pendingBlocks)
        {
            List<PendingBlock> toRemove = new List<PendingBlock>();
            List<PendingBlock> executed = new List<PendingBlock>();

            var blcks = pendingBlocks.ToList();
            foreach (var pendingBlock in blcks)
            {
                Block block = pendingBlock.Block;

                if (_mainChainNode.IsMiningInProcess == 1)
                {
                    _logger?.Trace("----- MINING !!");
                    return toRemove;
                }

                BlockExecutionResult res = await _mainChainNode.ExecuteAndAddBlock(block);
                
<<<<<<< HEAD
                _logger?.Trace($"Block execution result : {res.Executed}, {res.ValidationError} : { block.GetHash().ToHex() } - Index {block.Header.Index}");
=======
                _logger?.Trace($"TryExecuteBlocks - Block execution result : {res.Executed}, {res.ValidationError} : { block.GetHash().Value.ToByteArray().ToHex() } - Index {block.Header.Index}");
>>>>>>> e7ff737a

                if (res.ValidationError == ValidationError.Success && res.Executed)
                {
                    // The block was executed and validation was a success: remove the pending block.
                    toRemove.Add(pendingBlock);
                    executed.Add(pendingBlock);
                    CurrentExecHeight++;
                }
                else
                {
                    // The block wasn't executed or validation failed
                    
                    if (res.ValidationError == ValidationError.AlreadyExecuted)
                    {
                        // The block is an earlier block and one with the same
                        // height as already been executed so it can safely be
                        // remove from the pending blocks.
                        toRemove.Add(pendingBlock);
                    }
                    else if (res.ValidationError == ValidationError.Pending)
                    {
                        // The current blocks index is higher than the current height so we're missing
                        if (!IsInitialSync && (int)block.Header.Index > CurrentExecHeight)
                        {
                            if (_syncPeers.Count > 0)
                            {
                                // for now we use only one - the one with the highest hight
                                var peerHeightKvp = _syncPeers.Where(p => p.LastKnownHight.HasValue)
                                    .OrderByDescending(p => p.LastKnownHight)
                                    .FirstOrDefault();

                                if (peerHeightKvp != null)
                                {
                                    _logger?.Trace("Missing block, request for height : " + CurrentExecHeight);
                                    await SendBlockRequest(peerHeightKvp.Peer, CurrentExecHeight);
                                }
                            }
                            
                            // At this point no need to execute more
                            break;
                        }
                    }
                    else
                    {
                        _logger?.Trace("Stop pending list execution.");
                        break;
                    }
                }
            }
            
            // remove the pending blocks
            foreach (var pdBlock in toRemove)
            {
                lock (objLock)
                {
                    PendingBlocks.Remove(pdBlock);
                }
            }
            
            if (IsInitialSync && CurrentExecHeight >= SyncTargetHeight)
            {
                IsInitialSync = false;
                _logger?.Trace("-- Initial sync is finished at height: " + CurrentExecHeight);
                            
                SyncFinished?.Invoke(this, EventArgs.Empty);
            }

            return executed;
        }

        /// <summary>
        /// This adds a transaction to one off the blocks. Typically this happens when
        /// a transaction has been received throught the network (requested by this
        /// synchronizer).
        /// It removes the transaction from the corresponding missing block.
        /// </summary>
        /// <param name="txHash"></param>
        private bool SetTransaction(byte[] txHash)
        {
            PendingBlock b = RemoveTxFromBlock(txHash);

            if (b == null)
                return false;
            
            _logger?.Trace("Transaction removed from sync: " + txHash.ToHex());
            
            return true;
        }

        public PendingBlock GetBlock(byte[] hash)
        {
            return PendingBlocks?.FirstOrDefault(p => p.BlockHash.BytesEqual(hash));
        }
        
        public PendingBlock RemoveTxFromBlock(byte[] hash)
        {
            foreach (var pdBlock in PendingBlocks)
            {
                foreach (var msTx in pdBlock.MissingTxs)
                {
                    if (msTx.BytesEqual(hash))
                    {
                        pdBlock.RemoveTransaction(msTx);
                        return pdBlock;
                    }
                }
            }

            return null;
        }
    }

    public class PendingBlock
    {
        public Block Block;
        
        public List<byte[]> MissingTxs { get; private set; }
            
        public byte[] BlockHash { get; }

        public bool IsSynced
        {
            get { return MissingTxs.Count == 0; }
        }

        public PendingBlock(byte[] blockHash, Block block, List<Hash> missing)
        {
            Block = block;
            BlockHash = blockHash;
            
            MissingTxs = missing == null ? new List<byte[]>() : missing.Select(m => m.GetBytes()).ToList();
        }
        
        public void RemoveTransaction(byte[] txid)
        {
            MissingTxs.Remove(txid);
        }

        public override string ToString()
        {
            return "{ " + BlockHash.ToHex() + ", " + IsSynced + ", " + Block?.Header?.Index + " }";
        }
    }
}<|MERGE_RESOLUTION|>--- conflicted
+++ resolved
@@ -312,23 +312,13 @@
                 {
                     if (j.Transaction != null)
                     {
-<<<<<<< HEAD
-                        SetTransaction(j.Transaction.GetHash().GetBytes());
+                        // Process transaction
+                        SetTransaction(j.Transaction.GetHash().GetHashBytes());
                     }
                     else
                     {
-                        // Process transaction
-                        
+                        // Process block
                         _logger?.Trace("Dequed block : " + j.Block.GetHash().ToHex());
-=======
-                        // Process transaction
-                        SetTransaction(j.Transaction.GetHash().Value.ToByteArray());
-                    }
-                    else
-                    {
-                        // Process block
-                        _logger?.Trace("Dequed block : " + j.Block.GetHash().Value.ToByteArray().ToHex());
->>>>>>> e7ff737a
                         
                         bool b = AddBlockToSync(j.Block).Result;
                
@@ -476,7 +466,7 @@
             byte[] h = null;
             try
             {
-                h = block.GetHash().GetBytes();
+                h = block.GetHash().GetHashBytes();
             }
             catch (Exception e)
             {
@@ -533,11 +523,7 @@
 
                 BlockExecutionResult res = await _mainChainNode.ExecuteAndAddBlock(block);
                 
-<<<<<<< HEAD
-                _logger?.Trace($"Block execution result : {res.Executed}, {res.ValidationError} : { block.GetHash().ToHex() } - Index {block.Header.Index}");
-=======
-                _logger?.Trace($"TryExecuteBlocks - Block execution result : {res.Executed}, {res.ValidationError} : { block.GetHash().Value.ToByteArray().ToHex() } - Index {block.Header.Index}");
->>>>>>> e7ff737a
+                _logger?.Trace($"TryExecuteBlocks - Block execution result : {res.Executed}, {res.ValidationError} : { block.GetHash().ToHex() } - Index {block.Header.Index}");
 
                 if (res.ValidationError == ValidationError.Success && res.Executed)
                 {
@@ -668,7 +654,7 @@
             Block = block;
             BlockHash = blockHash;
             
-            MissingTxs = missing == null ? new List<byte[]>() : missing.Select(m => m.GetBytes()).ToList();
+            MissingTxs = missing == null ? new List<byte[]>() : missing.Select(m => m.GetHashBytes()).ToList();
         }
         
         public void RemoveTransaction(byte[] txid)
