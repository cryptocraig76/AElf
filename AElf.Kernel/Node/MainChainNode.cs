using System;
using System.Collections.Generic;
using System.IO;
using System.Reactive.Linq;
using System.Runtime.CompilerServices;
using System.Threading.Tasks;
using AElf.Common.Attributes;
using AElf.Cryptography.ECDSA;
using AElf.Kernel.BlockValidationFilters;
using AElf.Kernel.Concurrency;
using AElf.Kernel.Concurrency.Execution;
using AElf.Kernel.Concurrency.Execution.Messages;
using AElf.Kernel.Concurrency.Scheduling;
using AElf.Kernel.Consensus;
using AElf.Kernel.Managers;
using AElf.Kernel.Miner;
using AElf.Kernel.Node.Config;
using AElf.Kernel.Node.Protocol;
using AElf.Kernel.Node.RPC;
using AElf.Kernel.Node.RPC.DTO;
using AElf.Kernel.Services;
using AElf.Kernel.TxMemPool;
using AElf.Network.Data;
using AElf.Types.CSharp;
using Akka.Actor;
using Google.Protobuf;
using Google.Protobuf.WellKnownTypes;
using Newtonsoft.Json;
using Newtonsoft.Json.Linq;
using NLog;
using ServiceStack;

namespace AElf.Kernel.Node
{
    [LoggerName("Node")]
    public class MainChainNode : IAElfNode
    {
        private ECKeyPair _nodeKeyPair;
        private ActorSystem _sys = ActorSystem.Create("AElf");
        private readonly IBlockManager _blockManager;
        private readonly ITxPoolService _poolService;
        private readonly ITransactionManager _transactionManager;
        private readonly IRpcServer _rpcServer;
        private readonly ILogger _logger;
        private readonly IProtocolDirector _protocolDirector;
        private readonly INodeConfig _nodeConfig;
        private readonly IMiner _miner;
        private readonly IAccountContextService _accountContextService;
        private readonly IBlockVaildationService _blockVaildationService;
        private readonly IChainContextService _chainContextService;
        private readonly IChainManager _chainManager;
        private readonly IChainCreationService _chainCreationService;
        private readonly IWorldStateDictator _worldStateDictator;
        private readonly ISmartContractService _smartContractService;
        private readonly ITransactionResultService _transactionResultService;

        private readonly IBlockExecutor _blockExecutor;

        private DPoS _dPoS;

        public Hash ContractAccountHash =>
            new Hash(_nodeConfig.ChainId.CalculateHashWith("__SmartContractZero__")).ToAccount();

        public IExecutive Executive =>
            _smartContractService.GetExecutiveAsync(ContractAccountHash, _nodeConfig.ChainId).Result;
        
        private const int CheckTime = 3000;

        public BlockProducer BlockProducers
        {
            get
            {
                var dict = MinersInfo.Instance.Producers;
                var blockProducers = new BlockProducer();
                foreach (var bp in dict.Values)
                {
                    blockProducers.Nodes.Add(bp["pubkey"]);
                }

                return blockProducers;
            }
        }
        

        public MainChainNode(ITxPoolService poolService, ITransactionManager txManager, IRpcServer rpcServer,
            IProtocolDirector protocolDirector, ILogger logger, INodeConfig nodeConfig, IMiner miner,
            IAccountContextService accountContextService, IBlockVaildationService blockVaildationService,
            IChainContextService chainContextService, IBlockExecutor blockExecutor,
            IChainCreationService chainCreationService, IWorldStateDictator worldStateDictator, 
            IChainManager chainManager, ISmartContractService smartContractService,
            ITransactionResultService transactionResultService, IBlockManager blockManager)
        {
            _chainCreationService = chainCreationService;
            _chainManager = chainManager;
            _worldStateDictator = worldStateDictator;
            _smartContractService = smartContractService;
            _transactionResultService = transactionResultService;
            _blockManager = blockManager;
            _poolService = poolService;
            _protocolDirector = protocolDirector;
            _transactionManager = txManager;
            _rpcServer = rpcServer;
            _logger = logger;
            _nodeConfig = nodeConfig;
            _miner = miner;
            _accountContextService = accountContextService;
            _blockVaildationService = blockVaildationService;
            _chainContextService = chainContextService;
            _worldStateDictator = worldStateDictator;
            _blockExecutor = blockExecutor;
        }

        public bool Start(ECKeyPair nodeKeyPair, bool startRpc, int confParserRpcPort, string initData, byte[] code)
        {
            if (_nodeConfig == null)
            {
                _logger?.Log(LogLevel.Error, "No node configuration.");
                return false;
            }
            
            if (_nodeConfig.ChainId?.Value == null || _nodeConfig.ChainId.Value.Length <= 0)
            {
                _logger?.Log(LogLevel.Error, "No chain id.");
                return false;
            }

            try
            {
                bool chainExists = _chainManager.Exists(_nodeConfig.ChainId).Result;
            
                if (!chainExists)
                {
                    // Creation of the chain if it doesn't already exist
                    var smartContractZeroReg = new SmartContractRegistration
                    {
                        Category = 0, 
                        ContractBytes = ByteString.CopyFrom(code),
                        ContractHash = code.CalculateHash()
                    };
                    var res = _chainCreationService.CreateNewChainAsync(_nodeConfig.ChainId, smartContractZeroReg)
                        .Result;
                    _logger.Log(LogLevel.Debug, "Chain Id = \"{0}\"", _nodeConfig.ChainId.Value.ToBase64());
                    _logger.Log(LogLevel.Debug, "Genesis block hash = \"{0}\"", res.GenesisBlockHash.Value.ToBase64());
                    var contractAddress = new Hash(_nodeConfig.ChainId.CalculateHashWith("__SmartContractZero__"))
                        .ToAccount();
                    _logger.Log(LogLevel.Debug, "HEX Genesis contract address = \"{0}\"",
                        BitConverter.ToString(contractAddress.ToAccount().Value.ToByteArray()).Replace("-",""));
                    
                    _logger.Log(LogLevel.Debug, "Genesis contract address = \"{0}\"",
                        contractAddress.ToAccount().Value.ToBase64());
                }
            }
            catch (Exception e)
            {
                _logger?.Log(LogLevel.Error, "Could not create the chain : " + _nodeConfig.ChainId.Value.ToBase64());
            }
            
            
            if (!string.IsNullOrWhiteSpace(initData))
            {
                /*if (!InitialDebugSync(initdata).Result)
                {
                    //todo log 
                    return false;
                }*/
            }
            
            // set world state
            _worldStateDictator.SetChainId(_nodeConfig.ChainId);
            
            _nodeKeyPair = nodeKeyPair;

            if (startRpc)
                _rpcServer.Start(confParserRpcPort);

            _poolService.Start();
            _protocolDirector.Start();

            // todo : avoid circular dependency
            _rpcServer.SetCommandContext(this);
            _protocolDirector.SetCommandContext(this, true); // If not miner do sync
            
            // akka env 
            /*IActorRef serviceRouter = _sys.ActorOf(LocalServicesProvider.Props(new ServicePack
            {
                ChainContextService = _chainContextService,
                SmartContractService = _smartContractService,
                ResourceDetectionService = new MockResourceUsageDetectionService()
            }));
            IActorRef generalExecutor = _sys.ActorOf(GeneralExecutor.Props(_sys, serviceRouter), "exec");
            generalExecutor.Tell(new RequestAddChainExecutor(_nodeConfig.ChainId));*/
            
            
            var sys = ActorSystem.Create("AElf");
            var workers = new[] {"/user/worker1", "/user/worker2"};
            IActorRef worker1 = sys.ActorOf(Props.Create<Worker>(), "worker1");
            IActorRef worker2 = sys.ActorOf(Props.Create<Worker>(), "worker2");
            IActorRef router = sys.ActorOf(Props.Empty.WithRouter(new TrackedGroup(workers)), "router");

            var servicePack = new ServicePack
            {
                ChainContextService = _chainContextService,
                SmartContractService = _smartContractService,
                ResourceDetectionService = new MockResourceUsageDetectionService(),
                WorldStateDictator = _worldStateDictator
            };
            worker1.Tell(new LocalSerivcePack(servicePack));
            worker2.Tell(new LocalSerivcePack(servicePack));
            IActorRef requestor = sys.ActorOf(AElf.Kernel.Concurrency.Execution.Requestor.Props(router));
       
            
            var parallelTransactionExecutingService = new ParallelTransactionExecutingService(requestor,
                new Grouper(servicePack.ResourceDetectionService));
            
            _blockExecutor.Start(parallelTransactionExecutingService);
            
            if (_nodeConfig.IsMiner)
            {
                _miner.Start(nodeKeyPair, parallelTransactionExecutingService);
                
                Mine();
                _logger.Log(LogLevel.Debug, "Coinbase = \"{0}\"", _miner.Coinbase.Value.ToStringUtf8());
            }
            
            _logger?.Log(LogLevel.Debug, "AElf node started.");
            
            return true;
        }


        
        private async Task<bool> InitialDebugSync(string initFileName)
        {
            try
            {
                string appFolder = _nodeConfig.DataDir;
                var fullPath = System.IO.Path.Combine(appFolder, "tests", initFileName);

                /*Block b = null;
                using (StreamReader r = new StreamReader(fullPath))
                {
                    string jsonChain = r.ReadToEnd();
                    b = JsonParser.Default.Parse<Block>(jsonChain);
                }*/
                
                using (StreamReader file = File.OpenText(fullPath))
                using (JsonTextReader reader = new JsonTextReader(file))
                {
                    JObject balances = (JObject)JToken.ReadFrom(reader);
                    
                    foreach (var kv in balances)
                    {
                        var address = Convert.FromBase64String(kv.Key);
                        var balance = kv.Value.ToObject<ulong>();
                        
                        var accountDataProvider = await _worldStateDictator.GetAccountDataProvider(address);
                        var dataProvider = accountDataProvider.GetDataProvider();
                        
                        // set balance
                        await dataProvider.SetAsync("Balance".CalculateHash(),
                            new UInt64Value {Value = balance}.ToByteArray());
                        var str = $"Initial balance {balance} in Address \"{kv.Key}\""; 
                        _logger.Log(LogLevel.Debug, "Initial balance {0} in Address \"{1}\"", balance, kv.Key);
                    }
                }
            }
            catch (Exception e)
            {
                return false;
            }

            return true;
        }

        /// <summary>
        /// get the tx from tx pool or database
        /// </summary>
        /// <param name="txId"></param>
        /// <returns></returns>
        public async Task<ITransaction> GetTransaction(Hash txId)
        {
            if (_poolService.TryGetTx(txId, out var tx))
            {
                return tx;
            }

            return await _transactionManager.GetTransaction(txId);
        }

        /// <summary>
        /// This inserts a transaction into the node. Note that it does
        /// not broadcast it to the network and doesn't add it to the
        /// transaction pool. Essentially it just inserts the transaction
        /// in the database.
        /// </summary>
        /// <param name="tx">The transaction to insert</param>
        /// <returns>The hash of the transaction that was inserted</returns>
        public async Task<IHash> InsertTransaction(Transaction tx)
        {
            return await _transactionManager.AddTransactionAsync(tx);
        }
        
        /// <summary>
        /// This method processes a transaction received from one of the
        /// connected peers.
        /// </summary>
        /// <param name="messagePayload"></param>
        /// <returns></returns>
        public async Task ReceiveTransaction(ByteString messagePayload, bool isFromSend)
        {
            try
            {
                Transaction tx = Transaction.Parser.ParseFrom(messagePayload);

                //_logger.Trace("Received Transaction: " + Convert.ToBase64String(tx.GetHash().Value.ToByteArray()));
                
                bool success = await _poolService.AddTxAsync(tx);

                if (!success)
                    return;

                if (isFromSend)
                {
                    _protocolDirector.AddTransaction(tx);
                }
            }
            catch (Exception e)
            {
                _logger.Error(e, "Invalid tx - Could not receive transaction from the network", null);
            }
        }

        /// <summary>
        /// This method requests a specified number of peers from
        /// the node's peer list.
        /// </summary>
        /// <param name="numPeers"></param>
        /// <returns></returns>
        public async Task<List<NodeData>> GetPeers(ushort? numPeers)
        {
            return _protocolDirector.GetPeers(numPeers);
        }

        /// <summary>
        /// return default incrementId for one address
        /// </summary>
        /// <param name="addr"></param>
        /// <returns></returns>
        public async Task<ulong> GetIncrementId(Hash addr)
        {
            try
            {
                var idInDB = (await _accountContextService.GetAccountDataContext(addr, _nodeConfig.ChainId))
                    .IncrementId;
                var idInPool = _poolService.GetIncrementId(addr);

                return Math.Max(idInDB, idInPool);
            }
            catch (Exception e)
            {
                return 0;
            }
        }

        public async Task<Hash> GetLastValidBlockHash()
        {
            var pointer = Path.CalculatePointerForLastBlockHash(_nodeConfig.ChainId);
            return await _worldStateDictator.GetDataAsync(pointer);
        }

        /// <summary>
        /// Add a new block received from network by first validating it and then
        /// executing it.
        /// </summary>
        /// <param name="block"></param>
        /// <returns></returns>
        public async Task<BlockExecutionResult> ExecuteAndAddBlock(IBlock block)
        {
            try
            {
                var context = await _chainContextService.GetChainContextAsync(_nodeConfig.ChainId);
                var error = await _blockVaildationService.ValidateBlockAsync(block, context);

                if (error != ValidationError.Success)
                {
                    _logger.Trace("Invalid block received from network" + error.ToString());
                    return new BlockExecutionResult(false, error);
                }

                bool executed = await _blockExecutor.ExecuteBlock(block);

                return new BlockExecutionResult(executed, error);
                //return new BlockExecutionResult(true, error);
            }
            catch (Exception e)
            {
                _logger.Error(e, "Block synchronzing failed");
                return new BlockExecutionResult(e);
            }
        }

        /// <summary>
        /// get missing tx hashes for the block. If an exception occured it return
        /// null. If there's simply no transaction from this block in the pool it
        /// returns an empty list.
        /// </summary>
        /// <param name="block"></param>
        /// <returns></returns>
        public List<Hash> GetMissingTransactions(IBlock block)
        {
            try
            {
                var res = new List<Hash>();
                var txs = block.Body.Transactions;
                foreach (var id in txs)
                {
                    if (!_poolService.TryGetTx(id, out var tx))
                    {
                        res.Add(id);
                    }
                }

                return res;
            }
            catch (Exception e)
            {
                _logger?.Trace("Error while getting missing transactions");
                return null;
            }
        }

        public async Task<ulong> GetCurrentChainHeight()
        {
            IChainContext chainContext = await _chainContextService.GetChainContextAsync(_nodeConfig.ChainId);
            return chainContext.BlockHeight;
        }

        /// <summary>
        /// add tx
        /// </summary>
        /// <param name="tx"></param>
        /// <returns></returns>
        public async Task<bool> AddTransaction(ITransaction tx)
        {
            return await _poolService.AddTxAsync(tx);
        }


        private static int currentIncr = 0;
        
        private Transaction GetFakeTx()
        {
            ECKeyPair keyPair = new KeyPairGenerator().Generate();
            ECSigner signer = new ECSigner();
            var txDep = new Transaction
            {
                From = keyPair.GetAddress(),
                To = new Hash(_nodeConfig.ChainId.CalculateHashWith("__SmartContractZero__")).ToAccount(),
                IncrementId = (ulong)currentIncr++,
            };
            
            Hash hash = txDep.GetHash();

            ECSignature signature = signer.Sign(keyPair, hash.GetHashBytes());
            txDep.P = ByteString.CopyFrom(keyPair.PublicKey.Q.GetEncoded());
            txDep.R = ByteString.CopyFrom(signature.R); 
            txDep.S = ByteString.CopyFrom(signature.S);

            return txDep;
        }

        
        
        private ITransaction InvokTxDemo(ECKeyPair keyPair, Hash hash, string methodName, byte[] param, ulong index)
        {
            ECSigner signer = new ECSigner();
            var txInv = new Transaction
            {
                From = keyPair.GetAddress(),
                To = hash,
                IncrementId = index,
                MethodName = methodName,
                Params = ByteString.CopyFrom(param),
                
                Fee = TxPoolConfig.Default.FeeThreshold + 1
            };
            
            Hash txhash = txInv.GetHash();

            ECSignature signature = signer.Sign(keyPair, txhash.GetHashBytes());
            txInv.P = ByteString.CopyFrom(keyPair.PublicKey.Q.GetEncoded());
            txInv.R = ByteString.CopyFrom(signature.R); 
            txInv.S = ByteString.CopyFrom(signature.S);

            var res = BroadcastTransaction(txInv).Result;
            return txInv;
        }
        
        
        
        private ITransaction DeployTxDemo(ECKeyPair keyPair)
        {
            var ContractName = "AElf.Kernel.Tests.TestContract";
            var contractZeroDllPath = $"../{ContractName}/bin/Debug/netstandard2.0/{ContractName}.dll";
            
            byte[] code = null;
            using (FileStream file = File.OpenRead(System.IO.Path.GetFullPath(contractZeroDllPath)))
            {
                code = file.ReadFully();
            }
            //System.Diagnostics.Debug.WriteLine(ByteString.CopyFrom(code).ToBase64());
            
            ECSigner signer = new ECSigner();
            var txDep = new Transaction
            {
                From = keyPair.GetAddress(),
                To = new Hash(_nodeConfig.ChainId.CalculateHashWith("__SmartContractZero__")).ToAccount(),
                IncrementId = 0,
                MethodName = "DeploySmartContract",
                Params = ByteString.CopyFrom(ParamsPacker.Pack(0, code)),
                
                Fee = TxPoolConfig.Default.FeeThreshold + 1
            };
            
            Hash hash = txDep.GetHash();

            ECSignature signature = signer.Sign(keyPair, hash.GetHashBytes());
            txDep.P = ByteString.CopyFrom(keyPair.PublicKey.Q.GetEncoded());
            txDep.R = ByteString.CopyFrom(signature.R); 
            txDep.S = ByteString.CopyFrom(signature.S);
            var res = BroadcastTransaction(txDep).Result;

            return txDep;
        }
        
        
        /// <summary>
        /// temple mine to generate fake block data with loop
        /// </summary>
        public async Task Mine()
        {
            await DoDPoSMining();
        }


        public async Task<bool> BroadcastBlock(IBlock block)
        {
            int count = 0;
            try
            {
                count = await _protocolDirector.BroadcastBlock(block as Block);
            }
            catch (Exception e)
            {
            }

            _logger.Trace("Broadcasted block " + Convert.ToBase64String(block.GetHash().Value.ToByteArray()) + " to " +
                          count + $" peers. Current block height:{block.Header.Index}");

            return true;
        }

        public async Task<IMessage> GetContractAbi(Hash address)
        {
            return await _smartContractService.GetAbiAsync(address);
        }

        /// <summary>
        /// Broadcasts a transaction to the network. This method
        /// also places it in the transaction pool.
        /// </summary>
        /// <param name="tx">The tx to broadcast</param>
        public async Task<bool> BroadcastTransaction(ITransaction tx)
        {
            bool res;

            try
            {
                res = await _poolService.AddTxAsync(tx);
            }
            catch (Exception e)
            {
                _logger.Trace("Pool insertion failed: " + tx.GetHash().Value.ToBase64());
                return false;
            }

<<<<<<< HEAD
            /*await Task.Run(async () =>
=======
            if (res)
>>>>>>> c25cde13
            {
                try
                {
                    await _protocolDirector.BroadcastTransaction(tx);
                }
<<<<<<< HEAD
            });*/

            await DoDPoSMining();
        }


        public async Task<bool> BroadcastBlock(IBlock block)
        {
            try
            {
                await _protocolDirector.BroadcastBlock(block as Block);
            }
            catch (Exception e)
            {
                Console.WriteLine(e);
            }

            _logger.Trace("Broadcasted block to peers:");

            return true;
        }

        public async Task<IMessage> GetContractAbi(Hash address)
        {
            return await _smartContractService.GetAbiAsync(address);
        }

        /// <summary>
        /// Broadcasts a transaction to the network. This method
        /// also places it in the transaction pool.
        /// </summary>
        /// <param name="tx">The tx to broadcast</param>
        public async Task<bool> BroadcastTransaction(ITransaction tx)
        {
            bool res;

            try
            {
                res = await _poolService.AddTxAsync(tx);
            }
            catch (Exception e)
            {
                _logger.Trace("Pool insertion failed: " + tx.GetHash().Value.ToBase64());
                return false;
            }

            if (res)
            {
                try
                {
                    await _protocolDirector.BroadcastTransaction(tx);
                }
=======
>>>>>>> c25cde13
                catch (Exception e)
                {
                    Console.WriteLine(e);
                }

                _logger.Trace("Broadcasted transaction to peers: " + tx.GetTransactionInfo());
                return true;
            }

            _logger.Trace("Broadcasting transaction failed: { txid: " + tx.GetHash().Value.ToBase64() + " }");
            return false;
        }

        public async Task<Block> GetBlockAtHeight(int height)
        {
            return await _blockManager.GetBlockByHeight(_nodeConfig.ChainId, (ulong)height);
        }

        /// <summary>
        /// return transaction execution result
        /// </summary>
        /// <param name="txHash"></param>
        /// <returns></returns>
        public async Task<TransactionResult> GetTransactionResult(Hash txHash)
        {
            var res = await _transactionResultService.GetResultAsync(txHash);
            return res;
        }

        #region Private Methods for DPoS

        // ReSharper disable once InconsistentNaming
        private async Task DoDPoSMining(bool doLogsAboutConsensus = true)
        {
<<<<<<< HEAD
            //Initialize DPoS helper with an ECKeyPair instance
            _dPoS = new DPoS(_nodeKeyPair);
            
=======
>>>>>>> c25cde13
            await Task.Run(() =>
            {
                _dPoS = new DPoS(_nodeKeyPair);
                    
                //Record the rounds count in local memory
                ulong roundsCount = 0;
                
                //In Value of the BP in one round, will update in every round
                var inValue = Hash.Generate();
                
                //Use this value to make sure every BP produce one block in one timeslot
                ulong latestMinedNormalBlockRoundsCount = 0;
                //Use this value to make sure every EBP produce one block in one timeslot
                ulong latestMinedExtraBlockRoundsCount = 0;
                //Use this value to make sure every BP try once in one timeslot
                ulong latestTriedToHelpProducingExtraBlockRoundsCount = 0;
                
                var dPoSInfo = "";
                
                var intervalSequnce = GetIntervalObservable();
                intervalSequnce.Subscribe
                (
                    async x =>
                    {
                        var actualRoundsCount = await GetActualRoundsCount();
                        if (roundsCount != actualRoundsCount)
                        {
                            //Update the rounds count
                            roundsCount = actualRoundsCount;
                            
                            //Update the In Value
                            inValue = Hash.Generate();
                        }

                        #region Try to generate first extra block

                        if (x == 0)
                        {
                            if (!_nodeConfig.IsChainCreator) 
                                return;

                            var dpoSInfo = await ExecuteTxsForFirstExtraBlock();

<<<<<<< HEAD
                            await BroadcastSyncTxForFirstExtraBlock(dpoSInfo);
=======
                            BroadcastSyncTxForFirstExtraBlock(dpoSInfo).Wait();
>>>>>>> c25cde13
                            
                            var firstBlock = await _miner.Mine(); //Which is an extra block

                            await BroadcastBlock(firstBlock);
                            
                            _logger.Log(LogLevel.Debug, "Genereate first extra block: {0}, with {1} transactions, able to mine in {2}", firstBlock.GetHash(),
                                firstBlock.Body.Transactions.Count, DateTime.UtcNow.ToString("u"));

                            return;
                        }

                        #endregion

                        #region Log DPoS Info

                        if (doLogsAboutConsensus)
                        {
                            // ReSharper disable once InconsistentNaming
                            var currentDPoSInfo = await GetDPoSInfo();
                            if (dPoSInfo != currentDPoSInfo)
                            {
                                dPoSInfo = currentDPoSInfo;
                                _logger.Log(LogLevel.Debug, dPoSInfo);
                            }
                        }

                        #endregion
                        
                        #region Try to mine normal block

                        if (latestMinedNormalBlockRoundsCount != roundsCount)
                        {
                            if (await CheckAbleToMineNormalBlock())
                            {
                                var signature = Hash.Default;
                                if (roundsCount > 1)
                                {
                                    signature = await CalculateSignature(inValue);
                                }

                                // out = hash(in)
                                Hash outValue = inValue.CalculateHash();

                                await BroadcastTxsForNormalBlock(roundsCount, outValue, signature, await GetIncrementId(_nodeKeyPair.GetAddress()));

                                var block = await _miner.Mine();
                                
                                await BroadcastBlock(block);

                                #region Do the log for mining normal block

                                var tcGetOut = new TransactionContext
                                {
                                    Transaction =
                                        _dPoS.GetOutValueOfMeTx(await GetIncrementId(_nodeKeyPair.GetAddress()),
                                            ContractAccountHash, roundsCount)
                                };
                                Executive.SetTransactionContext(tcGetOut).Apply(true).Wait();
                                
                                var tcGetSignature = new TransactionContext
                                {
                                    Transaction =
                                        _dPoS.GetSignatureValueOfMeTx(await GetIncrementId(_nodeKeyPair.GetAddress()),
                                            ContractAccountHash, roundsCount)
                                };
                                Executive.SetTransactionContext(tcGetSignature).Apply(true).Wait();
                                
                                latestMinedNormalBlockRoundsCount = roundsCount;
                                
                                _logger.Log(LogLevel.Debug,
                                    "Genereate block: {0}, with {1} transactions, able to mine in {2}\n Published out value: {3}\n signature: {4}",
                                    block.GetHash(), block.Body.Transactions.Count, DateTime.UtcNow.ToString("u"),
                                    Hash.Parser.ParseFrom(tcGetOut.Trace.RetVal), 
                                    Hash.Parser.ParseFrom(tcGetSignature.Trace.RetVal));
                                
                                return;

                                #endregion
                            }
                        }

                        #endregion

                        #region Try to mine extra block

                        if (latestMinedExtraBlockRoundsCount != roundsCount && await CheckIsTimeToMineExtraBlock())
                        {
                            var incrementId = await GetIncrementId(_nodeKeyPair.GetAddress());

                            //Try to publish in value (every BP can do this)
                            await BroadcastTransaction(_dPoS.GetTxToPublishInValueTx(
                                incrementId, ContractAccountHash, inValue, new UInt64Value {Value = roundsCount}));

                            latestMinedExtraBlockRoundsCount = roundsCount;

                            if (await CheckAbleToMineExtraBlock())
                            {
                                var extraBlockResult = await ExecuteTxsForExtraBlock(incrementId + 1);

                                await BroadcastTxsToSyncExtraBlock(incrementId + 1, extraBlockResult.Item1, 
                                    extraBlockResult.Item2, extraBlockResult.Item3);

                                var extraBlock = await _miner.Mine(); //Which is an extra block

                                await BroadcastBlock(extraBlock);
                                
                                _logger.Log(LogLevel.Debug,
                                    "Genereate extra block: {0}, with {1} transactions, able to mine in {2}",
                                    extraBlock.GetHash(), extraBlock.Body.Transactions.Count,
                                    DateTime.UtcNow.ToString("u"));
                                return;
                            }
                        }
                        
                        #endregion

<<<<<<< HEAD
                        if (doLogsAboutConsensus)
                        {
                            // If this node doesn't produce any block this interval.
                            _logger.Log(LogLevel.Debug, "Find myself unable to mine in {0}", DateTime.UtcNow.ToString("u"));
                        }
                    }
                );
            });
        }

        private async Task<DPoSInfo> ExecuteTxsForFirstExtraBlock()
        {
            var txsForFirstExtraBlock = _dPoS.GetTxsForFirstExtraBlock(
                await GetIncrementId(_nodeKeyPair.GetAddress()), BlockProducers, ContractAccountHash
            );

            var dPoSInfo = new DPoSInfo();
            
            foreach (var tx in txsForFirstExtraBlock)
            {
                var tc = new TransactionContext
                {
                    Transaction = tx
                };
                Executive.SetTransactionContext(tc).Apply(true).Wait();
                
                if (tx.MethodName.StartsWith("Generate"))
                {
                    dPoSInfo = DPoSInfo.Parser.ParseFrom(tc.Trace.RetVal.ToByteArray());
                }
            }

            return dPoSInfo;
        }

        private async Task BroadcastSyncTxForFirstExtraBlock(DPoSInfo dPoSInfo)
        {
            var txToSyncFirstExtraBlock = _dPoS.GetTxToSyncFirstExtraBlock(
                await GetIncrementId(_nodeKeyPair.GetAddress()), ContractAccountHash, dPoSInfo, BlockProducers);

            await BroadcastTransaction(txToSyncFirstExtraBlock);
=======
                        #region Try to help mining extra block

                        if (latestTriedToHelpProducingExtraBlockRoundsCount != roundsCount && await CheckAbleToHelpMiningExtraBlock())
                        {
                            latestTriedToHelpProducingExtraBlockRoundsCount = roundsCount;

                            var incrementId = await GetIncrementId(_nodeKeyPair.GetAddress());

                            var extraBlockResult = await ExecuteTxsForExtraBlock(incrementId + 1);

                            await BroadcastTxsToSyncExtraBlock(incrementId + 1, extraBlockResult.Item1, 
                                extraBlockResult.Item2, extraBlockResult.Item3);
                            
                            var extraBlock = await _miner.Mine(); //Which is an extra block

                            await BroadcastBlock(extraBlock);


                            #region Broadcast his out value and signature after helping mining extra block

                            var signature = Hash.Default;
                            if (roundsCount > 1)
                            {
                                signature = await CalculateSignature(inValue);
                            }

                            // out = hash(in)
                            Hash outValue = inValue.CalculateHash();
                            
                            await BroadcastTxsForNormalBlock(roundsCount, outValue, signature, incrementId + 2);

                            #endregion

                            _logger.Log(LogLevel.Debug,
                                "Help to genereate extra block: {0}, with {1} transactions, able to mine in {2}",
                                extraBlock.GetHash(), extraBlock.Body.Transactions.Count,
                                DateTime.UtcNow.ToString("u"));
                            return;
                        }

                        #endregion

                        if (doLogsAboutConsensus)
                        {
                            // If this node doesn't produce any block this interval.
                            _logger.Log(LogLevel.Debug, "Find myself unable to mine in {0}", DateTime.UtcNow.ToString("u"));
                        }
                    }
                );
            });
        }

        private async Task<DPoSInfo> ExecuteTxsForFirstExtraBlock()
        {
            var txsForFirstExtraBlock = _dPoS.GetTxsForFirstExtraBlock(
                await GetIncrementId(_nodeKeyPair.GetAddress()), BlockProducers, ContractAccountHash
            );

            var dPoSInfo = new DPoSInfo();
            
            foreach (var tx in txsForFirstExtraBlock)
            {
                var tc = new TransactionContext
                {
                    Transaction = tx
                };
                Executive.SetTransactionContext(tc).Apply(true).Wait();
                
                if (tx.MethodName.StartsWith("Generate"))
                {
                    dPoSInfo = DPoSInfo.Parser.ParseFrom(tc.Trace.RetVal.ToByteArray());
                }
            }

            return dPoSInfo;
>>>>>>> c25cde13
        }

        private async Task BroadcastSyncTxForFirstExtraBlock(DPoSInfo dPoSInfo)
        {
            var txToSyncFirstExtraBlock = _dPoS.GetTxToSyncFirstExtraBlock(
                await GetIncrementId(_nodeKeyPair.GetAddress()), ContractAccountHash, dPoSInfo, BlockProducers);

            await BroadcastTransaction(txToSyncFirstExtraBlock);
        }

        private async Task BroadcastTxsForNormalBlock(ulong roundsCount, Hash outValue, Hash signature, ulong incrementId)
        {
            var txForNormalBlock = _dPoS.GetTxsForNormalBlock(
                incrementId, ContractAccountHash, roundsCount,
                outValue, signature);
            foreach (var tx in txForNormalBlock)
            {
                await BroadcastTransaction(tx);
            }
        }
        
        private async Task<Tuple<RoundInfo, RoundInfo, StringValue>> ExecuteTxsForExtraBlock(ulong incrementId)
        {
            var txsForNormalBlock = _dPoS.GetTxsForExtraBlock(
                incrementId, ContractAccountHash);
            
            var currentRoundInfo = new RoundInfo();
            var nextRoundInfo = new RoundInfo();
            // ReSharper disable once InconsistentNaming
            var nextEBP = new StringValue();
            
            foreach (var tx in txsForNormalBlock)
            {
                var tc = new TransactionContext
                {
                    Transaction = tx
                };
                Executive.SetTransactionContext(tc).Apply(true).Wait();

<<<<<<< HEAD
=======
                if (tx.MethodName.StartsWith("Supply"))
                {
                    currentRoundInfo = RoundInfo.Parser.ParseFrom(tc.Trace.RetVal.ToByteArray());
                }
                
>>>>>>> c25cde13
                if (tx.MethodName.StartsWith("Generate"))
                {
                    nextRoundInfo = RoundInfo.Parser.ParseFrom(tc.Trace.RetVal.ToByteArray());
                }

                if (tx.MethodName.StartsWith("Set"))
                {
                    nextEBP = StringValue.Parser.ParseFrom(tc.Trace.RetVal.ToByteArray());
                }
<<<<<<< HEAD
                
                if (tx.MethodName.StartsWith("Supply"))
                {
                    currentRoundInfo = RoundInfo.Parser.ParseFrom(tc.Trace.RetVal.ToByteArray());
                }
=======
>>>>>>> c25cde13
            }

            return Tuple.Create(currentRoundInfo, nextRoundInfo, nextEBP);
        }

        // ReSharper disable once InconsistentNaming
        private async Task BroadcastTxsToSyncExtraBlock(ulong incrementId,
            RoundInfo currentRoundInfo, RoundInfo nextRoundInfo, StringValue nextEBP)
        {
            var txForExtraBlock = _dPoS.GetTxToSyncExtraBlock(
                incrementId, ContractAccountHash, currentRoundInfo, nextRoundInfo, nextEBP);

            await BroadcastTransaction(txForExtraBlock);
        }

        private async Task<ulong> GetActualRoundsCount()
        {
            var tcGetRoundsCountTx = new TransactionContext
            {
                Transaction = _dPoS.GetRoundsCountTx(await GetIncrementId(_nodeKeyPair.GetAddress()), ContractAccountHash)
            };
            Executive.SetTransactionContext(tcGetRoundsCountTx).Apply(true).Wait();
            
            if (tcGetRoundsCountTx.Trace.StdErr.IsNullOrEmpty())
            {
                return UInt64Value.Parser.ParseFrom(tcGetRoundsCountTx.Trace.RetVal.ToByteArray()).Value;
            }

            return 0;
        }

        // ReSharper disable once InconsistentNaming
        private async Task<string> GetDPoSInfo()
        {
            // ReSharper disable once InconsistentNaming
            var tcGetDPoSInfo = new TransactionContext
            {
                Transaction = _dPoS.GetDPoSInfoToStringTx(await GetIncrementId(_nodeKeyPair.GetAddress()), ContractAccountHash)
            };
            Executive.SetTransactionContext(tcGetDPoSInfo).Apply(true).Wait();

            return StringValue.Parser.ParseFrom(tcGetDPoSInfo.Trace.RetVal.ToByteArray()).Value;
        }
        
        // ReSharper disable once MemberCanBeMadeStatic.Local
        private IObservable<long> GetIntervalObservable()
        {
            return Observable.Interval(TimeSpan.FromMilliseconds(CheckTime));
        }

        private async Task<Hash> CalculateSignature(Hash inValue)
        {
            var tcCalculateSignature = new TransactionContext
            {
                Transaction =
                    _dPoS.GetCalculateSignatureTx(
                        await GetIncrementId(_nodeKeyPair.GetAddress()), ContractAccountHash,
                        inValue)
            };
            Executive.SetTransactionContext(tcCalculateSignature).Apply(true).Wait();
            return Hash.Parser.ParseFrom(tcCalculateSignature.Trace.RetVal.ToByteArray());
        }

        private async Task<bool> CheckAbleToMineNormalBlock()
        {
            var tcAbleToMine = new TransactionContext
            {
                Transaction = _dPoS.GetAbleToMineTx(await GetIncrementId(_nodeKeyPair.GetAddress()),
                    ContractAccountHash)
            };
            Executive.SetTransactionContext(tcAbleToMine).Apply(true).Wait();
                            
            return BoolValue.Parser.ParseFrom(tcAbleToMine.Trace.RetVal).Value;
        }

        private async Task<bool> CheckAbleToHelpMiningExtraBlock()
        {
            var tcAbleToHelp = new TransactionContext
            {
                Transaction = _dPoS.GetReadyForHelpingProducingExtraBlockTx(await GetIncrementId(_nodeKeyPair.GetAddress()),
                    ContractAccountHash)
            };
            Executive.SetTransactionContext(tcAbleToHelp).Apply(true).Wait();
                            
            return BoolValue.Parser.ParseFrom(tcAbleToHelp.Trace.RetVal).Value;
        }

        private async Task<bool> CheckIsTimeToMineExtraBlock()
        {
            // ReSharper disable once InconsistentNaming
            var tcIsTimeToProduceEB = new TransactionContext
            {
                Transaction =
                    _dPoS.GetIsTimeToProduceExtraBlockTx(
                        await GetIncrementId(_nodeKeyPair.GetAddress()), ContractAccountHash)
            };
            Executive.SetTransactionContext(tcIsTimeToProduceEB).Apply(true).Wait();

            // ReSharper disable once InconsistentNaming
            return BoolValue.Parser.ParseFrom(tcIsTimeToProduceEB.Trace.RetVal).Value;
        }

        private async Task<bool> CheckAbleToMineExtraBlock()
        {
            // ReSharper disable once InconsistentNaming
            var tcAbleToProduceEB = new TransactionContext
            {
                Transaction =
                    _dPoS.GetAbleToProduceExtraBlockTx(
                        // This tx won't be broadcasted
                        await GetIncrementId(_nodeKeyPair.GetAddress()), ContractAccountHash)
            };
            Executive.SetTransactionContext(tcAbleToProduceEB).Apply(true).Wait();

            // ReSharper disable once InconsistentNaming
            var res = BoolValue.Parser.ParseFrom(tcAbleToProduceEB.Trace.RetVal).Value;
            return res;
        }

        #endregion
    }
}<|MERGE_RESOLUTION|>--- conflicted
+++ resolved
@@ -584,71 +584,12 @@
                 return false;
             }
 
-<<<<<<< HEAD
-            /*await Task.Run(async () =>
-=======
             if (res)
->>>>>>> c25cde13
             {
                 try
                 {
                     await _protocolDirector.BroadcastTransaction(tx);
                 }
-<<<<<<< HEAD
-            });*/
-
-            await DoDPoSMining();
-        }
-
-
-        public async Task<bool> BroadcastBlock(IBlock block)
-        {
-            try
-            {
-                await _protocolDirector.BroadcastBlock(block as Block);
-            }
-            catch (Exception e)
-            {
-                Console.WriteLine(e);
-            }
-
-            _logger.Trace("Broadcasted block to peers:");
-
-            return true;
-        }
-
-        public async Task<IMessage> GetContractAbi(Hash address)
-        {
-            return await _smartContractService.GetAbiAsync(address);
-        }
-
-        /// <summary>
-        /// Broadcasts a transaction to the network. This method
-        /// also places it in the transaction pool.
-        /// </summary>
-        /// <param name="tx">The tx to broadcast</param>
-        public async Task<bool> BroadcastTransaction(ITransaction tx)
-        {
-            bool res;
-
-            try
-            {
-                res = await _poolService.AddTxAsync(tx);
-            }
-            catch (Exception e)
-            {
-                _logger.Trace("Pool insertion failed: " + tx.GetHash().Value.ToBase64());
-                return false;
-            }
-
-            if (res)
-            {
-                try
-                {
-                    await _protocolDirector.BroadcastTransaction(tx);
-                }
-=======
->>>>>>> c25cde13
                 catch (Exception e)
                 {
                     Console.WriteLine(e);
@@ -683,12 +624,6 @@
         // ReSharper disable once InconsistentNaming
         private async Task DoDPoSMining(bool doLogsAboutConsensus = true)
         {
-<<<<<<< HEAD
-            //Initialize DPoS helper with an ECKeyPair instance
-            _dPoS = new DPoS(_nodeKeyPair);
-            
-=======
->>>>>>> c25cde13
             await Task.Run(() =>
             {
                 _dPoS = new DPoS(_nodeKeyPair);
@@ -732,11 +667,7 @@
 
                             var dpoSInfo = await ExecuteTxsForFirstExtraBlock();
 
-<<<<<<< HEAD
-                            await BroadcastSyncTxForFirstExtraBlock(dpoSInfo);
-=======
                             BroadcastSyncTxForFirstExtraBlock(dpoSInfo).Wait();
->>>>>>> c25cde13
                             
                             var firstBlock = await _miner.Mine(); //Which is an extra block
 
@@ -853,7 +784,48 @@
                         
                         #endregion
 
-<<<<<<< HEAD
+                        #region Try to help mining extra block
+
+                        if (latestTriedToHelpProducingExtraBlockRoundsCount != roundsCount && await CheckAbleToHelpMiningExtraBlock())
+                        {
+                            latestTriedToHelpProducingExtraBlockRoundsCount = roundsCount;
+
+                            var incrementId = await GetIncrementId(_nodeKeyPair.GetAddress());
+
+                            var extraBlockResult = await ExecuteTxsForExtraBlock(incrementId + 1);
+
+                            await BroadcastTxsToSyncExtraBlock(incrementId + 1, extraBlockResult.Item1, 
+                                extraBlockResult.Item2, extraBlockResult.Item3);
+                            
+                            var extraBlock = await _miner.Mine(); //Which is an extra block
+
+                            await BroadcastBlock(extraBlock);
+
+
+                            #region Broadcast his out value and signature after helping mining extra block
+
+                            var signature = Hash.Default;
+                            if (roundsCount > 1)
+                            {
+                                signature = await CalculateSignature(inValue);
+                            }
+
+                            // out = hash(in)
+                            Hash outValue = inValue.CalculateHash();
+                            
+                            await BroadcastTxsForNormalBlock(roundsCount, outValue, signature, incrementId + 2);
+
+                            #endregion
+
+                            _logger.Log(LogLevel.Debug,
+                                "Help to genereate extra block: {0}, with {1} transactions, able to mine in {2}",
+                                extraBlock.GetHash(), extraBlock.Body.Transactions.Count,
+                                DateTime.UtcNow.ToString("u"));
+                            return;
+                        }
+
+                        #endregion
+
                         if (doLogsAboutConsensus)
                         {
                             // If this node doesn't produce any block this interval.
@@ -895,91 +867,6 @@
                 await GetIncrementId(_nodeKeyPair.GetAddress()), ContractAccountHash, dPoSInfo, BlockProducers);
 
             await BroadcastTransaction(txToSyncFirstExtraBlock);
-=======
-                        #region Try to help mining extra block
-
-                        if (latestTriedToHelpProducingExtraBlockRoundsCount != roundsCount && await CheckAbleToHelpMiningExtraBlock())
-                        {
-                            latestTriedToHelpProducingExtraBlockRoundsCount = roundsCount;
-
-                            var incrementId = await GetIncrementId(_nodeKeyPair.GetAddress());
-
-                            var extraBlockResult = await ExecuteTxsForExtraBlock(incrementId + 1);
-
-                            await BroadcastTxsToSyncExtraBlock(incrementId + 1, extraBlockResult.Item1, 
-                                extraBlockResult.Item2, extraBlockResult.Item3);
-                            
-                            var extraBlock = await _miner.Mine(); //Which is an extra block
-
-                            await BroadcastBlock(extraBlock);
-
-
-                            #region Broadcast his out value and signature after helping mining extra block
-
-                            var signature = Hash.Default;
-                            if (roundsCount > 1)
-                            {
-                                signature = await CalculateSignature(inValue);
-                            }
-
-                            // out = hash(in)
-                            Hash outValue = inValue.CalculateHash();
-                            
-                            await BroadcastTxsForNormalBlock(roundsCount, outValue, signature, incrementId + 2);
-
-                            #endregion
-
-                            _logger.Log(LogLevel.Debug,
-                                "Help to genereate extra block: {0}, with {1} transactions, able to mine in {2}",
-                                extraBlock.GetHash(), extraBlock.Body.Transactions.Count,
-                                DateTime.UtcNow.ToString("u"));
-                            return;
-                        }
-
-                        #endregion
-
-                        if (doLogsAboutConsensus)
-                        {
-                            // If this node doesn't produce any block this interval.
-                            _logger.Log(LogLevel.Debug, "Find myself unable to mine in {0}", DateTime.UtcNow.ToString("u"));
-                        }
-                    }
-                );
-            });
-        }
-
-        private async Task<DPoSInfo> ExecuteTxsForFirstExtraBlock()
-        {
-            var txsForFirstExtraBlock = _dPoS.GetTxsForFirstExtraBlock(
-                await GetIncrementId(_nodeKeyPair.GetAddress()), BlockProducers, ContractAccountHash
-            );
-
-            var dPoSInfo = new DPoSInfo();
-            
-            foreach (var tx in txsForFirstExtraBlock)
-            {
-                var tc = new TransactionContext
-                {
-                    Transaction = tx
-                };
-                Executive.SetTransactionContext(tc).Apply(true).Wait();
-                
-                if (tx.MethodName.StartsWith("Generate"))
-                {
-                    dPoSInfo = DPoSInfo.Parser.ParseFrom(tc.Trace.RetVal.ToByteArray());
-                }
-            }
-
-            return dPoSInfo;
->>>>>>> c25cde13
-        }
-
-        private async Task BroadcastSyncTxForFirstExtraBlock(DPoSInfo dPoSInfo)
-        {
-            var txToSyncFirstExtraBlock = _dPoS.GetTxToSyncFirstExtraBlock(
-                await GetIncrementId(_nodeKeyPair.GetAddress()), ContractAccountHash, dPoSInfo, BlockProducers);
-
-            await BroadcastTransaction(txToSyncFirstExtraBlock);
         }
 
         private async Task BroadcastTxsForNormalBlock(ulong roundsCount, Hash outValue, Hash signature, ulong incrementId)
@@ -1011,14 +898,11 @@
                 };
                 Executive.SetTransactionContext(tc).Apply(true).Wait();
 
-<<<<<<< HEAD
-=======
                 if (tx.MethodName.StartsWith("Supply"))
                 {
                     currentRoundInfo = RoundInfo.Parser.ParseFrom(tc.Trace.RetVal.ToByteArray());
                 }
                 
->>>>>>> c25cde13
                 if (tx.MethodName.StartsWith("Generate"))
                 {
                     nextRoundInfo = RoundInfo.Parser.ParseFrom(tc.Trace.RetVal.ToByteArray());
@@ -1028,14 +912,6 @@
                 {
                     nextEBP = StringValue.Parser.ParseFrom(tc.Trace.RetVal.ToByteArray());
                 }
-<<<<<<< HEAD
-                
-                if (tx.MethodName.StartsWith("Supply"))
-                {
-                    currentRoundInfo = RoundInfo.Parser.ParseFrom(tc.Trace.RetVal.ToByteArray());
-                }
-=======
->>>>>>> c25cde13
             }
 
             return Tuple.Create(currentRoundInfo, nextRoundInfo, nextEBP);
