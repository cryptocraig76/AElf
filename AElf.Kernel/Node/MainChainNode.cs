--- conflicted
+++ resolved
@@ -1,16 +1,13 @@
 ﻿using System;
 using System.Collections.Generic;
-using System.Text;
 using System.Threading.Tasks;
 using AElf.Common.Attributes;
 using AElf.Kernel.Managers;
 using AElf.Kernel.Node.Protocol;
 using AElf.Kernel.Node.RPC;
 using AElf.Kernel.TxMemPool;
-using AElf.Node.RPC.DTO;
+using AElf.Network.Data;
 using Google.Protobuf;
-using Newtonsoft.Json;
-using Newtonsoft.Json.Linq;
 using NLog;
 
 namespace AElf.Kernel.Node
@@ -74,12 +71,7 @@
         /// <param name="tx">The tx to broadcast</param>
         public async Task<bool> BroadcastTransaction(ITransaction tx)
         {
-<<<<<<< HEAD
-            // todo : send to network through server
-            bool allGood = await _peerManager.BroadcastMessage(MessageTypes.BroadcastTx, tx.ToByteArray());
-=======
             bool res;
->>>>>>> 02edb5d9
             
             try
             {
@@ -131,38 +123,7 @@
         /// <returns></returns>
         public async Task<List<NodeData>> GetPeers(ushort numPeers)
         {
-            return _peerManager.GetPeers(numPeers);
-        }
-
-        /// <summary>
-        /// This method processes the peers received from one of
-        /// the connected peers.
-        /// </summary>
-        /// <param name="messagePayload"></param>
-        /// <returns></returns>
-        public async Task ReceivePeers(ByteString messagePayload)
-        {
-            try
-            {
-                List<NodeData> peers = new List<NodeData>();
-                var messageAsString = Encoding.UTF8.GetString(messagePayload.ToByteArray());
-                JObject j = JObject.Parse(messageAsString);
-                var peerDtos = j["data"].ToObject<List<NodeDataDto>>();
-                NodeData peer = null;
-
-                foreach (var pDto in peerDtos)
-                {
-                    peer = pDto.ToNodeData();
-                    peers.Add(peer);
-                    await _peerManager.AddPeer(peer);
-                }
-                
-                _logger.Trace("Received " + peers.Count + " peers.");
-            }
-            catch (Exception e)
-            {
-                _logger.Error(e, "Invalid peer(s) - Could not receive peer(s) from the network", null);
-            }
+            return _protocolDirector.GetPeers(numPeers);
         }
     }
 }