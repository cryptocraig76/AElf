using System;
using System.Collections.Generic;
using System.IO;
using System.Reactive.Linq;
using System.Threading.Tasks;
using AElf.Common.Attributes;
using AElf.Cryptography.ECDSA;
using AElf.Kernel.BlockValidationFilters;
using AElf.Kernel.Concurrency;
using AElf.Kernel.Concurrency.Execution;
using AElf.Kernel.Concurrency.Execution.Messages;
using AElf.Kernel.Concurrency.Scheduling;
using AElf.Kernel.Consensus;
using AElf.Kernel.Managers;
using AElf.Kernel.Miner;
using AElf.Kernel.Node.Config;
using AElf.Kernel.Node.Protocol;
using AElf.Kernel.Node.RPC;
using AElf.Kernel.Node.RPC.DTO;
using AElf.Kernel.Services;
using AElf.Kernel.TxMemPool;
using AElf.Network.Data;
using AElf.Types.CSharp;
using Akka.Actor;
using Google.Protobuf;
using Google.Protobuf.WellKnownTypes;
using Newtonsoft.Json;
using Newtonsoft.Json.Linq;
using NLog;
using ServiceStack;

namespace AElf.Kernel.Node
{
    [LoggerName("Node")]
    public class MainChainNode : IAElfNode
    {
        private ECKeyPair _nodeKeyPair;
        private ActorSystem _sys = ActorSystem.Create("AElf");
        private readonly IBlockManager _blockManager;
        private readonly ITxPoolService _poolService;
        private readonly ITransactionManager _transactionManager;
        private readonly IRpcServer _rpcServer;
        private readonly ILogger _logger;
        private readonly IProtocolDirector _protocolDirector;
        private readonly INodeConfig _nodeConfig;
        private readonly IMiner _miner;
        private readonly IAccountContextService _accountContextService;
        private readonly IBlockVaildationService _blockVaildationService;
        private readonly IChainContextService _chainContextService;
        private readonly IChainManager _chainManager;
        private readonly IChainCreationService _chainCreationService;
        private readonly IWorldStateDictator _worldStateDictator;
        private readonly ISmartContractService _smartContractService;
        private readonly ITransactionResultService _transactionResultService;

        private readonly IBlockExecutor _blockExecutor;

        private DPoS _dPoS;

        public Hash ContractAccountHash =>
            new Hash(_nodeConfig.ChainId.CalculateHashWith("__SmartContractZero__")).ToAccount();

        public IExecutive Executive =>
            _smartContractService.GetExecutiveAsync(ContractAccountHash, _nodeConfig.ChainId).Result;
        
        private const int CheckTime = 3000;

        public BlockProducer BlockProducers
        {
            get
            {
                var dict = MinersInfo.Instance.Producers;
                var blockProducers = new BlockProducer();
                foreach (var bp in dict.Values)
                {
                    blockProducers.Nodes.Add(bp["pubkey"]);
                }

                return blockProducers;
            }
        }
        

        public MainChainNode(ITxPoolService poolService, ITransactionManager txManager, IRpcServer rpcServer,
            IProtocolDirector protocolDirector, ILogger logger, INodeConfig nodeConfig, IMiner miner,
            IAccountContextService accountContextService, IBlockVaildationService blockVaildationService,
            IChainContextService chainContextService, IBlockExecutor blockExecutor,
            IChainCreationService chainCreationService, IWorldStateDictator worldStateDictator, 
            IChainManager chainManager, ISmartContractService smartContractService,
            ITransactionResultService transactionResultService, IBlockManager blockManager)
        {
            _chainCreationService = chainCreationService;
            _chainManager = chainManager;
            _worldStateDictator = worldStateDictator;
            _smartContractService = smartContractService;
            _transactionResultService = transactionResultService;
            _blockManager = blockManager;
            _poolService = poolService;
            _protocolDirector = protocolDirector;
            _transactionManager = txManager;
            _rpcServer = rpcServer;
            _logger = logger;
            _nodeConfig = nodeConfig;
            _miner = miner;
            _accountContextService = accountContextService;
            _blockVaildationService = blockVaildationService;
            _chainContextService = chainContextService;
            _worldStateDictator = worldStateDictator;
            _blockExecutor = blockExecutor;
        }

        public bool Start(ECKeyPair nodeKeyPair, bool startRpc, int rpcPort, string initdata,
            byte[] code = null)
        {
            if (_nodeConfig == null)
            {
                _logger?.Log(LogLevel.Error, "No node configuration.");
                return false;
            }
            
            if (_nodeConfig.ChainId?.Value == null || _nodeConfig.ChainId.Value.Length <= 0)
            {
                _logger?.Log(LogLevel.Error, "No chain id.");
                return false;
            }

            try
            {
                bool chainExists = _chainManager.Exists(_nodeConfig.ChainId).Result;
            
                if (!chainExists)
                {
                    // Creation of the chain if it doesn't already exist
                    var smartContractZeroReg = new SmartContractRegistration
                    {
                        Category = 0, 
                        ContractBytes = ByteString.CopyFrom(code),
                        ContractHash = code.CalculateHash()
                    };
                    var res = _chainCreationService.CreateNewChainAsync(_nodeConfig.ChainId, smartContractZeroReg)
                        .Result;
                    _logger.Log(LogLevel.Debug, "Chain Id = \"{0}\"", _nodeConfig.ChainId.Value.ToBase64());
                    _logger.Log(LogLevel.Debug, "Genesis block hash = \"{0}\"", res.GenesisBlockHash.Value.ToBase64());
                    var contractAddress = new Hash(_nodeConfig.ChainId.CalculateHashWith("__SmartContractZero__"))
                        .ToAccount();
                    _logger.Log(LogLevel.Debug, "HEX Genesis contract address = \"{0}\"",
                        BitConverter.ToString(contractAddress.ToAccount().Value.ToByteArray()).Replace("-",""));
                    
                    _logger.Log(LogLevel.Debug, "Genesis contract address = \"{0}\"",
                        contractAddress.ToAccount().Value.ToBase64());
                }
            }
            catch (Exception e)
            {
                _logger?.Log(LogLevel.Error, "Could not create the chain : " + _nodeConfig.ChainId.Value.ToBase64());
            }
            
            
            if (!string.IsNullOrWhiteSpace(initdata))
            {
                /*if (!InitialDebugSync(initdata).Result)
                {
                    //todo log 
                    return false;
                }*/
            }
            
            // set world state
            _worldStateDictator.SetChainId(_nodeConfig.ChainId);
            
            _nodeKeyPair = nodeKeyPair;

            if (startRpc)
                _rpcServer.Start(rpcPort);

            _poolService.Start();
            _protocolDirector.Start();

            // todo : avoid circular dependency
            _rpcServer.SetCommandContext(this);
            _protocolDirector.SetCommandContext(this, true); // If not miner do sync
            
            // akka env 
            /*IActorRef serviceRouter = _sys.ActorOf(LocalServicesProvider.Props(new ServicePack
            {
                ChainContextService = _chainContextService,
                SmartContractService = _smartContractService,
                ResourceDetectionService = new MockResourceUsageDetectionService()
            }));
            IActorRef generalExecutor = _sys.ActorOf(GeneralExecutor.Props(_sys, serviceRouter), "exec");
            generalExecutor.Tell(new RequestAddChainExecutor(_nodeConfig.ChainId));*/
            
            
            var sys = ActorSystem.Create("AElf");
            var workers = new[] {"/user/worker1", "/user/worker2"};
            IActorRef worker1 = sys.ActorOf(Props.Create<Worker>(), "worker1");
            IActorRef worker2 = sys.ActorOf(Props.Create<Worker>(), "worker2");
            IActorRef router = sys.ActorOf(Props.Empty.WithRouter(new TrackedGroup(workers)), "router");

            var servicePack = new ServicePack
            {
                ChainContextService = _chainContextService,
                SmartContractService = _smartContractService,
                ResourceDetectionService = new MockResourceUsageDetectionService(),
                WorldStateDictator = _worldStateDictator
            };
            worker1.Tell(new LocalSerivcePack(servicePack));
            worker2.Tell(new LocalSerivcePack(servicePack));
            IActorRef requestor = sys.ActorOf(AElf.Kernel.Concurrency.Execution.Requestor.Props(router));
       
            
            var parallelTransactionExecutingService = new ParallelTransactionExecutingService(requestor,
                new Grouper(servicePack.ResourceDetectionService));
            
            _blockExecutor.Start(parallelTransactionExecutingService);
            
            if (_nodeConfig.IsMiner)
            {
                _miner.Start(nodeKeyPair, parallelTransactionExecutingService);
                
                Mine();
                _logger.Log(LogLevel.Debug, "Coinbase = \"{0}\"", _miner.Coinbase.Value.ToStringUtf8());
            }
            
            _logger?.Log(LogLevel.Debug, "AElf node started.");
            
            return true;
        }


        
        private async Task<bool> InitialDebugSync(string initFileName)
        {
            try
            {
                string appFolder = _nodeConfig.DataDir;
                var fullPath = System.IO.Path.Combine(appFolder, "tests", initFileName);

                /*Block b = null;
                using (StreamReader r = new StreamReader(fullPath))
                {
                    string jsonChain = r.ReadToEnd();
                    b = JsonParser.Default.Parse<Block>(jsonChain);
                }*/
                
                using (StreamReader file = File.OpenText(fullPath))
                using (JsonTextReader reader = new JsonTextReader(file))
                {
                    JObject balances = (JObject)JToken.ReadFrom(reader);
                    
                    foreach (var kv in balances)
                    {
                        var address = Convert.FromBase64String(kv.Key);
                        var balance = kv.Value.ToObject<ulong>();
                        
                        var accountDataProvider = await _worldStateDictator.GetAccountDataProvider(address);
                        var dataProvider = accountDataProvider.GetDataProvider();
                        
                        // set balance
                        await dataProvider.SetAsync("Balance".CalculateHash(),
                            new UInt64Value {Value = balance}.ToByteArray());
                        var str = $"Initial balance {balance} in Address \"{kv.Key}\""; 
                        _logger.Log(LogLevel.Debug, "Initial balance {0} in Address \"{1}\"", balance, kv.Key);
                    }
                }
            }
            catch (Exception e)
            {
                return false;
            }

            return true;
        }

        /// <summary>
        /// get the tx from tx pool or database
        /// </summary>
        /// <param name="txId"></param>
        /// <returns></returns>
        public async Task<ITransaction> GetTransaction(Hash txId)
        {
            if (_poolService.TryGetTx(txId, out var tx))
            {
                return tx;
            }

            return await _transactionManager.GetTransaction(txId);
        }

        /// <summary>
        /// This inserts a transaction into the node. Note that it does
        /// not broadcast it to the network and doesn't add it to the
        /// transaction pool. Essentially it just inserts the transaction
        /// in the database.
        /// </summary>
        /// <param name="tx">The transaction to insert</param>
        /// <returns>The hash of the transaction that was inserted</returns>
        public async Task<IHash> InsertTransaction(Transaction tx)
        {
            return await _transactionManager.AddTransactionAsync(tx);
        }
        
        /// <summary>
        /// This method processes a transaction received from one of the
        /// connected peers.
        /// </summary>
        /// <param name="messagePayload"></param>
        /// <returns></returns>
        public async Task ReceiveTransaction(ByteString messagePayload, bool isFromSend)
        {
            try
            {
                Transaction tx = Transaction.Parser.ParseFrom(messagePayload);

                //_logger.Trace("Received Transaction: " + Convert.ToBase64String(tx.GetHash().Value.ToByteArray()));
                
                bool success = await _poolService.AddTxAsync(tx);

                if (!success)
                    return;

                if (isFromSend)
                {
                    _protocolDirector.AddTransaction(tx);
                }
            }
            catch (Exception e)
            {
                _logger.Error(e, "Invalid tx - Could not receive transaction from the network", null);
            }
        }

        /// <summary>
        /// This method requests a specified number of peers from
        /// the node's peer list.
        /// </summary>
        /// <param name="numPeers"></param>
        /// <returns></returns>
        public async Task<List<NodeData>> GetPeers(ushort? numPeers)
        {
            return _protocolDirector.GetPeers(numPeers);
        }

        /// <summary>
        /// return default incrementId for one address
        /// </summary>
        /// <param name="addr"></param>
        /// <returns></returns>
        public async Task<ulong> GetIncrementId(Hash addr)
        {
            try
            {
                var idInDB = (await _accountContextService.GetAccountDataContext(addr, _nodeConfig.ChainId))
                    .IncrementId;
                var idInPool = _poolService.GetIncrementId(addr);

                return Math.Max(idInDB, idInPool);
            }
            catch (Exception e)
            {
                return 0;
            }
        }

        public async Task<Hash> GetLastValidBlockHash()
        {
            var pointer = Path.CalculatePointerForLastBlockHash(_nodeConfig.ChainId);
            return await _worldStateDictator.GetDataAsync(pointer);
        }

        /// <summary>
        /// Add a new block received from network by first validating it and then
        /// executing it.
        /// </summary>
        /// <param name="block"></param>
        /// <returns></returns>
        public async Task<BlockExecutionResult> ExecuteAndAddBlock(IBlock block)
        {
            try
            {
                var context = await _chainContextService.GetChainContextAsync(_nodeConfig.ChainId);
                var error = await _blockVaildationService.ValidateBlockAsync(block, context);

                if (error != ValidationError.Success)
                {
                    _logger.Trace("Invalid block received from network" + error.ToString());
                    return new BlockExecutionResult(false, error);
                }

                bool executed = await _blockExecutor.ExecuteBlock(block);

                return new BlockExecutionResult(executed, error);
                //return new BlockExecutionResult(true, error);
            }
            catch (Exception e)
            {
                _logger.Error(e, "Block synchronzing failed");
                return new BlockExecutionResult(e);
            }
        }

        /// <summary>
        /// get missing tx hashes for the block. If an exception occured it return
        /// null. If there's simply no transaction from this block in the pool it
        /// returns an empty list.
        /// </summary>
        /// <param name="block"></param>
        /// <returns></returns>
        public List<Hash> GetMissingTransactions(IBlock block)
        {
            try
            {
                var res = new List<Hash>();
                var txs = block.Body.Transactions;
                foreach (var id in txs)
                {
                    if (!_poolService.TryGetTx(id, out var tx))
                    {
                        res.Add(id);
                    }
                }

                return res;
            }
            catch (Exception e)
            {
                _logger?.Trace("Error while getting missing transactions");
                return null;
            }
        }

        public async Task<ulong> GetCurrentChainHeight()
        {
            IChainContext chainContext = await _chainContextService.GetChainContextAsync(_nodeConfig.ChainId);
            return chainContext.BlockHeight;
        }

        /// <summary>
        /// add tx
        /// </summary>
        /// <param name="tx"></param>
        /// <returns></returns>
        public async Task<bool> AddTransaction(ITransaction tx)
        {
            return await _poolService.AddTxAsync(tx);
        }


        private static int currentIncr = 0;
        
        private Transaction GetFakeTx()
        {
            ECKeyPair keyPair = new KeyPairGenerator().Generate();
            ECSigner signer = new ECSigner();
            var txDep = new Transaction
            {
                From = keyPair.GetAddress(),
                To = new Hash(_nodeConfig.ChainId.CalculateHashWith("__SmartContractZero__")).ToAccount(),
                IncrementId = (ulong)currentIncr++,
            };
            
            Hash hash = txDep.GetHash();

            ECSignature signature = signer.Sign(keyPair, hash.GetHashBytes());
            txDep.P = ByteString.CopyFrom(keyPair.PublicKey.Q.GetEncoded());
            txDep.R = ByteString.CopyFrom(signature.R); 
            txDep.S = ByteString.CopyFrom(signature.S);

            return txDep;
        }

        
        
        private ITransaction InvokTxDemo(ECKeyPair keyPair, Hash hash, string methodName, byte[] param, ulong index)
        {
            ECSigner signer = new ECSigner();
            var txInv = new Transaction
            {
                From = keyPair.GetAddress(),
                To = hash,
                IncrementId = index,
                MethodName = methodName,
                Params = ByteString.CopyFrom(param),
                
                Fee = TxPoolConfig.Default.FeeThreshold + 1
            };
            
            Hash txhash = txInv.GetHash();

            ECSignature signature = signer.Sign(keyPair, txhash.GetHashBytes());
            txInv.P = ByteString.CopyFrom(keyPair.PublicKey.Q.GetEncoded());
            txInv.R = ByteString.CopyFrom(signature.R); 
            txInv.S = ByteString.CopyFrom(signature.S);

            var res = BroadcastTransaction(txInv).Result;
            return txInv;
        }
        
        
        
        private ITransaction DeployTxDemo(ECKeyPair keyPair)
        {
            var ContractName = "AElf.Kernel.Tests.TestContract";
            var contractZeroDllPath = $"../{ContractName}/bin/Debug/netstandard2.0/{ContractName}.dll";
            
            byte[] code = null;
            using (FileStream file = File.OpenRead(System.IO.Path.GetFullPath(contractZeroDllPath)))
            {
                code = file.ReadFully();
            }
            //System.Diagnostics.Debug.WriteLine(ByteString.CopyFrom(code).ToBase64());
            
            ECSigner signer = new ECSigner();
            var txDep = new Transaction
            {
                From = keyPair.GetAddress(),
                To = new Hash(_nodeConfig.ChainId.CalculateHashWith("__SmartContractZero__")).ToAccount(),
                IncrementId = 0,
                MethodName = "DeploySmartContract",
                Params = ByteString.CopyFrom(ParamsPacker.Pack(0, code)),
                
                Fee = TxPoolConfig.Default.FeeThreshold + 1
            };
            
            Hash hash = txDep.GetHash();

            ECSignature signature = signer.Sign(keyPair, hash.GetHashBytes());
            txDep.P = ByteString.CopyFrom(keyPair.PublicKey.Q.GetEncoded());
            txDep.R = ByteString.CopyFrom(signature.R); 
            txDep.S = ByteString.CopyFrom(signature.S);
            var res = BroadcastTransaction(txDep).Result;

            return txDep;
        }
        
        
        /// <summary>
        /// temple mine to generate fake block data with loop
        /// </summary>
        public async Task Mine()
        {

            /*var txDev = DeployTxDemo(keyPair);
            var b1 = await _miner.Mine();

            var devRes = await _transactionResultService.GetResultAsync(txDev.GetHash());
            Hash addr = devRes.RetVal.DeserializeToPbMessage<Hash>();

            var acc1 = Hash.Generate().ToAccount();
            var txInv1 = InvokTxDemo(keyPair, addr, "InitializeAsync", ParamsPacker.Pack(acc1, (ulong)101), 1);

            var acc2 = Hash.Generate().ToAccount();
            var txInv2 = InvokTxDemo(keyPair, addr, "InitializeAsync", ParamsPacker.Pack(acc2, (ulong)101), 2);
            
            var b2 = await _miner.Mine();
            
            var txInv3 = InvokTxDemo(keyPair, addr, "GetBalance", ParamsPacker.Pack(acc1), 3);
            var txInv4 = InvokTxDemo(keyPair, addr, "GetBalance", ParamsPacker.Pack(acc2), 4);

            var b3 = await _miner.Mine();
            
            var inv3Res = await _transactionResultService.GetResultAsync(txInv3.GetHash());
            var inv4Res = await _transactionResultService.GetResultAsync(txInv4.GetHash());

            Console.WriteLine(inv3Res.RetVal.DeserializeToUInt64());
            Console.WriteLine(inv4Res.RetVal.DeserializeToUInt64());*/


            /*await Task.Run(async () =>
            {
                while (true)
                {
                    await Task.Delay(10000);
                    var b = await _miner.Mine();
                    if (b == null)
                    {
                        _logger.Log(LogLevel.Debug, "Block generation failed");
                        continue;
                    }
                    
                    _logger.Log(LogLevel.Debug,
                        "Generated block: {0}, with {1} txs and index {2}, previous block hash: {3}",
                        b.Header.GetHash().Value.ToBase64(), b.Body.Transactions.Count, b.Header.Index,
                        b.Header.PreviousBlockHash.Value.ToBase64());

                    await BroadcastBlock(b);
                }
            });*/

            await DoDPoSMining();
        }


        public async Task<bool> BroadcastBlock(IBlock block)
        {
            try
            {
                await _protocolDirector.BroadcastBlock(block as Block);
            }
            catch (Exception e)
            {
                Console.WriteLine(e);
            }

            _logger.Trace("Broadcasted block to peers:");

            return true;
        }

        public async Task<IMessage> GetContractAbi(Hash address)
        {
            return await _smartContractService.GetAbiAsync(address);
        }

        /// <summary>
        /// Broadcasts a transaction to the network. This method
        /// also places it in the transaction pool.
        /// </summary>
        /// <param name="tx">The tx to broadcast</param>
        public async Task<bool> BroadcastTransaction(ITransaction tx)
        {
            bool res;

            try
            {
                res = await _poolService.AddTxAsync(tx);
            }
            catch (Exception e)
            {
                _logger.Trace("Pool insertion failed: " + tx.GetHash().Value.ToBase64());
                return false;
            }

            if (res)
            {
                try
                {
                    await _protocolDirector.BroadcastTransaction(tx);
                }
                catch (Exception e)
                {
                    Console.WriteLine(e);
                }

                _logger.Trace("Broadcasted transaction to peers: " + tx.GetTransactionInfo());
                return true;
            }

            _logger.Trace("Broadcasting transaction failed: { txid: " + tx.GetHash().Value.ToBase64() + " }");
            return false;
        }

        public async Task<Block> GetBlockAtHeight(int height)
        {
            return await _blockManager.GetBlockByHeight(_nodeConfig.ChainId, (ulong)height);
        }

        /// <summary>
        /// return transaction execution result
        /// </summary>
        /// <param name="txHash"></param>
        /// <returns></returns>
        public async Task<TransactionResult> GetTransactionResult(Hash txHash)
        {
            var res = await _transactionResultService.GetResultAsync(txHash);
            return res;
        }

        #region Private Methods for DPoS

        // ReSharper disable once InconsistentNaming
        private async Task DoDPoSMining(bool doLogsAboutConsensus = true)
        {
            //Initialize DPoS helper with an ECKeyPair instance
            _dPoS = new DPoS(_nodeKeyPair);
            
            await Task.Run(() =>
            {
                //Record the rounds count in local memory
                ulong roundsCount = 0;
                
                //In Value of the BP in one round, will update in every round
                var inValue = Hash.Generate();
                
                //Use this value to make sure every BP produce one block in one timeslot
                ulong latestMinedNormalBlockRoundsCount = 0;
                //Use this value to make sure every EBP produce one block in one timeslot
                ulong latestMinedExtraBlockRoundsCount = 0;

                var dPoSInfo = "";
                
                var intervalSequnce = GetIntervalObservable();
                intervalSequnce.Subscribe
                (
                    async x =>
                    {
                        var actualRoundsCount = await GetActualRoundsCount();
                        if (roundsCount != actualRoundsCount)
                        {
                            //Update the rounds count
                            roundsCount = actualRoundsCount;
                            
                            //Update the In Value
                            inValue = Hash.Generate();
                        }

                        #region Try to generate first extra block

                        if (x == 0)
                        {
                            if (!_nodeConfig.IsChainCreator) 
                                return;

                            var dpoSInfo = await ExecuteTxsForFirstExtraBlock();

                            await BroadcastSyncTxForFirstExtraBlock(dpoSInfo);
                            
                            var firstBlock = await _miner.Mine(); //Which is an extra block

                            await BroadcastBlock(firstBlock);
                            
                            _logger.Log(LogLevel.Debug, "Genereate first extra block: {0}, with {1} transactions, able to mine in {2}", firstBlock.GetHash(),
                                firstBlock.Body.Transactions.Count, DateTime.UtcNow.ToString("u"));

                            return;
                        }

                        #endregion

                        #region Log DPoS Info

                        if (doLogsAboutConsensus)
                        {
                            // ReSharper disable once InconsistentNaming
                            var currentDPoSInfo = await GetDPoSInfo();
                            if (dPoSInfo != currentDPoSInfo)
                            {
                                dPoSInfo = currentDPoSInfo;
                                _logger.Log(LogLevel.Debug, dPoSInfo);
                            }
                        }

                        #endregion
                        
                        #region Try to mine normal block

                        if (latestMinedNormalBlockRoundsCount != roundsCount)
                        {
                            if (await CheckAbleToMineNormalBlock())
                            {
                                var signature = Hash.Default;
                                if (roundsCount > 1)
                                {
                                    signature = await CalculateSignature(inValue);
                                }

                                // out = hash(in)
                                Hash outValue = inValue.CalculateHash();

                                await BroadcastTxsForNormalBlock(roundsCount, outValue, signature);

                                var block = await _miner.Mine();
                                
                                await BroadcastBlock(block);

                                #region Do the log for mining normal block

                                var tcGetOut = new TransactionContext
                                {
                                    Transaction =
                                        _dPoS.GetOutValueOfMeTx(await GetIncrementId(_nodeKeyPair.GetAddress()),
                                            ContractAccountHash, roundsCount)
                                };
                                Executive.SetTransactionContext(tcGetOut).Apply(true).Wait();
                                
                                var tcGetSignature = new TransactionContext
                                {
                                    Transaction =
                                        _dPoS.GetSignatureValueOfMeTx(await GetIncrementId(_nodeKeyPair.GetAddress()),
                                            ContractAccountHash, roundsCount)
                                };
                                Executive.SetTransactionContext(tcGetSignature).Apply(true).Wait();
                                
                                latestMinedNormalBlockRoundsCount = roundsCount;
                                
                                _logger.Log(LogLevel.Debug,
                                    "Genereate block: {0}, with {1} transactions, able to mine in {2}\n Published out value: {3}\n signature: {4}",
                                    block.GetHash(), block.Body.Transactions.Count, DateTime.UtcNow.ToString("u"),
                                    Hash.Parser.ParseFrom(tcGetOut.Trace.RetVal), 
                                    Hash.Parser.ParseFrom(tcGetSignature.Trace.RetVal));
                                
                                return;

                                #endregion
                            }
                        }

                        #endregion

                        #region Try to mine extra block

                        if (latestMinedExtraBlockRoundsCount != roundsCount && await CheckIsTimeToMineExtraBlock())
                        {
                            var incrementId = await GetIncrementId(_nodeKeyPair.GetAddress());

                            //Try to publish in value (every BP can do this)
                            await BroadcastTransaction(_dPoS.GetTxToPublishInValueTx(
                                incrementId, ContractAccountHash, inValue, new UInt64Value {Value = roundsCount}));

                            latestMinedExtraBlockRoundsCount = roundsCount;

                            if (await CheckAbleToMineExtraBlock())
                            {
                                var extraBlockResult = await ExecuteTxsForExtraBlock(incrementId + 1);

                                await BroadcastTxsToSyncExtraBlock(incrementId + 1, extraBlockResult.Item1, 
                                    extraBlockResult.Item2, extraBlockResult.Item3);

                                var extraBlock = await _miner.Mine(); //Which is an extra block

                                await BroadcastBlock(extraBlock);
                                
                                _logger.Log(LogLevel.Debug,
                                    "Genereate extra block: {0}, with {1} transactions, able to mine in {2}",
                                    extraBlock.GetHash(), extraBlock.Body.Transactions.Count,
                                    DateTime.UtcNow.ToString("u"));
                                return;
                            }
                        }
                        
                        #endregion

                        if (doLogsAboutConsensus)
                        {
                            // If this node doesn't produce any block this interval.
                            _logger.Log(LogLevel.Debug, "Find myself unable to mine in {0}", DateTime.UtcNow.ToString("u"));
                        }
                    }
                );
<<<<<<< HEAD
            });
=======
            });*/
        }

        public async Task<bool> BroadcastBlock(IBlock block)
        {
            int count = 0;
            try
            {
                count = await _protocolDirector.BroadcastBlock(block as Block);
            }
            catch (Exception e)
            {
            }

            _logger.Trace("Broadcasted block " + Convert.ToBase64String(block.GetHash().Value.ToByteArray()) + " to " + count + " peers.");

            return true;
        }

        public async Task<IMessage> GetContractAbi(Hash address)
        {
            return await _smartContractService.GetAbiAsync(address);
>>>>>>> 35e1ddfa
        }

        private async Task<DPoSInfo> ExecuteTxsForFirstExtraBlock()
        {
            var txsForFirstExtraBlock = _dPoS.GetTxsForFirstExtraBlock(
                await GetIncrementId(_nodeKeyPair.GetAddress()), BlockProducers, ContractAccountHash
            );

            var dPoSInfo = new DPoSInfo();
            
            foreach (var tx in txsForFirstExtraBlock)
            {
                var tc = new TransactionContext
                {
                    Transaction = tx
                };
                Executive.SetTransactionContext(tc).Apply(true).Wait();
                
                if (tx.MethodName.StartsWith("Generate"))
                {
                    dPoSInfo = DPoSInfo.Parser.ParseFrom(tc.Trace.RetVal.ToByteArray());
                }
            }

            return dPoSInfo;
        }

        private async Task BroadcastSyncTxForFirstExtraBlock(DPoSInfo dPoSInfo)
        {
            var txToSyncFirstExtraBlock = _dPoS.GetTxToSyncFirstExtraBlock(
                await GetIncrementId(_nodeKeyPair.GetAddress()), ContractAccountHash, dPoSInfo, BlockProducers);

            await BroadcastTransaction(txToSyncFirstExtraBlock);
        }

        private async Task BroadcastTxsForNormalBlock(ulong roundsCount, Hash outValue, Hash signature)
        {
            var txForNormalBlock = _dPoS.GetTxsForNormalBlock(
                await GetIncrementId(_nodeKeyPair.GetAddress()), ContractAccountHash, roundsCount,
                outValue, signature);
            foreach (var tx in txForNormalBlock)
            {
                await BroadcastTransaction(tx);
            }
        }
        
        private async Task<Tuple<RoundInfo, RoundInfo, StringValue>> ExecuteTxsForExtraBlock(ulong incrementId)
        {
            var txsForNormalBlock = _dPoS.GetTxsForExtraBlock(
                incrementId, ContractAccountHash);
            
            var currentRoundInfo = new RoundInfo();
            var nextRoundInfo = new RoundInfo();
            // ReSharper disable once InconsistentNaming
            var nextEBP = new StringValue();
            
            foreach (var tx in txsForNormalBlock)
            {
                var tc = new TransactionContext
                {
                    Transaction = tx
                };
                Executive.SetTransactionContext(tc).Apply(true).Wait();

                if (tx.MethodName.StartsWith("Generate"))
                {
                    nextRoundInfo = RoundInfo.Parser.ParseFrom(tc.Trace.RetVal.ToByteArray());
                }

                if (tx.MethodName.StartsWith("Set"))
                {
                    nextEBP = StringValue.Parser.ParseFrom(tc.Trace.RetVal.ToByteArray());
                }
                
                if (tx.MethodName.StartsWith("Supply"))
                {
                    currentRoundInfo = RoundInfo.Parser.ParseFrom(tc.Trace.RetVal.ToByteArray());
                }
            }

            return Tuple.Create(currentRoundInfo, nextRoundInfo, nextEBP);
        }

        // ReSharper disable once InconsistentNaming
        private async Task BroadcastTxsToSyncExtraBlock(ulong incrementId,
            RoundInfo currentRoundInfo, RoundInfo nextRoundInfo, StringValue nextEBP)
        {
            var txForExtraBlock = _dPoS.GetTxToSyncExtraBlock(
                incrementId, ContractAccountHash, currentRoundInfo, nextRoundInfo, nextEBP);

            await BroadcastTransaction(txForExtraBlock);
        }

        private async Task<ulong> GetActualRoundsCount()
        {
            var tcGetRoundsCountTx = new TransactionContext
            {
                Transaction = _dPoS.GetRoundsCountTx(await GetIncrementId(_nodeKeyPair.GetAddress()), ContractAccountHash)
            };
            Executive.SetTransactionContext(tcGetRoundsCountTx).Apply(true).Wait();
            
            if (tcGetRoundsCountTx.Trace.StdErr.IsNullOrEmpty())
            {
                return UInt64Value.Parser.ParseFrom(tcGetRoundsCountTx.Trace.RetVal.ToByteArray()).Value;
            }

            return 0;
        }

        // ReSharper disable once InconsistentNaming
        private async Task<string> GetDPoSInfo()
        {
            // ReSharper disable once InconsistentNaming
            var tcGetDPoSInfo = new TransactionContext
            {
                Transaction = _dPoS.GetDPoSInfoToStringTx(await GetIncrementId(_nodeKeyPair.GetAddress()), ContractAccountHash)
            };
            Executive.SetTransactionContext(tcGetDPoSInfo).Apply(true).Wait();

            return StringValue.Parser.ParseFrom(tcGetDPoSInfo.Trace.RetVal.ToByteArray()).Value;
        }
        
        // ReSharper disable once MemberCanBeMadeStatic.Local
        private IObservable<long> GetIntervalObservable()
        {
            return Observable.Interval(TimeSpan.FromMilliseconds(CheckTime));
        }

        private async Task<Hash> CalculateSignature(Hash inValue)
        {
            var tcCalculateSignature = new TransactionContext
            {
                Transaction =
                    _dPoS.GetCalculateSignatureTx(
                        await GetIncrementId(_nodeKeyPair.GetAddress()), ContractAccountHash,
                        inValue)
            };
            Executive.SetTransactionContext(tcCalculateSignature).Apply(true).Wait();
            return Hash.Parser.ParseFrom(tcCalculateSignature.Trace.RetVal.ToByteArray());
        }

        private async Task<bool> CheckAbleToMineNormalBlock()
        {
            var tcAbleToMine = new TransactionContext
            {
                Transaction = _dPoS.GetAbleToMineTx(await GetIncrementId(_nodeKeyPair.GetAddress()),
                    ContractAccountHash)
            };
            Executive.SetTransactionContext(tcAbleToMine).Apply(true).Wait();
                            
            return BoolValue.Parser.ParseFrom(tcAbleToMine.Trace.RetVal).Value;
        }

        private async Task<bool> CheckIsTimeToMineExtraBlock()
        {
            // ReSharper disable once InconsistentNaming
            var tcIsTimeToProduceEB = new TransactionContext
            {
                Transaction =
                    _dPoS.GetIsTimeToProduceExtraBlockTx(
                        await GetIncrementId(_nodeKeyPair.GetAddress()), ContractAccountHash)
            };
            Executive.SetTransactionContext(tcIsTimeToProduceEB).Apply(true).Wait();

            // ReSharper disable once InconsistentNaming
            return BoolValue.Parser.ParseFrom(tcIsTimeToProduceEB.Trace.RetVal).Value;
        }

        private async Task<bool> CheckAbleToMineExtraBlock()
        {
            // ReSharper disable once InconsistentNaming
            var tcAbleToProduceEB = new TransactionContext
            {
                Transaction =
                    _dPoS.GetAbleToProduceExtraBlockTx(
                        // This tx won't be broadcasted
                        await GetIncrementId(_nodeKeyPair.GetAddress()), ContractAccountHash)
            };
            Executive.SetTransactionContext(tcAbleToProduceEB).Apply(true).Wait();

            // ReSharper disable once InconsistentNaming
            var res = BoolValue.Parser.ParseFrom(tcAbleToProduceEB.Trace.RetVal).Value;
            return res;
        }

        #endregion
    }
}<|MERGE_RESOLUTION|>--- conflicted
+++ resolved
@@ -593,16 +593,16 @@
 
         public async Task<bool> BroadcastBlock(IBlock block)
         {
+            int count = 0;
             try
             {
-                await _protocolDirector.BroadcastBlock(block as Block);
+                count = await _protocolDirector.BroadcastBlock(block as Block);
             }
             catch (Exception e)
             {
-                Console.WriteLine(e);
-            }
-
-            _logger.Trace("Broadcasted block to peers:");
+            }
+
+            _logger.Trace("Broadcasted block " + Convert.ToBase64String(block.GetHash().Value.ToByteArray()) + " to " + count + " peers.");
 
             return true;
         }
@@ -837,32 +837,7 @@
                         }
                     }
                 );
-<<<<<<< HEAD
             });
-=======
-            });*/
-        }
-
-        public async Task<bool> BroadcastBlock(IBlock block)
-        {
-            int count = 0;
-            try
-            {
-                count = await _protocolDirector.BroadcastBlock(block as Block);
-            }
-            catch (Exception e)
-            {
-            }
-
-            _logger.Trace("Broadcasted block " + Convert.ToBase64String(block.GetHash().Value.ToByteArray()) + " to " + count + " peers.");
-
-            return true;
-        }
-
-        public async Task<IMessage> GetContractAbi(Hash address)
-        {
-            return await _smartContractService.GetAbiAsync(address);
->>>>>>> 35e1ddfa
         }
 
         private async Task<DPoSInfo> ExecuteTxsForFirstExtraBlock()
