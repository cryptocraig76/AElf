--- conflicted
+++ resolved
@@ -544,15 +544,18 @@
         }
         
         
+        public Hash GetGenesisContractHash()
+        {
+            return _chainCreationService.GenesisContractHash(_nodeConfig.ChainId);
+        }
+        
+        
         /// <summary>
         /// temple mine to generate fake block data with loop
         /// </summary>
         public async Task Mine()
         {
             await DoDPoSMining();
-        }
-
-<<<<<<< HEAD
             /*var txDev = DeployTxDemo(_nodeKeyPair);
             var b1 = await _miner.Mine();
             _logger.Log(LogLevel.Debug,
@@ -595,8 +598,11 @@
                 b3.Header.PreviousBlockHash.Value.ToBase64());
             
             var inv3Res = await _transactionResultService.GetResultAsync(txInv5.GetHash());
-            var inv4Res = await _transactionResultService.GetResultAsync(txInv6.GetHash());
-=======
+            var inv4Res = await _transactionResultService.GetResultAsync(txInv6.GetHash());*/
+        }
+
+            
+
 
         public async Task<bool> BroadcastBlock(IBlock block)
         {
@@ -613,7 +619,6 @@
         {
             return await _smartContractService.GetAbiAsync(address);
         }
->>>>>>> 5c1f6bea
 
         /// <summary>
         /// Broadcasts a transaction to the network. This method
@@ -634,32 +639,11 @@
                 return false;
             }
 
-<<<<<<< HEAD
-            Task.Run(async () =>
-=======
             if (res)
->>>>>>> 5c1f6bea
             {
                 try
                 {
-<<<<<<< HEAD
-                    await Task.Delay(20000);
-                    var b = await _miner.Mine();
-                    if (b == null)
-                    {
-                        _logger.Log(LogLevel.Debug, "Block generation failed");
-                        continue;
-                    }
-                    
-                    _logger.Log(LogLevel.Debug,
-                        "Generated block: {0}, with {1} txs and index {2}, previous block hash: {3}",
-                        b.Header.GetHash().Value.ToBase64(), b.Body.Transactions.Count, b.Header.Index,
-                        b.Header.PreviousBlockHash.Value.ToBase64());
-
-                    await BroadcastBlock(b);
-=======
                     await _protocolDirector.BroadcastTransaction(tx);
->>>>>>> 5c1f6bea
                 }
                 catch (Exception e)
                 {
@@ -857,23 +841,9 @@
 
                         #region Try to help mining extra block
 
-<<<<<<< HEAD
-        public async Task<bool> BroadcastBlock(IBlock block)
-        {
-            int count = 0;
-            try
-            {
-                count = await _protocolDirector.BroadcastBlock(block as Block);
-            }
-            catch (Exception e)
-            {
-                _logger.Error(e);
-            }
-=======
                         if (latestTriedToHelpProducingExtraBlockRoundsCount != roundsCount && await CheckAbleToHelpMiningExtraBlock())
                         {
                             latestTriedToHelpProducingExtraBlockRoundsCount = roundsCount;
->>>>>>> 5c1f6bea
 
                             var incrementId = await GetIncrementId(_nodeKeyPair.GetAddress());
 
@@ -1116,13 +1086,7 @@
             return res;
         }
 
-<<<<<<< HEAD
-        public Hash GetGenesisContractHash()
-        {
-            return _chainCreationService.GenesisContractHash(_nodeConfig.ChainId);
-        }
-=======
+        
         #endregion
->>>>>>> 5c1f6bea
     }
 }