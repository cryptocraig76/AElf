﻿using System;
using System.Collections.Generic;
using System.IO;
using System.Threading.Tasks;
using AElf.Common.Attributes;
using AElf.Common.ByteArrayHelpers;
using AElf.Cryptography;
using AElf.Cryptography.ECDSA;
using AElf.Kernel.BlockValidationFilters;
using AElf.Kernel.Concurrency;
using AElf.Kernel.Concurrency.Execution;
using AElf.Kernel.Concurrency.Execution.Messages;
using AElf.Kernel.Extensions;
using AElf.Kernel.Managers;
using AElf.Kernel.Miner;
using AElf.Kernel.Node.Config;
using AElf.Kernel.Node.Protocol;
using AElf.Kernel.Node.RPC;
using AElf.Kernel.Node.RPC.DTO;
using AElf.Kernel.Services;
using AElf.Kernel.TxMemPool;
using AElf.Network.Data;
using Akka.Actor;
using Google.Protobuf;
using Google.Protobuf.Collections;
using Google.Protobuf.WellKnownTypes;
using Newtonsoft.Json;
using Newtonsoft.Json.Linq;
using NLog;
using NLog.Common;

namespace AElf.Kernel.Node
{
    [LoggerName("Node")]
    public class MainChainNode : IAElfNode
    {   
        private ECKeyPair _nodeKeyPair;
        private ActorSystem _sys;
        private readonly ITxPoolService _poolService;
        private readonly ITransactionManager _transactionManager;
        private readonly IRpcServer _rpcServer;
        private readonly ILogger _logger;
        private readonly IProtocolDirector _protocolDirector;
        private readonly INodeConfig _nodeConfig;
        private readonly IMiner _miner;
        private readonly IAccountContextService _accountContextService;
        private readonly IBlockVaildationService _blockVaildationService;
        private readonly IChainContextService _chainContextService;
<<<<<<< HEAD
        private readonly ISynchronizer _synchronizer;
        private readonly IChainManager _chainManager;
        private readonly IChainCreationService _chainCreationService;
        private readonly IWorldStateManager _worldStateManager;
        private readonly ISmartContractService _smartContractService;


        public MainChainNode(ITxPoolService poolService, ITransactionManager txManager, IRpcServer rpcServer, 
            IProtocolDirector protocolDirector, ILogger logger, INodeConfig nodeConfig, IMiner miner, 
            IAccountContextService accountContextService, IBlockVaildationService blockVaildationService,
                ISynchronizer synchronizer, IChainCreationService chainCreationService, 
                IChainContextService chainContextService, IChainManager chainManager, IWorldStateManager worldStateManager, ISmartContractService smartContractService, ActorSystem sys)
=======
        private readonly IWorldStateManager _worldStateManager;
        private readonly IBlockExecutor _blockExecutor;

        public MainChainNode(ITxPoolService poolService, ITransactionManager txManager, IRpcServer rpcServer,
            IProtocolDirector protocolDirector, ILogger logger, INodeConfig nodeConfig, IMiner miner,
            IAccountContextService accountContextService, IBlockVaildationService blockVaildationService,
            IChainContextService chainContextService, IBlockExecutor blockExecutor,
            IChainCreationService chainCreationService, IWorldStateManager worldStateManager)
>>>>>>> 1b43e6f1
        {
            _chainCreationService = chainCreationService;
            _chainManager = chainManager;
            _worldStateManager = worldStateManager;
            _smartContractService = smartContractService;
            _sys = sys;
            _poolService = poolService;
            _protocolDirector = protocolDirector;
            _transactionManager = txManager;
            _rpcServer = rpcServer;
            _logger = logger;
            _nodeConfig = nodeConfig;
            _miner = miner;
            _accountContextService = accountContextService;
            _blockVaildationService = blockVaildationService;
            _chainContextService = chainContextService;
            _worldStateManager = worldStateManager;
            _blockExecutor = blockExecutor;
        }

        public bool Start(ECKeyPair nodeKeyPair, bool startRpc, string initdata, byte[] code = null)
        {
            if (_nodeConfig == null)
            {
                _logger?.Log(LogLevel.Error, "No node configuration.");
                return false;
            }
            
            if (_nodeConfig.ChainId?.Value == null || _nodeConfig.ChainId.Value.Length <= 0)
            {
                _logger?.Log(LogLevel.Error, "No chain id.");
                return false;
            }

            try
            {
                bool chainExists = _chainManager.Exists(_nodeConfig.ChainId).Result;
            
                if (!chainExists)
                {
                    // Creation of the chain if it doesn't already exist
                    var smartContractZeroReg = new SmartContractRegistration
                    {
                        Category = 0, 
                        ContractBytes = ByteString.CopyFrom(code),
                        ContractHash = Hash.Zero
                    };
                    var res = _chainCreationService.CreateNewChainAsync(_nodeConfig.ChainId, smartContractZeroReg)
                        .Result;
                    _logger.Log(LogLevel.Debug, "Chain Id = \"{0}\"", _nodeConfig.ChainId.ToByteString().ToBase64());
                    _logger.Log(LogLevel.Debug, "Genesis block hash = \"{0}\"", res.GenesisBlockHash.Value.ToBase64());
                    var contractAddress = new Hash(_nodeConfig.ChainId.CalculateHashWith("__SmartContractZero__"))
                        .ToAccount();
                    _logger.Log(LogLevel.Debug, "Genesis contract address = \"{0}\"",
                        contractAddress.ToAccount().Value.ToBase64());

                }
            }
            catch (Exception e)
            {
                _logger?.Log(LogLevel.Error, "Could not create the chain : " + _nodeConfig.ChainId.Value.ToBase64());
            }
            
            
            if (!string.IsNullOrWhiteSpace(initdata))
            {
                /*if (!InitialDebugSync(initdata).Result)
                {
                    //todo log 
                    return false;
                }*/
            }
            
            _nodeKeyPair = nodeKeyPair;
            
            if (startRpc)
                _rpcServer.Start();
            
            _poolService.Start();
            _protocolDirector.Start();
            
            // todo : avoid circular dependency
            _rpcServer.SetCommandContext(this);
            _protocolDirector.SetCommandContext(this, !_nodeConfig.IsMiner); // If not miner do sync
            
<<<<<<< HEAD

            if (_nodeConfig.IsMiner)
            {
                // akka env 
                
                IActorRef serviceRouter = _sys.ActorOf(LocalServicesProvider.Props(new ServicePack
                {
                    ChainContextService = _chainContextService,
                    SmartContractService = _smartContractService,
                    ResourceDetectionService = new MockResourceUsageDetectionService()
                }));
                IActorRef generalExecutor = _sys.ActorOf(GeneralExecutor.Props(_sys, serviceRouter), "exec");
                generalExecutor.Tell(new RequestAddChainExecutor(_nodeConfig.ChainId), generalExecutor);
                
                _miner.Start(nodeKeyPair);
                Mine();
                _logger.Log(LogLevel.Debug, "Coinbase = \"{0}\"", _miner.Coinbase.Value.ToStringUtf8());
=======
            if(_nodeConfig.IsMiner)
                _miner.Start(nodeKeyPair);    
            

            _logger.Log(LogLevel.Debug, "AElf node started.");
            _logger.Log(LogLevel.Debug, "Chain Id = \"{0}\"", _nodeConfig?.ChainId?.ToByteString().ToBase64());
            
            if (_nodeConfig.IsMiner)
            {
                _logger.Log(LogLevel.Debug, "Coinbase = \"{0}\"", _miner?.Coinbase?.Value?.ToStringUtf8());
                
                // todo
                // Task.Delay(TimeSpan.FromSeconds(2));
                // BroadcastBlock(null); 
            }
            else
            {
                
>>>>>>> 1b43e6f1
            }
                  
            
            _logger.Log(LogLevel.Debug, "AElf node started.");
            
            

            return true;
        }
        
        
        private async Task<bool> InitialDebugSync(string initFileName)
        {
            try
            {
                string appFolder = _nodeConfig.DataDir;
                var fullPath = System.IO.Path.Combine(appFolder, "tests", initFileName);

                /*Block b = null;
                using (StreamReader r = new StreamReader(fullPath))
                {
                    string jsonChain = r.ReadToEnd();
                    b = JsonParser.Default.Parse<Block>(jsonChain);
                }*/
                
                using (StreamReader file = File.OpenText(fullPath))
                using (JsonTextReader reader = new JsonTextReader(file))
                {
                    JObject balances = (JObject)JToken.ReadFrom(reader);
                    
                    foreach (var kv in balances)
                    {
                        var address = Convert.FromBase64String(kv.Key);
                        var balance = kv.Value.ToObject<ulong>();
                        
                        await _worldStateManager.OfChain(_nodeConfig.ChainId);
            
                        var accountDataProvider = _worldStateManager.GetAccountDataProvider(address);
                        var dataProvider = accountDataProvider.GetDataProvider();
                        
                        // set balance
                        await dataProvider.SetAsync("Balance".CalculateHash(),
                            new UInt64Value {Value = balance}.ToByteArray());
                        var str = $"Initial balance {balance} in Address \"{kv.Key}\""; 
                        _logger.Log(LogLevel.Debug, "Initial balance {0} in Address \"{1}\"", balance, kv.Key);
                    }
                }
            }
            catch (Exception e)
            {
                ;
                return false;
            }        

            return true;
        }
        
        /// <summary>
        /// get the tx from tx pool or database
        /// </summary>
        /// <param name="txId"></param>
        /// <returns></returns>
        public async Task<ITransaction> GetTransaction(Hash txId)
        {
            if (_poolService.TryGetTx(txId, out var tx))
            {
                return tx;
            }
            return await _transactionManager.GetTransaction(txId);
        }

        /// <summary>
        /// This inserts a transaction into the node. Note that it does
        /// not broadcast it to the network and doesn't add it to the
        /// transaction pool. Essentially it just inserts the transaction
        /// in the database.
        /// </summary>
        /// <param name="tx">The transaction to insert</param>
        /// <returns>The hash of the transaction that was inserted</returns>
        public async Task<IHash> InsertTransaction(Transaction tx)
        {
            return await _transactionManager.AddTransactionAsync(tx);
        }
<<<<<<< HEAD

        /// <summary>
        /// Broadcasts a transaction to the network. This method
        /// also places it in the transaction pool.
        /// </summary>
        /// <param name="tx">The tx to broadcast</param>
        public async Task<bool> BroadcastTransaction(ITransaction tx)
        {
            bool res = true;
            
            try
            {
                res = await _poolService.AddTxAsync(tx);
            }
            catch (Exception e)
            {
                _logger.Trace("Pool insertion failed: " + tx.GetHash().Value.ToBase64());
                return false;
            }

            if (res)
            {
                try
                {
                    await _protocolDirector.BroadcastTransaction(tx);
                }
                catch (Exception e)
                {
                    Console.WriteLine(e);
                }
                
                _logger.Trace("Broadcasted transaction to peers: " + tx.GetTransactionInfo().ToString());
                return true;
            }
            
            _logger.Trace("Broadcasting transaction failed: { txid: " + tx.GetHash().Value.ToBase64() + " }");
            return false;
        }
=======
>>>>>>> 1b43e6f1
        
        /// <summary>
        /// This method processes a transaction received from one of the
        /// connected peers.
        /// </summary>
        /// <param name="messagePayload"></param>
        /// <returns></returns>
        public async Task ReceiveTransaction(ByteString messagePayload, bool isFromSend)
        {
            try
            {
                Transaction tx = Transaction.Parser.ParseFrom(messagePayload);
                _logger.Trace("Received Transaction: " + JsonFormatter.Default.Format(tx));
                
                await _poolService.AddTxAsync(tx);

                if (isFromSend)
                {
                    _protocolDirector.AddTransaction(tx);
                }
            }
            catch (Exception e)
            {
                _logger.Error(e, "Invalid tx - Could not receive transaction from the network", null);
            }
        }

        /// <summary>
        /// This method requests a specified number of peers from
        /// the node's peer list.
        /// </summary>
        /// <param name="numPeers"></param>
        /// <returns></returns>
        public async Task<List<NodeData>> GetPeers(ushort? numPeers)
        {
            return _protocolDirector.GetPeers(numPeers);
        }

        /// <summary>
        /// return default incrementId for one address
        /// </summary>
        /// <param name="addr"></param>
        /// <returns></returns>
        public async Task<ulong> GetIncrementId(Hash addr)
        {
            try
            {
                var idInDB = (await _accountContextService.GetAccountDataContext(addr, _nodeConfig.ChainId)).IncrementId;
                var idInPool = _poolService.GetIncrementId(addr);

                return Math.Max(idInDB, idInPool);
            }
            catch (Exception e)
            {
                return 0;
            }
        }

        public async Task<Hash> GetLastValidBlockHash()
        {
            var pointer = Path.CalculatePointerForLastBlockHash(_nodeConfig.ChainId);
            return await _worldStateManager.GetDataAsync(pointer);
        }

        /// <summary>
        /// Add a new block received from network by first validating it and then
        /// executing it.
        /// </summary>
        /// <param name="block"></param>
        /// <returns></returns>
        public async Task<BlockExecutionResult> AddBlock(IBlock block)
        {
            try
            {
                var context = await _chainContextService.GetChainContextAsync(_nodeConfig.ChainId);
                var error = await _blockVaildationService.ValidateBlockAsync(block, context);
                
                if (error != ValidationError.Success)
                {
                    _logger.Trace("Invalid block received from network");
                    return new BlockExecutionResult(false, error);
                }
            
                bool executed = await _blockExecutor.ExecuteBlock(block);

                return new BlockExecutionResult(executed, error);
            }
            catch (Exception e)
            {
                _logger.Error(e, "Block synchronzing failed");
                return new BlockExecutionResult(e);
            }
        }
        
        /// <summary>
        /// get missing tx hashes for the block. If an exception occured it return
        /// null. If there's simply no transaction from this block in the pool it
        /// returns an empty list.
        /// </summary>
        /// <param name="block"></param>
        /// <returns></returns>
        public List<Hash> GetMissingTransactions(IBlock block)
        {
            try
            {
                var res = new List<Hash>();
                var txs = block.Body.Transactions;
                foreach (var id in txs)
                {
                    if (!_poolService.TryGetTx(id, out var tx))
                    {
                        res.Add(id);
                    }
                }
                return res;
            }
            catch (Exception e)
            {
                _logger?.Trace("Error while getting missing transactions");
                return null;
            }
        }

        public int GetCurrentChainHeight()
        {
            return 5;
        }

        /// <summary>
        /// add tx
        /// </summary>
        /// <param name="tx"></param>
        /// <returns></returns>
        public async Task<bool> AddTransaction(ITransaction tx)
        {
            return await _poolService.AddTxAsync(tx);
        }

<<<<<<< HEAD
        /// <summary>
        /// temple mine to generate fake block data with loop
        /// </summary>
        public void Mine()
        {
            Task.Run(async () =>
            {
                while (true)
                {
                    await Task.Delay(15000);
                    var block = await _miner.Mine();
                    _logger.Log(LogLevel.Debug, "Genereate block: {0}, with {1} transactions", block.GetHash(),
                        block.Body.Transactions.Count);
                }
            });
=======
        public async Task<bool> BroadcastBlock(IBlock block)
        {
            try
            {
                // todo : fake block for now
                var blockb = new Block(ByteArrayHelpers.RandomFill(10));

                blockb.Header.ChainId = ByteArrayHelpers.RandomFill(10);
                blockb.Header.Time = Timestamp.FromDateTime(DateTime.UtcNow);
                blockb.Header.PreviousBlockHash = ByteArrayHelpers.RandomFill(256);
                
                blockb.AddTransaction(Hash.Generate());
                
                await _protocolDirector.BroadcastBlock(blockb);
            }
            catch (Exception e)
            {
                Console.WriteLine(e);
            }
            
            _logger.Trace("Broadcasted block to peers:");
            
            return true;
            
        }
        
        /// <summary>
        /// Broadcasts a transaction to the network. This method
        /// also places it in the transaction pool.
        /// </summary>
        /// <param name="tx">The tx to broadcast</param>
        public async Task<bool> BroadcastTransaction(ITransaction tx)
        {
            bool res;
            
            try
            {
                res = await _poolService.AddTxAsync(tx);
            }
            catch (Exception e)
            {
                _logger.Trace("Pool insertion failed: " + tx.GetHash().Value.ToBase64());
                return false;
            }

            if (res)
            {
                try
                {
                    await _protocolDirector.BroadcastTransaction(tx);
                }
                catch (Exception e)
                {
                    Console.WriteLine(e);
                }
                
                _logger.Trace("Broadcasted transaction to peers: " + tx.GetTransactionInfo());
                return true;
            }
            
            _logger.Trace("Broadcasting transaction failed: { txid: " + tx.GetHash().Value.ToBase64() + " }");
            return false;
>>>>>>> 1b43e6f1
        }
    }
}<|MERGE_RESOLUTION|>--- conflicted
+++ resolved
@@ -46,29 +46,19 @@
         private readonly IAccountContextService _accountContextService;
         private readonly IBlockVaildationService _blockVaildationService;
         private readonly IChainContextService _chainContextService;
-<<<<<<< HEAD
-        private readonly ISynchronizer _synchronizer;
         private readonly IChainManager _chainManager;
         private readonly IChainCreationService _chainCreationService;
         private readonly IWorldStateManager _worldStateManager;
         private readonly ISmartContractService _smartContractService;
 
-
-        public MainChainNode(ITxPoolService poolService, ITransactionManager txManager, IRpcServer rpcServer, 
-            IProtocolDirector protocolDirector, ILogger logger, INodeConfig nodeConfig, IMiner miner, 
-            IAccountContextService accountContextService, IBlockVaildationService blockVaildationService,
-                ISynchronizer synchronizer, IChainCreationService chainCreationService, 
-                IChainContextService chainContextService, IChainManager chainManager, IWorldStateManager worldStateManager, ISmartContractService smartContractService, ActorSystem sys)
-=======
-        private readonly IWorldStateManager _worldStateManager;
         private readonly IBlockExecutor _blockExecutor;
 
         public MainChainNode(ITxPoolService poolService, ITransactionManager txManager, IRpcServer rpcServer,
             IProtocolDirector protocolDirector, ILogger logger, INodeConfig nodeConfig, IMiner miner,
             IAccountContextService accountContextService, IBlockVaildationService blockVaildationService,
             IChainContextService chainContextService, IBlockExecutor blockExecutor,
-            IChainCreationService chainCreationService, IWorldStateManager worldStateManager)
->>>>>>> 1b43e6f1
+            IChainCreationService chainCreationService, IWorldStateManager worldStateManager, ActorSystem sys,
+            IChainManager chainManager, ISmartContractService smartContractService)
         {
             _chainCreationService = chainCreationService;
             _chainManager = chainManager;
@@ -154,8 +144,6 @@
             _rpcServer.SetCommandContext(this);
             _protocolDirector.SetCommandContext(this, !_nodeConfig.IsMiner); // If not miner do sync
             
-<<<<<<< HEAD
-
             if (_nodeConfig.IsMiner)
             {
                 // akka env 
@@ -172,26 +160,6 @@
                 _miner.Start(nodeKeyPair);
                 Mine();
                 _logger.Log(LogLevel.Debug, "Coinbase = \"{0}\"", _miner.Coinbase.Value.ToStringUtf8());
-=======
-            if(_nodeConfig.IsMiner)
-                _miner.Start(nodeKeyPair);    
-            
-
-            _logger.Log(LogLevel.Debug, "AElf node started.");
-            _logger.Log(LogLevel.Debug, "Chain Id = \"{0}\"", _nodeConfig?.ChainId?.ToByteString().ToBase64());
-            
-            if (_nodeConfig.IsMiner)
-            {
-                _logger.Log(LogLevel.Debug, "Coinbase = \"{0}\"", _miner?.Coinbase?.Value?.ToStringUtf8());
-                
-                // todo
-                // Task.Delay(TimeSpan.FromSeconds(2));
-                // BroadcastBlock(null); 
-            }
-            else
-            {
-                
->>>>>>> 1b43e6f1
             }
                   
             
@@ -275,47 +243,7 @@
         {
             return await _transactionManager.AddTransactionAsync(tx);
         }
-<<<<<<< HEAD
-
-        /// <summary>
-        /// Broadcasts a transaction to the network. This method
-        /// also places it in the transaction pool.
-        /// </summary>
-        /// <param name="tx">The tx to broadcast</param>
-        public async Task<bool> BroadcastTransaction(ITransaction tx)
-        {
-            bool res = true;
-            
-            try
-            {
-                res = await _poolService.AddTxAsync(tx);
-            }
-            catch (Exception e)
-            {
-                _logger.Trace("Pool insertion failed: " + tx.GetHash().Value.ToBase64());
-                return false;
-            }
-
-            if (res)
-            {
-                try
-                {
-                    await _protocolDirector.BroadcastTransaction(tx);
-                }
-                catch (Exception e)
-                {
-                    Console.WriteLine(e);
-                }
-                
-                _logger.Trace("Broadcasted transaction to peers: " + tx.GetTransactionInfo().ToString());
-                return true;
-            }
-            
-            _logger.Trace("Broadcasting transaction failed: { txid: " + tx.GetHash().Value.ToBase64() + " }");
-            return false;
-        }
-=======
->>>>>>> 1b43e6f1
+
         
         /// <summary>
         /// This method processes a transaction received from one of the
@@ -454,7 +382,6 @@
             return await _poolService.AddTxAsync(tx);
         }
 
-<<<<<<< HEAD
         /// <summary>
         /// temple mine to generate fake block data with loop
         /// </summary>
@@ -470,7 +397,9 @@
                         block.Body.Transactions.Count);
                 }
             });
-=======
+
+        }
+
         public async Task<bool> BroadcastBlock(IBlock block)
         {
             try
@@ -533,7 +462,6 @@
             
             _logger.Trace("Broadcasting transaction failed: { txid: " + tx.GetHash().Value.ToBase64() + " }");
             return false;
->>>>>>> 1b43e6f1
         }
     }
 }