<<<<<<< HEAD
﻿﻿﻿using System;
=======
﻿using System;
>>>>>>> 6713647c
using System.Collections.Generic;
using System.IO;
 using System.Linq;
 using System.Reactive.Linq;
using System.Threading.Tasks;
using AElf.Common.Attributes;
using AElf.Cryptography.ECDSA;
using AElf.Kernel.BlockValidationFilters;
using AElf.Kernel.Concurrency;
using AElf.Kernel.Concurrency.Execution;
using AElf.Kernel.Concurrency.Execution.Messages;
using AElf.Kernel.Concurrency.Scheduling;
using AElf.Kernel.Consensus;
using AElf.Kernel.Managers;
using AElf.Kernel.Miner;
using AElf.Kernel.Node.Config;
using AElf.Kernel.Node.Protocol;
using AElf.Kernel.Node.RPC;
using AElf.Kernel.Node.RPC.DTO;
using AElf.Kernel.Services;
using AElf.Kernel.TxMemPool;
using AElf.Network.Data;
using AElf.Types.CSharp;
using Akka.Actor;
using Google.Protobuf;
using Google.Protobuf.WellKnownTypes;
using Newtonsoft.Json;
using Newtonsoft.Json.Linq;
using NLog;
using ServiceStack;

namespace AElf.Kernel.Node
{
    [LoggerName("Node")]
    public class MainChainNode : IAElfNode
    {
        private ECKeyPair _nodeKeyPair;
        private ActorSystem _sys = ActorSystem.Create("AElf");
        private readonly IBlockManager _blockManager;
        private readonly ITxPoolService _poolService;
        private readonly ITransactionManager _transactionManager;
        private readonly IRpcServer _rpcServer;
        private readonly ILogger _logger;
        private readonly IProtocolDirector _protocolDirector;
        private readonly INodeConfig _nodeConfig;
        private readonly IMiner _miner;
        private readonly IAccountContextService _accountContextService;
        private readonly IBlockVaildationService _blockVaildationService;
        private readonly IChainContextService _chainContextService;
        private readonly IChainManager _chainManager;
        private readonly IChainCreationService _chainCreationService;
        private readonly IWorldStateDictator _worldStateDictator;
        private readonly ISmartContractService _smartContractService;
        private readonly ITransactionResultService _transactionResultService;

        private readonly IBlockExecutor _blockExecutor;

        private DPoS _dPoS;
        
        private const int CheckTime = 3000;

        public Hash ContractAccountHash =>
            new Hash(_nodeConfig.ChainId.CalculateHashWith("__SmartContractZero__")).ToAccount();

        public IExecutive Executive =>
            _smartContractService.GetExecutiveAsync(ContractAccountHash, _nodeConfig.ChainId).Result;

        public BlockProducer BlockProducers
        {
            get
            {
                var dict = MinersInfo.Instance.Producers;
                var blockProducers = new BlockProducer();
                foreach (var bp in dict.Values)
                {
                    blockProducers.Nodes.Add(bp["pubkey"]);
                }

                return blockProducers;
            }
        }
        

        public MainChainNode(ITxPoolService poolService, ITransactionManager txManager, IRpcServer rpcServer,
            IProtocolDirector protocolDirector, ILogger logger, INodeConfig nodeConfig, IMiner miner,
            IAccountContextService accountContextService, IBlockVaildationService blockVaildationService,
            IChainContextService chainContextService, IBlockExecutor blockExecutor,
            IChainCreationService chainCreationService, IWorldStateDictator worldStateDictator, 
            IChainManager chainManager, ISmartContractService smartContractService,
            ITransactionResultService transactionResultService, IBlockManager blockManager)
        {
            _chainCreationService = chainCreationService;
            _chainManager = chainManager;
            _worldStateDictator = worldStateDictator;
            _smartContractService = smartContractService;
            _transactionResultService = transactionResultService;
            _blockManager = blockManager;
            _poolService = poolService;
            _protocolDirector = protocolDirector;
            _transactionManager = txManager;
            _rpcServer = rpcServer;
            _logger = logger;
            _nodeConfig = nodeConfig;
            _miner = miner;
            _accountContextService = accountContextService;
            _blockVaildationService = blockVaildationService;
            _chainContextService = chainContextService;
            _worldStateDictator = worldStateDictator;
            _blockExecutor = blockExecutor;
        }

        public bool Start(ECKeyPair nodeKeyPair, bool startRpc, int rpcPort, string initdata,
            byte[] code = null)
        {
            if (_nodeConfig == null)
            {
                _logger?.Log(LogLevel.Error, "No node configuration.");
                return false;
            }
            
            if (_nodeConfig.ChainId?.Value == null || _nodeConfig.ChainId.Value.Length <= 0)
            {
                _logger?.Log(LogLevel.Error, "No chain id.");
                return false;
            }

            try
            {
                bool chainExists = _chainManager.Exists(_nodeConfig.ChainId).Result;
            
                if (!chainExists)
                {
                    // Creation of the chain if it doesn't already exist
                    var smartContractZeroReg = new SmartContractRegistration
                    {
                        Category = 0, 
                        ContractBytes = ByteString.CopyFrom(code),
                        ContractHash = code.CalculateHash()
                    };
                    var res = _chainCreationService.CreateNewChainAsync(_nodeConfig.ChainId, smartContractZeroReg)
                        .Result;
                    _logger.Log(LogLevel.Debug, "Chain Id = \"{0}\"", _nodeConfig.ChainId.Value.ToBase64());
                    _logger.Log(LogLevel.Debug, "Genesis block hash = \"{0}\"", res.GenesisBlockHash.Value.ToBase64());
                    var contractAddress = new Hash(_nodeConfig.ChainId.CalculateHashWith("__SmartContractZero__"))
                        .ToAccount();
                    _logger.Log(LogLevel.Debug, "HEX Genesis contract address = \"{0}\"",
                        BitConverter.ToString(contractAddress.ToAccount().Value.ToByteArray()).Replace("-",""));
                    
                    _logger.Log(LogLevel.Debug, "Genesis contract address = \"{0}\"",
                        contractAddress.ToAccount().Value.ToBase64());
                }
            }
            catch (Exception e)
            {
                _logger?.Log(LogLevel.Error, "Could not create the chain : " + _nodeConfig.ChainId.Value.ToBase64());
            }
            
            
            if (!string.IsNullOrWhiteSpace(initdata))
            {
                /*if (!InitialDebugSync(initdata).Result)
                {
                    //todo log 
                    return false;
                }*/
            }
            
            // set world state
            _worldStateDictator.SetChainId(_nodeConfig.ChainId);
            
            _nodeKeyPair = nodeKeyPair;

            if (startRpc)
                _rpcServer.Start(rpcPort);

            _poolService.Start();
            _protocolDirector.Start();

            // todo : avoid circular dependency
            _rpcServer.SetCommandContext(this);
            _protocolDirector.SetCommandContext(this, true); // If not miner do sync
            
            // akka env 
            /*IActorRef serviceRouter = _sys.ActorOf(LocalServicesProvider.Props(new ServicePack
            {
                ChainContextService = _chainContextService,
                SmartContractService = _smartContractService,
                ResourceDetectionService = new MockResourceUsageDetectionService()
            }));
            IActorRef generalExecutor = _sys.ActorOf(GeneralExecutor.Props(_sys, serviceRouter), "exec");
            generalExecutor.Tell(new RequestAddChainExecutor(_nodeConfig.ChainId));*/
            
            
            var sys = ActorSystem.Create("AElf");
            var workers = new[] {"/user/worker1", "/user/worker2"};
            IActorRef worker1 = sys.ActorOf(Props.Create<Worker>(), "worker1");
            IActorRef worker2 = sys.ActorOf(Props.Create<Worker>(), "worker2");
            IActorRef router = sys.ActorOf(Props.Empty.WithRouter(new TrackedGroup(workers)), "router");

            var servicePack = new ServicePack
            {
                ChainContextService = _chainContextService,
                SmartContractService = _smartContractService,
                ResourceDetectionService = new MockResourceUsageDetectionService(),
                WorldStateDictator = _worldStateDictator
            };
            worker1.Tell(new LocalSerivcePack(servicePack));
            worker2.Tell(new LocalSerivcePack(servicePack));
            IActorRef requestor = sys.ActorOf(AElf.Kernel.Concurrency.Execution.Requestor.Props(router));
       
            
            var parallelTransactionExecutingService = new ParallelTransactionExecutingService(requestor,
                new Grouper(servicePack.ResourceDetectionService));
            
            _blockExecutor.Start(parallelTransactionExecutingService);
            
            if (_nodeConfig.IsMiner)
            {
                _miner.Start(nodeKeyPair, parallelTransactionExecutingService);
                
                Mine();
                _logger.Log(LogLevel.Debug, "Coinbase = \"{0}\"", _miner.Coinbase.Value.ToStringUtf8());
            }
            
            _logger?.Log(LogLevel.Debug, "AElf node started.");
            
            return true;
        }


        
        private async Task<bool> InitialDebugSync(string initFileName)
        {
            try
            {
                string appFolder = _nodeConfig.DataDir;
                var fullPath = System.IO.Path.Combine(appFolder, "tests", initFileName);

                /*Block b = null;
                using (StreamReader r = new StreamReader(fullPath))
                {
                    string jsonChain = r.ReadToEnd();
                    b = JsonParser.Default.Parse<Block>(jsonChain);
                }*/
                
                using (StreamReader file = File.OpenText(fullPath))
                using (JsonTextReader reader = new JsonTextReader(file))
                {
                    JObject balances = (JObject)JToken.ReadFrom(reader);
                    
                    foreach (var kv in balances)
                    {
                        var address = Convert.FromBase64String(kv.Key);
                        var balance = kv.Value.ToObject<ulong>();
                        
                        var accountDataProvider = await _worldStateDictator.GetAccountDataProvider(address);
                        var dataProvider = accountDataProvider.GetDataProvider();
                        
                        // set balance
                        await dataProvider.SetAsync("Balance".CalculateHash(),
                            new UInt64Value {Value = balance}.ToByteArray());
                        var str = $"Initial balance {balance} in Address \"{kv.Key}\""; 
                        _logger.Log(LogLevel.Debug, "Initial balance {0} in Address \"{1}\"", balance, kv.Key);
                    }
                }
            }
            catch (Exception e)
            {
                return false;
            }

            return true;
        }

        /// <summary>
        /// get the tx from tx pool or database
        /// </summary>
        /// <param name="txId"></param>
        /// <returns></returns>
        public async Task<ITransaction> GetTransaction(Hash txId)
        {
            if (_poolService.TryGetTx(txId, out var tx))
            {
                return tx;
            }

            return await _transactionManager.GetTransaction(txId);
        }

        /// <summary>
        /// This inserts a transaction into the node. Note that it does
        /// not broadcast it to the network and doesn't add it to the
        /// transaction pool. Essentially it just inserts the transaction
        /// in the database.
        /// </summary>
        /// <param name="tx">The transaction to insert</param>
        /// <returns>The hash of the transaction that was inserted</returns>
        public async Task<IHash> InsertTransaction(Transaction tx)
        {
            return await _transactionManager.AddTransactionAsync(tx);
        }
        
        /// <summary>
        /// This method processes a transaction received from one of the
        /// connected peers.
        /// </summary>
        /// <param name="messagePayload"></param>
        /// <returns></returns>
        public async Task ReceiveTransaction(ByteString messagePayload, bool isFromSend)
        {
            try
            {
                Transaction tx = Transaction.Parser.ParseFrom(messagePayload);

                _logger.Trace("Received Transaction: " + Convert.ToBase64String(tx.GetHash().Value.ToByteArray()));
                
                bool success = await _poolService.AddTxAsync(tx);

                if (!success)
                    return;

                if (isFromSend)
                {
                    _protocolDirector.AddTransaction(tx);
                }
            }
            catch (Exception e)
            {
                _logger.Error(e, "Invalid tx - Could not receive transaction from the network", null);
            }
        }

        /// <summary>
        /// This method requests a specified number of peers from
        /// the node's peer list.
        /// </summary>
        /// <param name="numPeers"></param>
        /// <returns></returns>
        public async Task<List<NodeData>> GetPeers(ushort? numPeers)
        {
            return _protocolDirector.GetPeers(numPeers);
        }

        /// <summary>
        /// return default incrementId for one address
        /// </summary>
        /// <param name="addr"></param>
        /// <returns></returns>
        public async Task<ulong> GetIncrementId(Hash addr)
        {
            try
            {
                var idInDB = (await _accountContextService.GetAccountDataContext(addr, _nodeConfig.ChainId))
                    .IncrementId;
                var idInPool = _poolService.GetIncrementId(addr);

                return Math.Max(idInDB, idInPool);
            }
            catch (Exception e)
            {
                return 0;
            }
        }

        public async Task<Hash> GetLastValidBlockHash()
        {
            var pointer = Path.CalculatePointerForLastBlockHash(_nodeConfig.ChainId);
            return await _worldStateDictator.GetDataAsync(pointer);
        }

        /// <summary>
        /// Add a new block received from network by first validating it and then
        /// executing it.
        /// </summary>
        /// <param name="block"></param>
        /// <returns></returns>
        public async Task<BlockExecutionResult> ExecuteAndAddBlock(IBlock block)
        {
            try
            {
                var context = await _chainContextService.GetChainContextAsync(_nodeConfig.ChainId);
                var error = await _blockVaildationService.ValidateBlockAsync(block, context);

                if (error != ValidationError.Success)
                {
                    _logger.Trace("Invalid block received from network" + error.ToString());
                    return new BlockExecutionResult(false, error);
                }

                bool executed = await _blockExecutor.ExecuteBlock(block);

                return new BlockExecutionResult(executed, error);
                //return new BlockExecutionResult(true, error);
            }
            catch (Exception e)
            {
                _logger.Error(e, "Block synchronzing failed");
                return new BlockExecutionResult(e);
            }
        }

        /// <summary>
        /// get missing tx hashes for the block. If an exception occured it return
        /// null. If there's simply no transaction from this block in the pool it
        /// returns an empty list.
        /// </summary>
        /// <param name="block"></param>
        /// <returns></returns>
        public List<Hash> GetMissingTransactions(IBlock block)
        {
            try
            {
                var res = new List<Hash>();
                var txs = block.Body.Transactions;
                foreach (var id in txs)
                {
                    if (!_poolService.TryGetTx(id, out var tx))
                    {
                        res.Add(id);
                    }
                }

                return res;
            }
            catch (Exception e)
            {
                _logger?.Trace("Error while getting missing transactions");
                return null;
            }
        }

        public async Task<ulong> GetCurrentChainHeight()
        {
            IChainContext chainContext = await _chainContextService.GetChainContextAsync(_nodeConfig.ChainId);
            return chainContext.BlockHeight;
        }

        /// <summary>
        /// add tx
        /// </summary>
        /// <param name="tx"></param>
        /// <returns></returns>
        public async Task<bool> AddTransaction(ITransaction tx)
        {
            return await _poolService.AddTxAsync(tx);
        }


        private static int currentIncr = 0;
        
        private Transaction GetFakeTx()
        {
            ECKeyPair keyPair = new KeyPairGenerator().Generate();
            ECSigner signer = new ECSigner();
            var txDep = new Transaction
            {
                From = keyPair.GetAddress(),
                To = new Hash(_nodeConfig.ChainId.CalculateHashWith("__SmartContractZero__")).ToAccount(),
                IncrementId = (ulong)currentIncr++,
            };
            
            Hash hash = txDep.GetHash();

            ECSignature signature = signer.Sign(keyPair, hash.GetHashBytes());
            txDep.P = ByteString.CopyFrom(keyPair.PublicKey.Q.GetEncoded());
            txDep.R = ByteString.CopyFrom(signature.R); 
            txDep.S = ByteString.CopyFrom(signature.S);

            return txDep;
        }

        
        
        private ITransaction InvokTxDemo(ECKeyPair keyPair, Hash hash, string methodName, byte[] param, ulong index)
        {
            ECSigner signer = new ECSigner();
            var txInv = new Transaction
            {
                From = keyPair.GetAddress(),
                To = hash,
                IncrementId = index,
                MethodName = methodName,
                Params = ByteString.CopyFrom(param),
                
                Fee = TxPoolConfig.Default.FeeThreshold + 1
            };
            
            Hash txhash = txInv.GetHash();

            ECSignature signature = signer.Sign(keyPair, txhash.GetHashBytes());
            txInv.P = ByteString.CopyFrom(keyPair.PublicKey.Q.GetEncoded());
            txInv.R = ByteString.CopyFrom(signature.R); 
            txInv.S = ByteString.CopyFrom(signature.S);

            var res = BroadcastTransaction(txInv).Result;
            return txInv;
        }
        
        
        
        private ITransaction DeployTxDemo(ECKeyPair keyPair)
        {
            var ContractName = "AElf.Kernel.Tests.TestContract";
            var contractZeroDllPath = $"../{ContractName}/bin/Debug/netstandard2.0/{ContractName}.dll";
            
            byte[] code = null;
            using (FileStream file = File.OpenRead(System.IO.Path.GetFullPath(contractZeroDllPath)))
            {
                code = file.ReadFully();
            }
            //System.Diagnostics.Debug.WriteLine(ByteString.CopyFrom(code).ToBase64());
            
            ECSigner signer = new ECSigner();
            var txDep = new Transaction
            {
                From = keyPair.GetAddress(),
                To = new Hash(_nodeConfig.ChainId.CalculateHashWith("__SmartContractZero__")).ToAccount(),
                IncrementId = 0,
                MethodName = "DeploySmartContract",
                Params = ByteString.CopyFrom(ParamsPacker.Pack(0, code)),
                
                Fee = TxPoolConfig.Default.FeeThreshold + 1
            };
            
            Hash hash = txDep.GetHash();

            ECSignature signature = signer.Sign(keyPair, hash.GetHashBytes());
            txDep.P = ByteString.CopyFrom(keyPair.PublicKey.Q.GetEncoded());
            txDep.R = ByteString.CopyFrom(signature.R); 
            txDep.S = ByteString.CopyFrom(signature.S);
            var res = BroadcastTransaction(txDep).Result;

            return txDep;
        }
        
        
        /// <summary>
        /// temple mine to generate fake block data with loop
        /// </summary>
        public Task Mine()
        {

            /*var txDev = DeployTxDemo(keyPair);
            var b1 = await _miner.Mine();

            var devRes = await _transactionResultService.GetResultAsync(txDev.GetHash());
            Hash addr = devRes.RetVal.DeserializeToPbMessage<Hash>();

            var acc1 = Hash.Generate().ToAccount();
            var txInv1 = InvokTxDemo(keyPair, addr, "InitializeAsync", ParamsPacker.Pack(acc1, (ulong)101), 1);

            var acc2 = Hash.Generate().ToAccount();
            var txInv2 = InvokTxDemo(keyPair, addr, "InitializeAsync", ParamsPacker.Pack(acc2, (ulong)101), 2);
            
            var b2 = await _miner.Mine();
            
            var txInv3 = InvokTxDemo(keyPair, addr, "GetBalance", ParamsPacker.Pack(acc1), 3);
            var txInv4 = InvokTxDemo(keyPair, addr, "GetBalance", ParamsPacker.Pack(acc2), 4);

            var b3 = await _miner.Mine();
            
            var inv3Res = await _transactionResultService.GetResultAsync(txInv3.GetHash());
            var inv4Res = await _transactionResultService.GetResultAsync(txInv4.GetHash());

            Console.WriteLine(inv3Res.RetVal.DeserializeToUInt64());
            Console.WriteLine(inv4Res.RetVal.DeserializeToUInt64());*/


            return Task.Run(async () =>
            {
                while (true)
                {
                    await Task.Delay(10000);
                    var b = await _miner.Mine();
                    if (b == null)
                    {
                        _logger.Log(LogLevel.Debug, "Block generation failed");
                        continue;
                    }
                    
                    _logger.Log(LogLevel.Debug,
                        "Generated block: {0}, with {1} txs and index {2}, previous block hash: {3}",
                        b.Header.GetHash().Value.ToBase64(), b.Body.Transactions.Count, b.Header.Index,
                        b.Header.PreviousBlockHash.Value.ToBase64());

                    await BroadcastBlock(b);
                }
            });
            /*_dPoS = new DPoS(_nodeKeyPair);
            
            await Task.Run(() =>
            {
                //Record the rounds count in local memory
                ulong roundsCount = 0;
                
                //In Value of the BP in one round, will update in every round
                var inValue = Hash.Generate();
                
                //Use this value to make sure every BP produce one block in one timeslot
                ulong latestMinedNormalBlockRoundsCount = 0;
                //Use this value to make sure every EBP produce one block in one timeslot
                ulong latestMinedExtraBlockRoundsCount = 0;

                var dPoSInfo = "";
                
                var intervalSequnce = GetIntervalObservable();
                intervalSequnce.Subscribe
                (
                    async x =>
                    {
                        //Change in value in another round
                        if (roundsCount != await GetActualRoundsCount())
                        {
                            roundsCount = await GetActualRoundsCount();
                            
                            //Update the In Value
                            inValue = Hash.Generate();
                        }

                        #region Try to generate first extra block

                        if (x == 0)
                        {
                            if (!_nodeConfig.IsChainCreator) 
                                return;

                            var dpoSInfo = await ExecuteTxsForFirstExtraBlock();

                            await BroadcastSyncTxForFirstExtraBlock(dpoSInfo);
                            
                            var firstBlock = await _miner.Mine(); //Which is an extra block

                            await BroadcastBlock(firstBlock);
                            
                            _logger.Log(LogLevel.Debug, "Genereate first extra block: {0}, with {1} transactions, able to mine in {2}", firstBlock.GetHash(),
                                firstBlock.Body.Transactions.Count, DateTime.UtcNow.ToString("u"));

                            return;
                        }

                        #endregion
  
                        #region Log the DPoS info

                        // ReSharper disable once InconsistentNaming
                        var currentDPoSInfo = await GetDPoSInfo();
                        if (dPoSInfo != currentDPoSInfo)
                        {
                            dPoSInfo = currentDPoSInfo;
                            _logger.Log(LogLevel.Debug, dPoSInfo);
                        }
                        
                        #endregion
                        
                        #region Try to mine normal block

                        if (latestMinedNormalBlockRoundsCount != roundsCount)
                        {
                            if (await CheckAbleToMineNormalBlock())
                            {
                                var signature = Hash.Default;
                                if (roundsCount > 1)
                                {
                                    signature = await CalculateSignature(inValue);
                                }

                                // out = hash(in)
                                Hash outValue = inValue.CalculateHash();

                                await BroadcastTxsForNormalBlock(roundsCount, outValue, signature);

                                var block = await _miner.Mine();
                                await BroadcastBlock(block);

                                #region Do the log

                                var tcGetOut = new TransactionContext
                                {
                                    Transaction =
                                        _dPoS.GetOutValueOfMeTx(await GetIncrementId(_nodeKeyPair.GetAddress()),
                                            ContractAccountHash, roundsCount)
                                };
                                Executive.SetTransactionContext(tcGetOut).Apply(true).Wait();
                                
                                var tcGetSignature = new TransactionContext
                                {
                                    Transaction =
                                        _dPoS.GetSignatureValueOfMeTx(await GetIncrementId(_nodeKeyPair.GetAddress()),
                                            ContractAccountHash, roundsCount)
                                };
                                Executive.SetTransactionContext(tcGetSignature).Apply(true).Wait();
                                
                                latestMinedNormalBlockRoundsCount = roundsCount;
                                _logger.Log(LogLevel.Debug,
                                    "Genereate block: {0}, with {1} transactions, able to mine in {2}\n Published out value: {3}\n signature: {4}",
                                    block.GetHash(), block.Body.Transactions.Count, DateTime.UtcNow.ToString("u"),
                                    Hash.Parser.ParseFrom(tcGetOut.Trace.RetVal), 
                                    Hash.Parser.ParseFrom(tcGetSignature.Trace.RetVal));

                                #endregion
                                
                                return;
                            }
                        }

                        #endregion

                        #region Try to mine extra block

                        if (latestMinedExtraBlockRoundsCount != roundsCount)
                        {
                            if (await CheckIsTimeToMineExtraBlock())
                            {
                                var incrementId = await GetIncrementId(_nodeKeyPair.GetAddress());

                                //Try to publish in value (every BP can do this)
                                await BroadcastTransaction(_dPoS.GetTxToPublishInValueTx(
                                    incrementId, ContractAccountHash, inValue, new UInt64Value {Value = roundsCount}));

                                latestMinedExtraBlockRoundsCount = roundsCount;

                                if (await CheckAbleToMineExtraBlock())
                                {
                                    var extraBlockResult = await ExecuteTxsForExtraBlock(incrementId + 1);

                                    await BroadcastTxsToSyncExtraBlock(incrementId + 1, extraBlockResult.Item1, 
                                        extraBlockResult.Item2, extraBlockResult.Item3);

                                    var extraBlock = await _miner.Mine(); //Which is an extra block

                                    await BroadcastBlock(extraBlock);
                                    
                                    _logger.Log(LogLevel.Debug,
                                        "Genereate extra block: {0}, with {1} transactions, able to mine in {2}",
                                        extraBlock.GetHash(), extraBlock.Body.Transactions.Count,
                                        DateTime.UtcNow.ToString("u"));
                                    return;
                                }
                            }
                        }
                        
                        #endregion

                        // If this node doesn't produce any block this interval.
                        _logger.Log(LogLevel.Trace, "Find myself unable to mine in {0}", DateTime.UtcNow.ToString("u"));
                    }
                );
            });*/
        }

        public async Task<bool> BroadcastBlock(IBlock block)
        {
            try
            {
                await _protocolDirector.BroadcastBlock(block as Block);
            }
            catch (Exception e)
            {
                Console.WriteLine(e);
            }

            _logger.Trace("Broadcasted block to peers:");

            return true;
        }

        public async Task<IMessage> GetContractAbi(Hash address)
        {
            return await _smartContractService.GetAbiAsync(address);
        }

        /// <summary>
        /// Broadcasts a transaction to the network. This method
        /// also places it in the transaction pool.
        /// </summary>
        /// <param name="tx">The tx to broadcast</param>
        public async Task<bool> BroadcastTransaction(ITransaction tx)
        {
            bool res;

            try
            {
                res = await _poolService.AddTxAsync(tx);
            }
            catch (Exception e)
            {
                _logger.Trace("Pool insertion failed: " + tx.GetHash().Value.ToBase64());
                return false;
            }

            if (res)
            {
                try
                {
                    await _protocolDirector.BroadcastTransaction(tx);
                }
                catch (Exception e)
                {
                    Console.WriteLine(e);
                }

                _logger.Trace("Broadcasted transaction to peers: " + tx.GetTransactionInfo());
                return true;
            }

            _logger.Trace("Broadcasting transaction failed: { txid: " + tx.GetHash().Value.ToBase64() + " }");
            return false;
        }

        public async Task<Block> GetBlockAtHeight(int height)
        {
            return await _blockManager.GetBlockByHeight(_nodeConfig.ChainId, (ulong)height);
        }

        /// <summary>
        /// return transaction execution result
        /// </summary>
        /// <param name="txHash"></param>
        /// <returns></returns>
        public async Task<TransactionResult> GetTransactionResult(Hash txHash)
        {
            var res = await _transactionResultService.GetResultAsync(txHash);
            return res;
        }

        #region Private Methods for DPoS

        private async Task<DPoSInfo> ExecuteTxsForFirstExtraBlock()
        {
            var txsForFirstExtraBlock = _dPoS.GetTxsForFirstExtraBlock(
                await GetIncrementId(_nodeKeyPair.GetAddress()), BlockProducers, ContractAccountHash
            );

            var dPoSInfo = new DPoSInfo();
            
            foreach (var tx in txsForFirstExtraBlock)
            {
                var tc = new TransactionContext
                {
                    Transaction = tx
                };
                Executive.SetTransactionContext(tc).Apply(true).Wait();
                
                if (tx.MethodName.StartsWith("Generate"))
                {
                    dPoSInfo = DPoSInfo.Parser.ParseFrom(tc.Trace.RetVal.ToByteArray());
                }
            }

            return dPoSInfo;
        }

        private async Task BroadcastSyncTxForFirstExtraBlock(DPoSInfo dPoSInfo)
        {
            var txToSyncFirstExtraBlock = _dPoS.GetTxToSyncFirstExtraBlock(
                await GetIncrementId(_nodeKeyPair.GetAddress()), ContractAccountHash, dPoSInfo, BlockProducers);

            await BroadcastTransaction(txToSyncFirstExtraBlock);
        }

        private async Task BroadcastTxsForNormalBlock(ulong roundsCount, Hash outValue, Hash signature)
        {
            var txForNormalBlock = _dPoS.GetTxsForNormalBlock(
                await GetIncrementId(_nodeKeyPair.GetAddress()), ContractAccountHash, roundsCount,
                outValue, signature);
            foreach (var tx in txForNormalBlock)
            {
                await BroadcastTransaction(tx);
            }
        }
        
        private async Task<Tuple<RoundInfo, RoundInfo, StringValue>> ExecuteTxsForExtraBlock(ulong incrementId)
        {
            var txsForNormalBlock = _dPoS.GetTxsForExtraBlock(
                incrementId, ContractAccountHash);
            
            var currentRoundInfo = new RoundInfo();
            var nextRoundInfo = new RoundInfo();
            // ReSharper disable once InconsistentNaming
            var nextEBP = new StringValue();
            
            foreach (var tx in txsForNormalBlock)
            {
                var tc = new TransactionContext
                {
                    Transaction = tx
                };
                Executive.SetTransactionContext(tc).Apply(true).Wait();

                if (tx.MethodName.StartsWith("Generate"))
                {
                    nextRoundInfo = RoundInfo.Parser.ParseFrom(tc.Trace.RetVal.ToByteArray());
                }

                if (tx.MethodName.StartsWith("Set"))
                {
                    nextEBP = StringValue.Parser.ParseFrom(tc.Trace.RetVal.ToByteArray());
                }
                
                if (tx.MethodName.StartsWith("Supply"))
                {
                    currentRoundInfo = RoundInfo.Parser.ParseFrom(tc.Trace.RetVal.ToByteArray());
                }
            }

            return Tuple.Create(currentRoundInfo, nextRoundInfo, nextEBP);
        }

        // ReSharper disable once InconsistentNaming
        private async Task BroadcastTxsToSyncExtraBlock(ulong incrementId,
            RoundInfo currentRoundInfo, RoundInfo nextRoundInfo, StringValue nextEBP)
        {
            var txForExtraBlock = _dPoS.GetTxToSyncExtraBlock(
                incrementId, ContractAccountHash, currentRoundInfo, nextRoundInfo, nextEBP);

            await BroadcastTransaction(txForExtraBlock);
        }

        private async Task<ulong> GetActualRoundsCount()
        {
            var tcGetRoundsCountTx = new TransactionContext
            {
                Transaction = _dPoS.GetRoundsCountTx(await GetIncrementId(_nodeKeyPair.GetAddress()), ContractAccountHash)
            };
            Executive.SetTransactionContext(tcGetRoundsCountTx).Apply(true).Wait();
            
            if (tcGetRoundsCountTx.Trace.StdErr.IsNullOrEmpty())
            {
                return UInt64Value.Parser.ParseFrom(tcGetRoundsCountTx.Trace.RetVal.ToByteArray()).Value;
            }

            return 0;
        }

        // ReSharper disable once InconsistentNaming
        private async Task<string> GetDPoSInfo()
        {
            // ReSharper disable once InconsistentNaming
            var tcGetDPoSInfo = new TransactionContext
            {
                Transaction = _dPoS.GetDPoSInfoToStringTx(await GetIncrementId(_nodeKeyPair.GetAddress()), ContractAccountHash)
            };
            Executive.SetTransactionContext(tcGetDPoSInfo).Apply(true).Wait();

            return StringValue.Parser.ParseFrom(tcGetDPoSInfo.Trace.RetVal.ToByteArray()).Value;
        }
        
        // ReSharper disable once MemberCanBeMadeStatic.Local
        private IObservable<long> GetIntervalObservable()
        {
            return Observable.Interval(TimeSpan.FromMilliseconds(CheckTime));
        }

        private async Task<Hash> CalculateSignature(Hash inValue)
        {
            var tcCalculateSignature = new TransactionContext
            {
                Transaction =
                    _dPoS.GetCalculateSignatureTx(
                        await GetIncrementId(_nodeKeyPair.GetAddress()), ContractAccountHash,
                        inValue)
            };
            Executive.SetTransactionContext(tcCalculateSignature).Apply(true).Wait();
            return Hash.Parser.ParseFrom(tcCalculateSignature.Trace.RetVal.ToByteArray());
        }

        private async Task<bool> CheckAbleToMineNormalBlock()
        {
            var tcAbleToMine = new TransactionContext
            {
                Transaction = _dPoS.GetAbleToMineTx(await GetIncrementId(_nodeKeyPair.GetAddress()),
                    ContractAccountHash)
            };
            Executive.SetTransactionContext(tcAbleToMine).Apply(true).Wait();
                            
            return BoolValue.Parser.ParseFrom(tcAbleToMine.Trace.RetVal).Value;
        }

        private async Task<bool> CheckIsTimeToMineExtraBlock()
        {
            // ReSharper disable once InconsistentNaming
            var tcIsTimeToProduceEB = new TransactionContext
            {
                Transaction =
                    _dPoS.GetIsTimeToProduceExtraBlockTx(
                        await GetIncrementId(_nodeKeyPair.GetAddress()), ContractAccountHash)
            };
            Executive.SetTransactionContext(tcIsTimeToProduceEB).Apply(true).Wait();

            // ReSharper disable once InconsistentNaming
            return BoolValue.Parser.ParseFrom(tcIsTimeToProduceEB.Trace.RetVal).Value;
        }

        private async Task<bool> CheckAbleToMineExtraBlock()
        {
            // ReSharper disable once InconsistentNaming
            var tcAbleToProduceEB = new TransactionContext
            {
                Transaction =
                    _dPoS.GetAbleToProduceExtraBlockTx(
                        // This tx won't be broadcasted
                        await GetIncrementId(_nodeKeyPair.GetAddress()), ContractAccountHash)
            };
            Executive.SetTransactionContext(tcAbleToProduceEB).Apply(true).Wait();

            // ReSharper disable once InconsistentNaming
            var res = BoolValue.Parser.ParseFrom(tcAbleToProduceEB.Trace.RetVal).Value;
            return res;
        }

        #endregion
    }
}<|MERGE_RESOLUTION|>--- conflicted
+++ resolved
@@ -1,12 +1,7 @@
-<<<<<<< HEAD
-﻿﻿﻿using System;
-=======
-﻿using System;
->>>>>>> 6713647c
+using System;
 using System.Collections.Generic;
 using System.IO;
- using System.Linq;
- using System.Reactive.Linq;
+using System.Reactive.Linq;
 using System.Threading.Tasks;
 using AElf.Common.Attributes;
 using AElf.Cryptography.ECDSA;
@@ -61,8 +56,8 @@
         private readonly IBlockExecutor _blockExecutor;
 
         private DPoS _dPoS;
-        
-        private const int CheckTime = 3000;
+
+        private bool amIChainCreater;
 
         public Hash ContractAccountHash =>
             new Hash(_nodeConfig.ChainId.CalculateHashWith("__SmartContractZero__")).ToAccount();
@@ -153,6 +148,8 @@
                     
                     _logger.Log(LogLevel.Debug, "Genesis contract address = \"{0}\"",
                         contractAddress.ToAccount().Value.ToBase64());
+
+                    amIChainCreater = true;
                 }
             }
             catch (Exception e)
@@ -183,7 +180,7 @@
 
             // todo : avoid circular dependency
             _rpcServer.SetCommandContext(this);
-            _protocolDirector.SetCommandContext(this, true); // If not miner do sync
+            _protocolDirector.SetCommandContext(this, !_nodeConfig.IsMiner); // If not miner do sync
             
             // akka env 
             /*IActorRef serviceRouter = _sys.ActorOf(LocalServicesProvider.Props(new ServicePack
@@ -542,7 +539,7 @@
         /// <summary>
         /// temple mine to generate fake block data with loop
         /// </summary>
-        public Task Mine()
+        public async Task Mine()
         {
 
             /*var txDev = DeployTxDemo(keyPair);
@@ -571,7 +568,7 @@
             Console.WriteLine(inv4Res.RetVal.DeserializeToUInt64());*/
 
 
-            return Task.Run(async () =>
+            Task.Run(async () =>
             {
                 while (true)
                 {
@@ -591,7 +588,8 @@
                     await BroadcastBlock(b);
                 }
             });
-            /*_dPoS = new DPoS(_nodeKeyPair);
+
+            _dPoS = new DPoS(_nodeKeyPair);
             
             await Task.Run(() =>
             {
@@ -750,8 +748,9 @@
                         _logger.Log(LogLevel.Trace, "Find myself unable to mine in {0}", DateTime.UtcNow.ToString("u"));
                     }
                 );
-            });*/
-        }
+            });
+        }
+
 
         public async Task<bool> BroadcastBlock(IBlock block)
         {
