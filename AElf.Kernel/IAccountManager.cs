--- conflicted
+++ resolved
@@ -11,11 +11,6 @@
         /// <param name="toAccount">instance account</param>
         /// <param name="tx"></param>
         /// <returns></returns>
-<<<<<<< HEAD
-        Task ExecuteTransactionAsync(IAccount fromAccount, ITransaction tx);
-=======
         Task ExecuteTransactionAsync(IAccount fromAccount,IAccount toAccount, ITransaction tx);
-        
->>>>>>> a07f680f
     }
 }