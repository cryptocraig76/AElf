--- conflicted
+++ resolved
@@ -16,11 +16,7 @@
         public Task AddBlockAsync(IChain chain, IBlock block)
         {
             return new Task(() =>(chain as Chain).Blocks.Add(block as Block));
-<<<<<<< HEAD
-        }
-=======
         }                                
 
->>>>>>> 826dabc0
     }
 }