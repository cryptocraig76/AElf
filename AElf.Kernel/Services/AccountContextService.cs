﻿﻿using System;
<<<<<<< HEAD
=======
 using System.Collections.Concurrent;
>>>>>>> 744feba7
 using System.Collections.Generic;
 using System.Threading.Tasks;
 using AElf.Kernel.Extensions;
 using AElf.Kernel.Managers;

namespace AElf.Kernel.Services
{
    public class AccountContextService : IAccountContextService
    {
<<<<<<< HEAD
        private readonly Dictionary<Hash, IAccountDataContext> _accountDataContexts =
            new Dictionary<Hash, IAccountDataContext>();
=======
        private readonly ConcurrentDictionary<Hash, IAccountDataContext> _accountDataContexts =
            new ConcurrentDictionary<Hash, IAccountDataContext>();
>>>>>>> 744feba7

        private readonly IWorldStateManager _worldStateManager;

        public AccountContextService(IWorldStateManager worldStateManager)
        {   
            _worldStateManager = worldStateManager;
        }
        
        /// <inheritdoc/>
        public async Task<IAccountDataContext> GetAccountDataContext(Hash account, Hash chainId)
<<<<<<< HEAD
        {   
                
            var key = account.CombineHashWith(chainId);
=======
        {
            var key = chainId.CalculateHashWith(account);    
>>>>>>> 744feba7
            if (_accountDataContexts.TryGetValue(key, out var ctx))
             {
                return ctx;
            }
            
            await _worldStateManager.OfChain(chainId);
            var adp = _worldStateManager.GetAccountDataProvider(account);

            var idBytes = await adp.GetDataProvider().GetAsync(GetKeyForIncrementId());
            var id = idBytes?.ToUInt64() ?? 0;
            
            var accountDataContext = new AccountDataContext
            {
                IncrementId = id,
                Address = account,
                ChainId = chainId
            };

            _accountDataContexts[key] = accountDataContext;
            return accountDataContext;
        }

        
        /// <inheritdoc/>
        public async Task SetAccountContext(IAccountDataContext accountDataContext)
        {
<<<<<<< HEAD
            // calculate key
            var key = accountDataContext.Address.CombineHashWith(accountDataContext.ChainId);

            _accountDataContexts[key] = accountDataContext;
=======
            _accountDataContexts.AddOrUpdate(accountDataContext.ChainId.CalculateHashWith(accountDataContext.Address),
                accountDataContext, (hash, context) => accountDataContext);
>>>>>>> 744feba7
            
            await _worldStateManager.OfChain(accountDataContext.ChainId);
            var adp = _worldStateManager.GetAccountDataProvider(accountDataContext.Address);

            await adp.GetDataProvider().SetAsync(GetKeyForIncrementId(), accountDataContext.IncrementId.ToBytes());
        }

        private Hash GetKeyForIncrementId()
        {
            return "Id".CalculateHash();
        }
    }
}<|MERGE_RESOLUTION|>--- conflicted
+++ resolved
@@ -1,8 +1,5 @@
 ﻿﻿using System;
-<<<<<<< HEAD
-=======
  using System.Collections.Concurrent;
->>>>>>> 744feba7
  using System.Collections.Generic;
  using System.Threading.Tasks;
  using AElf.Kernel.Extensions;
@@ -12,13 +9,8 @@
 {
     public class AccountContextService : IAccountContextService
     {
-<<<<<<< HEAD
-        private readonly Dictionary<Hash, IAccountDataContext> _accountDataContexts =
-            new Dictionary<Hash, IAccountDataContext>();
-=======
         private readonly ConcurrentDictionary<Hash, IAccountDataContext> _accountDataContexts =
             new ConcurrentDictionary<Hash, IAccountDataContext>();
->>>>>>> 744feba7
 
         private readonly IWorldStateManager _worldStateManager;
 
@@ -29,14 +21,8 @@
         
         /// <inheritdoc/>
         public async Task<IAccountDataContext> GetAccountDataContext(Hash account, Hash chainId)
-<<<<<<< HEAD
-        {   
-                
-            var key = account.CombineHashWith(chainId);
-=======
         {
             var key = chainId.CalculateHashWith(account);    
->>>>>>> 744feba7
             if (_accountDataContexts.TryGetValue(key, out var ctx))
              {
                 return ctx;
@@ -63,15 +49,8 @@
         /// <inheritdoc/>
         public async Task SetAccountContext(IAccountDataContext accountDataContext)
         {
-<<<<<<< HEAD
-            // calculate key
-            var key = accountDataContext.Address.CombineHashWith(accountDataContext.ChainId);
-
-            _accountDataContexts[key] = accountDataContext;
-=======
             _accountDataContexts.AddOrUpdate(accountDataContext.ChainId.CalculateHashWith(accountDataContext.Address),
                 accountDataContext, (hash, context) => accountDataContext);
->>>>>>> 744feba7
             
             await _worldStateManager.OfChain(accountDataContext.ChainId);
             var adp = _worldStateManager.GetAccountDataProvider(accountDataContext.Address);
