--- conflicted
+++ resolved
@@ -29,11 +29,7 @@
         /// <param name="chain"></param>
         public async Task ExecuteAsync(ITransaction tx)
         {
-<<<<<<< HEAD
-            var smartContract = await _smartContractService.GetAsync(tx.To, chain);
-=======
             var smartContract = await _smartContractService.GetAsync(tx.To, _chainContext);
->>>>>>> 744feba7
             
             var context = new SmartContractInvokeContext()
             {
