﻿using System.Threading.Tasks;

namespace AElf.Kernel
{
    /// <summary>
    /// Every smart contract was an account
    /// </summary>
    public interface IAccount 
    {
<<<<<<< HEAD
         /// <summary>
         /// Get Account's Address, the address is the id for a account
         /// </summary>
         /// <returns></returns>
         IHash<IAccount> GetAddress();
     }
 }
=======
        /// <summary>
        /// Get Account's Address, the address is the id for a account
        /// </summary>
        /// <returns></returns>
        Hash GetAddress();
    }
}
>>>>>>> 44b99368
<|MERGE_RESOLUTION|>--- conflicted
+++ resolved
@@ -7,20 +7,10 @@
     /// </summary>
     public interface IAccount 
     {
-<<<<<<< HEAD
-         /// <summary>
-         /// Get Account's Address, the address is the id for a account
-         /// </summary>
-         /// <returns></returns>
-         IHash<IAccount> GetAddress();
-     }
- }
-=======
         /// <summary>
         /// Get Account's Address, the address is the id for a account
         /// </summary>
         /// <returns></returns>
         Hash GetAddress();
     }
-}
->>>>>>> 44b99368
+}