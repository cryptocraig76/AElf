﻿using System.Collections.Concurrent;
using System.Collections.Generic;

namespace AElf.Kernel.TxMemPool
{
    public interface ITxPool
    {
        /// <summary>
        /// queue txs from tmp to waiting
        /// </summary>
        /// <param name="txs"></param>
        void EnQueueTxs(HashSet<ITransaction> txs);
        
        
        /// <summary>
        /// queue txs from tmp to waiting
        /// </summary>
        /// <param name="tx"></param>
        bool EnQueueTx(ITransaction tx);
        
        /// <summary>
        /// remove a tx
        /// </summary>
        /// <param name="tx"></param>
        bool DiscardTx(ITransaction tx);

        /// <summary>
        /// remove executed txs from executable
        /// </summary>
        //List<ITransaction> RemoveExecutedTxs();

        /// <summary>
        /// promote txs from waiting to executable
        /// </summary>
        /// <param name="addrs"></param>
        void Promote(List<Hash> addrs = null);
        
        /// <summary>
        /// return ready tx count 
        /// </summary>
        //ulong ReadyTxCount { get; }
        
        /// <summary>
        /// return pool size
        /// </summary>
        /// <returns></returns>
        ulong Size { get; }

        /// <summary>
        /// return tx list can be executed
        /// </summary>
        List<ITransaction> ReadyTxs(ulong limit);

        /// <summary>
        /// threshold for entering pool
        /// </summary>
        ulong EntryThreshold { get; }

        /// <summary>
        /// txs can be enqueued to waiting list if Enqueueable is true,
        /// otherwise they can't be.
        /// </summary>
        bool Enqueueable { get; set; }
        
        /// <summary>
        /// return chain id for this pool
        /// </summary>
        Hash ChainId { get; }

        /// <summary>
        /// limit size for tx
        /// </summary>
        uint TxLimitSize { get; }
        
        /// <summary>
        /// minimal fee needed
        /// </summary>
        /// <returns></returns>
        ulong  MinimalFee { get; }


        /// <summary>
        /// cache incrementId for account
        /// </summary>
        /// <returns></returns>
<<<<<<< HEAD
        Dictionary<Hash, ulong> Nonces { get; }
=======
        ConcurrentDictionary <Hash, ulong> Nonces { get; }
>>>>>>> 744feba7

        /// <summary>
        /// return a tx alread in pool
        /// </summary>
        /// <param name="txHash"></param>
        /// <param name="tx"></param>
        /// <returns></returns>
        //bool GetTx(Hash txHash, out ITransaction tx);

        /// <summary>
        /// return a tx alread in pool
        /// </summary>
        /// <param name="txHash"></param>
        /// <returns></returns>
        //ITransaction GetTx(Hash txHash);

        /// <summary>
        /// clear all txs in pool
        /// </summary>
        void ClearAll();

        /// <summary>
        /// clear all txs in waiting list
        /// </summary>
        void ClearWaiting();

        /// <summary>
        /// clear all txs in executable list
        /// </summary>
        void ClearExecutable();

        /// <summary>
        /// return true if contained in pool, otherwise false
        /// </summary>
        /// <param name="txHash"></param>
        //bool Contains(Hash txHash);
        
        /// <summary>
        /// return waiting list size
        /// </summary>
        /// <returns></returns>
        ulong GetWaitingSize();
        
        /// <summary>
        /// return Executable list size
        /// </summary>
        /// <returns></returns>
        ulong GetExecutableSize();

        /// <summary>
        /// return size for lists
        /// </summary>
        /// <param name="waiting"></param>
        /// <param name="executable"></param>
<<<<<<< HEAD
        void GetPoolState(out ulong waiting, out ulong executable);
=======
        void GetPoolState(out ulong executable, out ulong waiting);
>>>>>>> 744feba7

        /// <summary>
        /// return Tmp list size
        /// </summary>
        /// <returns></returns>
        //ulong TmpSize { get; }
    }
}<|MERGE_RESOLUTION|>--- conflicted
+++ resolved
@@ -83,11 +83,7 @@
         /// cache incrementId for account
         /// </summary>
         /// <returns></returns>
-<<<<<<< HEAD
-        Dictionary<Hash, ulong> Nonces { get; }
-=======
         ConcurrentDictionary <Hash, ulong> Nonces { get; }
->>>>>>> 744feba7
 
         /// <summary>
         /// return a tx alread in pool
@@ -142,11 +138,7 @@
         /// </summary>
         /// <param name="waiting"></param>
         /// <param name="executable"></param>
-<<<<<<< HEAD
-        void GetPoolState(out ulong waiting, out ulong executable);
-=======
         void GetPoolState(out ulong executable, out ulong waiting);
->>>>>>> 744feba7
 
         /// <summary>
         /// return Tmp list size
