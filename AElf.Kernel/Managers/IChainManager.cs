﻿using System.Threading.Tasks;

namespace AElf.Kernel.Managers
{
    public interface IChainManager
    {
        /// <summary>
        /// append given block to one chain
        /// </summary>
        /// <param name="block"></param>
        /// <returns></returns>
        Task<bool> AppendBlockToChainAsync(IBlock block);

        /// <summary>
        /// append given header to one chain
        /// </summary>
        /// <param name="header"></param>
        /// <returns></returns>
        Task AppendBlockHeaderAsync(BlockHeader header);
<<<<<<< HEAD
        
=======

        Task<bool> Exists(Hash chainId);
>>>>>>> 68736dc7
        Task<IChain> GetChainAsync(Hash id);
        Task<IChain> AddChainAsync(Hash chainId, Hash genesisBlockHash);
        
        /// <summary>
        /// get height for one chain
        /// </summary>
        /// <param name="chainId"></param>
        /// <returns></returns>
        Task<ulong> GetChainCurrentHeight(Hash chainId);

        /// <summary>
        /// set height for one chain
        /// </summary>
        /// <param name="chainId"></param>
        /// <param name="height"></param>
        /// <returns></returns>
        Task SetChainCurrentHeight(Hash chainId, ulong height);
        
        /// <summary>
        /// get last block hash for one chain
        /// </summary>
        /// <param name="chainId"></param>
        /// <returns></returns>
        Task<Hash> GetChainLastBlockHash(Hash chainId);

        /// <summary>
        /// set height for one chain
        /// </summary>
        /// <param name="chainId"></param>
        /// <param name="blockHash"></param>
        /// <returns></returns>
        Task SetChainLastBlockHash(Hash chainId, Hash blockHash);
    }
} <|MERGE_RESOLUTION|>--- conflicted
+++ resolved
@@ -1,4 +1,4 @@
-﻿using System.Threading.Tasks;
+﻿﻿using System.Threading.Tasks;
 
 namespace AElf.Kernel.Managers
 {
@@ -17,12 +17,8 @@
         /// <param name="header"></param>
         /// <returns></returns>
         Task AppendBlockHeaderAsync(BlockHeader header);
-<<<<<<< HEAD
-        
-=======
 
         Task<bool> Exists(Hash chainId);
->>>>>>> 68736dc7
         Task<IChain> GetChainAsync(Hash id);
         Task<IChain> AddChainAsync(Hash chainId, Hash genesisBlockHash);
         
