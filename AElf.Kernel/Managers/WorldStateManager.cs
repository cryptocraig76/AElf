﻿using System;
using System.Collections.Generic;
using System.Linq;
using System.Threading;
using System.Threading.Tasks;
using AElf.Kernel.Extensions;
using AElf.Kernel.Storages;

namespace AElf.Kernel.Managers
{
    public class WorldStateManager: IWorldStateManager
    {
        #region Stores
        private readonly IWorldStateStore _worldStateStore;
        private readonly IDataStore _dataStore;
        private readonly IChangesStore _changesStore;
        #endregion
        
        private bool _isChainIdSetted;
        private Hash _chainId;
        private Hash _preBlockHash;

        public WorldStateManager(IWorldStateStore worldStateStore,
            IChangesStore changesStore, IDataStore dataStore)
        {
            _worldStateStore = worldStateStore;
            _changesStore = changesStore;
            _dataStore = dataStore;
        }

        public async Task<IWorldStateManager> OfChain(Hash chainId)
        {
            _chainId = chainId;
            _preBlockHash = await _dataStore.GetDataAsync(await _dataStore.GetDataAsync(
                Path.CalculatePointerForLastBlockHash(chainId)));

            await _dataStore.SetDataAsync(Path.CalculatePointerForPathsCount(_chainId, _preBlockHash), ((ulong)0).ToBytes());

            _isChainIdSetted = true;

            return this;
        }
        
        /// <summary>
        /// Insert a Change to ChangesStore.
        /// And refresh the paths count of current world state,
        /// as well as insert a changed path to DataStore.
        /// The key to get the changed path can be calculated by _preBlockHash and the order.
        /// </summary>
        /// <param name="pathHash"></param>
        /// <param name="change"></param>
        /// <returns></returns>
        public async Task InsertChangeAsync(Hash pathHash, Change change)
        {
            Check();
            
            await _changesStore.InsertChangeAsync(pathHash, change);
            
            var countBytes = await _dataStore.GetDataAsync(Path.CalculatePointerForPathsCount(_chainId, _preBlockHash));
            countBytes = countBytes ??  ((ulong)0).ToBytes();
            var key = CalculateKeyForPath(_preBlockHash, countBytes);
            var count = countBytes.ToUInt64();
            await _dataStore.SetDataAsync(key, pathHash.Value.ToByteArray());
            count++;
            await _dataStore.SetDataAsync(Path.CalculatePointerForPathsCount(_chainId, _preBlockHash), count.ToBytes());
        }

        public async Task<Change> GetChangeAsync(Hash pathHash)
        {
            return await _changesStore.GetChangeAsync(pathHash);
        }
        
        /// <summary>
        /// Rollback changes of executed transactions
        /// by rollback the PointerStore.
        /// </summary>
        /// <returns></returns>
        public async Task RollbackCurrentChangesAsync()
        {
            var dict = await GetChangesDictionaryAsync();
            foreach (var pair in dict)
            {
                await _changesStore.UpdatePointerAsync(pair.Key, pair.Value.Befores[0]);
            }
        }

        /// <summary>
        /// Get an AccountDataProvider instance
        /// </summary>
        /// <param name="accountAddress"></param>
        /// <returns></returns>
        public IAccountDataProvider GetAccountDataProvider(Hash accountAddress)
        {
            Check();
            
            return new AccountDataProvider(_chainId, accountAddress, this);
        }

        #region Methods about WorldState

        /// <summary>
        /// Get a WorldState instance.
        /// </summary>
        /// <param name="blockHash"></param>
        /// <returns></returns>
        public async Task<IWorldState> GetWorldStateAsync(Hash blockHash)
        {
            Check();
            
            return await _worldStateStore.GetWorldStateAsync(_chainId, blockHash);
        }
        
        /// <summary>
        /// Capture a ChangesStore instance and generate a ChangesDict,
        /// then set the ChangesDict to WorldStateStore.
        /// </summary>
        /// <param name="preBlockHash">At last set preBlockHash to a specific key</param>
        /// <returns></returns>
        public async Task SetWorldStateAsync(Hash preBlockHash)
        {
            Check();
            
            var changes = await GetChangesDictionaryAsync();
            var dict = new ChangesDict();
            foreach (var pair in changes)
            {
                var pairHashChange = new PairHashChange
                {
                    Key = pair.Key.Clone(),
                    Value = pair.Value.Clone()
                };
                dict.Dict.Add(pairHashChange);
            }
            await _worldStateStore.InsertWorldStateAsync(_chainId, _preBlockHash, dict);
            
            //Refresh _preBlockHash after setting WorldState.
            _preBlockHash = preBlockHash;
        }
        #endregion

        #region Methods about PointerStore
        /// <summary>
        /// Update the PointerStore
        /// </summary>
        /// <param name="pathHash"></param>
        /// <param name="pointerHash"></param>
        /// <returns></returns>
        public async Task UpdatePointerAsync(Hash pathHash, Hash pointerHash)
        {
            await _changesStore.UpdatePointerAsync(pathHash, pointerHash);
        }

        /// <summary>
        /// Using path hash value to get a pointer hash value from PointerStore.
        /// The pointer hash value represents a actual address of database.
        /// </summary>
        /// <param name="pathHash"></param>
        /// <returns></returns>
        public async Task<Hash> GetPointerAsync(Hash pathHash)
        {
            return await _changesStore.GetPointerAsync(pathHash);
        }
        #endregion

        #region Methods about DataStore
        /// <summary>
        /// Using a pointer hash value like a key to set a byte array to DataStore.
        /// </summary>
        /// <param name="pointerHash"></param>
        /// <param name="data"></param>
        /// <returns></returns>
        public async Task SetDataAsync(Hash pointerHash, byte[] data)
        {
            await _dataStore.SetDataAsync(pointerHash, data);
        }

        /// <summary>
        /// Using a pointer hash value to get data from DataStore.
        /// </summary>
        /// <param name="pointerHash"></param>
        /// <returns></returns>
        public async Task<byte[]> GetDataAsync(Hash pointerHash)
        {
            return await _dataStore.GetDataAsync(pointerHash);
        }
        
        /// <summary>
        /// blockHash + order = key.
        /// Using key to get path from DataSotre.
        /// Then return all the paths.
        /// </summary>
        /// <param name="blockHash"></param>
        /// <returns></returns>
        public async Task<List<Hash>> GetPathsAsync(Hash blockHash = null)
        {
            Interlocked.CompareExchange(ref blockHash, _preBlockHash, null);
            
            var paths = new List<Hash>();

            var changedPathsCount = await GetChangedPathsCountAsync(blockHash);
            
            for (ulong i = 0; i < changedPathsCount; i++)
            {
                var key = CalculateKeyForPath(blockHash, i.ToBytes());
                var path = await _dataStore.GetDataAsync(key);
                paths.Add(path);
            }

            return paths;
        }
        #endregion

        #region Get Changes
        /// <summary>
        /// Using a paths list to get Changes from a ChangesStore.
        /// </summary>
        /// <param name="blockHash"></param>
        /// <returns></returns>
        public async Task<List<Change>> GetChangesAsync(Hash blockHash)
        {
            Check();

            var paths = await GetPathsAsync(blockHash);
            var worldState = await _worldStateStore.GetWorldStateAsync(_chainId, blockHash);
            var changes = new List<Change>();
            foreach (var path in paths)
            {
                var change = await worldState.GetChangeAsync(path);
                changes.Add(change);
            }

            return changes;
        }

        /// <summary>
        /// Get Changes from current _changesStore.
        /// </summary>
        /// <returns></returns>
        public async Task<List<Change>> GetChangesAsync()
        {
            var paths = await GetPathsAsync();
            var changes = new List<Change>();
            if (paths == null)
                return changes;
            
            foreach (var path in paths)
            {
                var change = await _changesStore.GetChangeAsync(path);
                changes.Add(change);
            }

            return changes;
        }

        /// <summary>
        /// Get Dictionary of path - Change of current _changesStore.
        /// </summary>
        /// <returns></returns>
        public async Task<Dictionary<Hash, Change>> GetChangesDictionaryAsync()
        {
            var paths = await GetPathsAsync();
            var dict = new Dictionary<Hash, Change>();
            if (paths == null)
            {
                return dict;
            }
            
            foreach (var path in paths)
            {
                var change = await _changesStore.GetChangeAsync(path);
                dict[path] = change;
            }

            return dict;
        }
        #endregion

        /// <summary>
        /// The normal way to get a pointer hash value from a Path instance.
        /// </summary>
        /// <param name="path"></param>
        /// <returns></returns>
        public Hash CalculatePointerHashOfCurrentHeight(Path path)
        {
            return path.SetBlockHash(_preBlockHash).GetPointerHash();
        }
       
        #region Private methods
<<<<<<< HEAD
=======
        
        /// <summary>
        /// A specific way to get a hash value which pointer to
        /// the count of Changes of a world state.
        /// </summary>
        /// <param name="blockHash"></param>
        /// <returns></returns>
        private Hash GetHashToGetPathsCount(Hash blockHash = null)
        {
            Interlocked.CompareExchange(ref blockHash, _preBlockHash, null);
            Hash foo = "paths".CalculateHash();
            return foo.CombineHashWith(blockHash);
        }
>>>>>>> 744feba7

        /// <summary>
        /// Get the count of changed-paths of a specific block.
        /// </summary>
        /// <param name="blockHash"></param>
        /// <returns></returns>
        private async Task<ulong> GetChangedPathsCountAsync(Hash blockHash)
        {
            Check();
            
            var changedPathsCountBytes = await _dataStore.GetDataAsync(Path.CalculatePointerForPathsCount(_chainId, blockHash));
            return changedPathsCountBytes?.ToUInt64() ?? 0;
        }

        /// <summary>
        /// Just use the result hash to get the path of a specific block and a specific order of changes.
        /// </summary>
        /// <param name="blockHash"></param>
        /// <param name="countBytes"></param>
        /// <returns></returns>
        private Hash CalculateKeyForPath(Hash blockHash, byte[] countBytes)
        {
            return blockHash.CombineReverseHashWith(countBytes);
        }

        private void Check()
        {
            if (!_isChainIdSetted)
            {
                throw new InvalidOperationException("Should set chain id before using a WorldStateManager");
            }
        }
        #endregion
    }
}<|MERGE_RESOLUTION|>--- conflicted
+++ resolved
@@ -286,8 +286,7 @@
         }
        
         #region Private methods
-<<<<<<< HEAD
-=======
+
         
         /// <summary>
         /// A specific way to get a hash value which pointer to
@@ -301,7 +300,6 @@
             Hash foo = "paths".CalculateHash();
             return foo.CombineHashWith(blockHash);
         }
->>>>>>> 744feba7
 
         /// <summary>
         /// Get the count of changed-paths of a specific block.
