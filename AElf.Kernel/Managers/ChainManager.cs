--- conflicted
+++ resolved
@@ -1,4 +1,4 @@
-﻿using System;
+﻿﻿using System;
 using System.Collections.Generic;
 using System.IO;
 using System.Threading.Tasks;
@@ -26,18 +26,6 @@
 
         public async Task<bool> AppendBlockToChainAsync(IBlock block)
         {
-<<<<<<< HEAD
-            if(block.Header == null)
-                throw new InvalidDataException("Invalid block");
-            
-            var chainId = block.Header.ChainId;
-
-            await InitialHeightOfBlock(chainId);
-            await _heightOfBlock.SetAsync(new UInt64Value {Value = block.Header.Index}.CalculateHash(), 
-                block.GetHash().ToByteArray());
-            
-            await AppendBlockHeaderAsync(block.Header);
-=======
             try
             {
                 if(block.Header == null)
@@ -61,7 +49,6 @@
         {
             var chain = await _chainStore.GetAsync(chainId);
             return chain != null;
->>>>>>> 68736dc7
         }
 
         public async Task AppendBlockHeaderAsync(BlockHeader header)
