--- conflicted
+++ resolved
@@ -27,14 +27,12 @@
             _logger = logger;
             MessageHub.Instance.Subscribe<BlockHeader>(
                 async h => await OnNewBlockHeader(h));
-<<<<<<< HEAD
+
             MessageHub.Instance.Subscribe<BranchRolledBack>(
                 async r => await RecoverCurrent());
-=======
-            MessageHub.Instance.Subscribe<RevertedToBlockHeader>(
-                async r => await OnNewBlockHeader(r.BlockHeader));
+
             MessageHub.Instance.Subscribe<RollBackStateChanged>(state => _doingRollback = state.DoingRollback);
->>>>>>> 70140148
+
         }
 
         public Hash GetHashByHeight(ulong height)
