--- conflicted
+++ resolved
@@ -2,13 +2,8 @@
 using AElf.Common;
 using AElf.Configuration;
 using AElf.Kernel.Storages;
-<<<<<<< HEAD
-using Google.Protobuf;
 using Microsoft.Extensions.Logging;
 using Microsoft.Extensions.Logging.Abstractions;
-=======
-using NLog;
->>>>>>> 0b2ea0e8
 
 namespace AElf.Kernel.Managers
 {
@@ -21,12 +16,8 @@
 
         public MinersManager(IMinersStore minersStore)
         {
-<<<<<<< HEAD
-            _dataStore = dataStore;
+            _minersStore = minersStore;
             Logger = NullLogger<MinersManager>.Instance;
-=======
-            _minersStore = minersStore;
->>>>>>> 0b2ea0e8
         }
 
         public async Task<Miners> GetMiners()
