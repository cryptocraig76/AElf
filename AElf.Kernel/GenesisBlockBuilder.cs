﻿using AElf.Kernel.KernelAccount;

namespace AElf.Kernel
{
    public class GenesisBlockBuilder 
    {
        public GenesisBlock Block { get; set; }
        
        public Transaction Tx { get; set; }


        public GenesisBlockBuilder Build(ISmartContractZero smartContractZero)
        {
            var block = new GenesisBlock()
            {
                Header = new BlockHeader(Hash.Zero),
                Body = new BlockBody()
            };
            var tx = new Transaction
            {
<<<<<<< HEAD
                From = Hash.Zero,
                To = Hash.Zero,
=======
>>>>>>> 42ea7178
                IncrementId = 0,
                MethodName = nameof(ISmartContractZero.RegisterSmartContract),
                Params = new object[]
                {
                    new SmartContractRegistration()
                    {
                        Category = 0,
                    }
                }
                
            };
            block.AddTransaction(tx.GetHash());

            Block = block;
            
            Tx = tx;

            return this;
        }
    }
}<|MERGE_RESOLUTION|>--- conflicted
+++ resolved
@@ -18,11 +18,6 @@
             };
             var tx = new Transaction
             {
-<<<<<<< HEAD
-                From = Hash.Zero,
-                To = Hash.Zero,
-=======
->>>>>>> 42ea7178
                 IncrementId = 0,
                 MethodName = nameof(ISmartContractZero.RegisterSmartContract),
                 Params = new object[]
