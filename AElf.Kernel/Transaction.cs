﻿using AElf.Kernel.Extensions;
using Newtonsoft.Json;
using System;
using System.Collections.Generic;
using System.IO;
using System.Runtime.Serialization;
using System.Runtime.Serialization.Formatters.Binary;
using System.Security.Cryptography;
using System.Text;

namespace AElf.Kernel
{
    public partial class Transaction : ITransaction
    {

        public Hash GetHash()
        {
            return new Hash(this.CalculateHash());
        }

        public ITransactionParallelMetaData GetParallelMetaData()
        {
            throw new NotImplementedException();
        }

        public string MethodName { get; set; }
        public object[] Params { get; set; }
<<<<<<< HEAD
        public Hash From { get; set; }
        public Hash To { get; set; }
=======
>>>>>>> 42ea7178
        public ulong IncrementId { get; set; }

        public Hash LastBlockHashWhenCreating()
        {
            throw new NotImplementedException();
        }

    }
}<|MERGE_RESOLUTION|>--- conflicted
+++ resolved
@@ -25,11 +25,6 @@
 
         public string MethodName { get; set; }
         public object[] Params { get; set; }
-<<<<<<< HEAD
-        public Hash From { get; set; }
-        public Hash To { get; set; }
-=======
->>>>>>> 42ea7178
         public ulong IncrementId { get; set; }
 
         public Hash LastBlockHashWhenCreating()
