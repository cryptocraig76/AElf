﻿using System;
using System.Collections.Generic;
using AElf.Kernel.KernelAccount;
using Google.Protobuf;

namespace AElf.Kernel
{
    public class GenesisBlockBuilder
    {
        public Block Block { get; set; }

        public List<Transaction> Txs { get; set; } =new List<Transaction>();


        public GenesisBlockBuilder Build(Type smartContractZero)
        {
            var block = new Block(Hash.Zero)
            {
                Header = new BlockHeader
                {
                    Index = 0,
                    PreviousHash = Hash.Zero
                },
                Body = new BlockBody()
            };

            var registerTx = new Transaction
            {
                IncrementId = 0,
                MethodName = nameof(ISmartContractZero.RegisterSmartContract),
                To = Hash.Zero,
                From = Hash.Zero,
                Params = ByteString.CopyFrom(
                    new Parameters
                    {
                        Params = 
                        {
                            new Param
                            {
                                RegisterVal = new SmartContractRegistration
                                {
                                    Category = 0,
<<<<<<< HEAD
                                    ContractBytes = ByteString.CopyFromUtf8(smartContractZero.FullName),
=======
                                    ContractBytes = ByteString.CopyFromUtf8(smartContractZero.AssemblyQualifiedName),
>>>>>>> 744feba7
                                    ContractHash = Hash.Zero
                                }
                            }
                        }
                    }.ToByteArray()
                )
            };
            block.AddTransaction(registerTx.GetHash());

            var deployTx = new Transaction
            {
                IncrementId = 1,
                MethodName = nameof(ISmartContractZero.DeploySmartContract),
                From = Hash.Zero,
                To = Hash.Zero,
                Params = ByteString.CopyFrom(
                    new Parameters
                    {
                       Params = { 
                           new Param
                           {
                               HashVal = Hash.Zero
                           },
                           new Param
                           {
                               DeploymentVal = new SmartContractDeployment
                               {
                                   ContractHash = Hash.Zero
                               }
                           }}
                    }
                    .ToByteArray()
                )
            };
            block.AddTransaction(deployTx.GetHash());

            
            block.FillTxsMerkleTreeRootInHeader();
            
            Block = block;

            Txs.Add(registerTx);
            Txs.Add(deployTx);

            return this;
        }
    }
}<|MERGE_RESOLUTION|>--- conflicted
+++ resolved
@@ -40,11 +40,7 @@
                                 RegisterVal = new SmartContractRegistration
                                 {
                                     Category = 0,
-<<<<<<< HEAD
-                                    ContractBytes = ByteString.CopyFromUtf8(smartContractZero.FullName),
-=======
                                     ContractBytes = ByteString.CopyFromUtf8(smartContractZero.AssemblyQualifiedName),
->>>>>>> 744feba7
                                     ContractHash = Hash.Zero
                                 }
                             }
