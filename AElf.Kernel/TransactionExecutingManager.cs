--- conflicted
+++ resolved
@@ -35,115 +35,8 @@
             await smartContract.InvokeAsync(tx.From, tx.MethodName, tx.Params);
         }
 
-
-        /// <summary>
-<<<<<<< HEAD
-=======
-        /// transfer coins between accounts
-        /// </summary>
-        /// <param name="accountFrom"></param>
-        /// <param name="accountTo"></param>
-        /// <param name="amount"></param>
-        private async Task Transfer(IAccount accountFrom, IAccount accountTo, decimal amount)
-        {
-            // get accountDataProviders from WorldState
-            var accountFromDataProvider = _worldState.GetAccountDataProviderByAccount(accountFrom);
-            var accountToDataProvider = _worldState.GetAccountDataProviderByAccount(accountTo);
-            
-            // use dataProvider to get Serialized Balance obj
-            var fromBalanceHash = new Hash<decimal>(accountFrom.CalculateHashWith("Balance"));
-            var fromBalanceDataProvider = accountFromDataProvider.GetDataProvider().GetDataProvider("Balance");
-            var fromBalance = fromBalanceDataProvider.GetAsync(fromBalanceHash).Result;
-
-            var toBalanceHash = new Hash<decimal>(accountTo.CalculateHashWith("Balance"));
-            var toBalanceDataProvider = accountToDataProvider.GetDataProvider().GetDataProvider("Balance");
-            var toBalance = toBalanceDataProvider.GetAsync(toBalanceHash).Result;
-
-           
-            // TODO: calculate with amount and  
-            // 
-
-            // TODO: serialize new Balances and uodate
-            await accountFromDataProvider.GetDataProvider().GetDataProvider("Balance")
-                .SetAsync(fromBalanceHash, fromBalance);
-            await accountToDataProvider.GetDataProvider().GetDataProvider("Balance").SetAsync(toBalanceHash, toBalance);
-            
-        }
-
         
         /// <summary>
-        /// Invoke method in contract
-        /// </summary>
-        /// <param name="accountFrom"></param>
-        /// <param name="accountTo"></param>
-        /// <param name="method"></param>
-        /// <param name="param"></param>
-        /// <returns></returns>
-        private async Task InvokeMethod(IAccount accountFrom, IAccount accountTo, string method, object[] param)
-        {
-            var accountToDaataProvider = _worldState.GetAccountDataProviderByAccount(accountTo);
-            var smartConrtract = new SmartContract();
-            await smartConrtract.InitializeAsync(accountToDaataProvider);
-            await smartConrtract.InvokeAsync(accountFrom.GetAddress(), method, param);
-        }
-        
-        
-
-        /// <summary>
-        /// Create a new account with old contract
-        /// </summary>
-        /// <param name="accountFrom"></param>
-        /// <param name="contractName"></param>
-        /// <returns></returns>
-        private async Task CreateAccount(IAccount accountFrom, string contractName)
-        {
-            
-            // get the contract regiseter from dataProvider
-            var accountZeroDataProvider = _worldState.GetAccountDataProviderByAccount(_accountZero);
-            var smartContractRegistration = (SmartContractRegistration) accountZeroDataProvider.GetDataProvider()
-                .GetDataProvider("SmartContract")
-                .GetAsync(new Hash<SmartContractRegistration>(_accountZero.CalculateHashWith(contractName))).Result;
-
-            // use contract to create new account
-            await _accountManager.CreateAccount(accountFrom, smartContractRegistration);
-            
-        }
-
-        
-
-        /// <summary>
-        /// deploy a new smartcontract with tx
-        /// and accountTo is created associated with the new contract
-        /// </summary>
-        /// <param name="accountFrom"></param>
-        /// <param name="contractName"></param>
-        /// <param name="smartContractCode"></param>
-        /// <param name="category"> 1: C# bytes </param>
-        private async Task DeploySmartContract(IAccount accountFrom, int category, string contractName, byte[] smartContractCode)
-        {
-            
-            var smartContractRegistration = new SmartContractRegistration
-            {
-                Name = contractName,
-                Bytes = smartContractCode,
-                Category = category,
-                Hash = new Hash<SmartContractRegistration>(_accountZero.CalculateHashWith(contractName))
-            };
-            
-            // register contracts on accountZero
-            var accountZeroDataProvider = _worldState.GetAccountDataProviderByAccount(_accountZero);
-            var smartContractZero = new SmartContractZero();
-            await smartContractZero.InitializeAsync(accountZeroDataProvider);
-            await smartContractZero.RegisterSmartContract(smartContractRegistration);
-            
-            // TODO： create new account with contract registered
-            await _accountManager.CreateAccount(accountFrom, smartContractRegistration);
-        }
-
-       */
-        /*
-        /// <summary>
->>>>>>> 0ca89609
         /// Schedule execution of transaction
         /// </summary>
         public void Schedule(List<ITransaction> transactions, IChainContext chainContext)
