--- conflicted
+++ resolved
@@ -25,14 +25,6 @@
 
         public Hash PreviousHash { get; set; }
 
-<<<<<<< HEAD
-=======
-        /// <summary>
-        /// block index in chain
-        /// </summary>
-        public ulong Index { get; set;}
-        
->>>>>>> 4b9b4a89
         public Hash GetHash()
         {
             return this.CalculateHash();
