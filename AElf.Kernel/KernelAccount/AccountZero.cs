﻿using System;

namespace AElf.Kernel.KernelAccount
{
    public class AccountZero : IAccount
    {
        private SmartContractZero _smartContractZero;

        public AccountZero(SmartContractZero smartContractZero)
        {
            _smartContractZero = smartContractZero;
        }
        
        public IHash<IAccount> GetAddress()
        {
            return Hash<IAccount>.Zero;
        }

<<<<<<< HEAD

=======
        public ISmartContractInvoker CreateInvoker(string methodName, params object[] values)
        {
            throw new NotImplementedException();
        }
>>>>>>> 9533f1cd
    }
}<|MERGE_RESOLUTION|>--- conflicted
+++ resolved
@@ -15,14 +15,5 @@
         {
             return Hash<IAccount>.Zero;
         }
-
-<<<<<<< HEAD
-
-=======
-        public ISmartContractInvoker CreateInvoker(string methodName, params object[] values)
-        {
-            throw new NotImplementedException();
-        }
->>>>>>> 9533f1cd
     }
 }