using System.Collections.Generic;
using System.Runtime.InteropServices.ComTypes;
using System.Threading.Tasks;
using AElf.Kernel.Extensions;
using Microsoft.Extensions.Caching.Memory;

namespace AElf.Kernel.KernelAccount
{
    public class SmartContractZero : ISmartContractZero
    {
        private const string SMART_CONTRACT_MAP_KEY = "SmartContractMap";

        private IAccountDataProvider _accountDataProvider;

<<<<<<< HEAD
        private readonly IDictionary<IHash, ISmartContract> _smartContracts =
            new Dictionary<IHash, ISmartContract>();
=======
        private readonly IDictionary<IHash, ISmartContract> _cacheSmartContracts=new Dictionary<IHash, ISmartContract>();
        
        //private readonly IDictionary<IHash, IHash> _registeredContracts= new Dictionary<IHash, IHash>();
>>>>>>> b48b870b


        private readonly ISmartContractRunnerFactory _smartContractRunnerFactory;

        private IWorldStateManager _worldStateManager;

        private IAccountManager _accountManager;

<<<<<<< HEAD
        private ISerializer<SmartContractRegistration> _serializer;

        public SmartContractZero(ISmartContractRunnerFactory smartContractRunnerFactory,
            IWorldStateManager worldStateManager, IAccountManager accountManager,
            ISerializer<SmartContractRegistration> serializer)
=======
        public SmartContractZero(ISmartContractRunnerFactory smartContractRunnerFactory, IChain chain,
            IWorldStateManager worldStateManager, IAccountManager accountManager)
>>>>>>> b48b870b
        {
            _smartContractRunnerFactory = smartContractRunnerFactory;
            _worldStateManager = worldStateManager;
            _accountManager = accountManager;
            _serializer = serializer;
        }

        public async Task InititalizeAsync(IAccountDataProvider dataProvider)
        {
            _accountDataProvider = dataProvider;
            await Task.CompletedTask;
        }

        public async Task InvokeAsync(IHash caller, string methodname, params object[] objs)
        {
            var type = typeof(SmartContractZero);
            var member = type.GetMethod(methodname);

            await (Task) member.Invoke(this, objs);
        }

        // Hard coded method in the kernel
        public async Task RegisterSmartContract(SmartContractRegistration reg)
        {
            var smartContractMap = _accountDataProvider.GetDataProvider().GetDataProvider(SMART_CONTRACT_MAP_KEY);
<<<<<<< HEAD
            await smartContractMap.SetAsync(
                reg.Hash, _serializer.Serialize(reg)
            );
=======
            await smartContractMap.SetAsync(reg.Hash, reg);
            //_registeredContracts[hash] = reg.Hash;
>>>>>>> b48b870b
        }

        public async Task<ISmartContract> GetSmartContractAsync(Hash hash)
        {
            if (_cacheSmartContracts.ContainsKey(hash))
                return _cacheSmartContracts[hash];
            
            // get SmartContractRegistration
            var smartContractMap = _accountDataProvider.GetDataProvider().GetDataProvider(SMART_CONTRACT_MAP_KEY);
            //var regHash = _registeredContracts[hash];
            var obj = await smartContractMap.GetAsync(hash);
<<<<<<< HEAD

            var reg = _serializer.Deserialize(obj);

=======
            
            // create smartcontract
            var reg = new SmartContractRegistration(obj);
>>>>>>> b48b870b
            var runner = _smartContractRunnerFactory.GetRunner(reg.Category);
            var smartContract = await runner.RunAsync(reg);
<<<<<<< HEAD

            var acc = _accountManager.GetAccountByHash(new Hash(reg.Hash.Value));

            var dp = _worldStateManager.GetAccountDataProvider(_accountDataProvider.Context.ChainId, acc.GetAddress());

            await smartContract.InititalizeAsync(dp);

            _smartContracts[hash] = smartContract;

=======
            
            // init smartContract 
            var acc = _accountManager.GetAccountByHash(new Hash<IAccount>(hash.Value));
            var adp = _worldStateManager.GetAccountDataProvider(_chain, acc);
            await smartContract.InititalizeAsync(adp);
            
            // cache
            _cacheSmartContracts[hash] = smartContract;
            
>>>>>>> b48b870b
            //TODO: _smartContracts should be implemented as a memory cache with expired.

            return smartContract;
        }

        public IHash GetHash()
        {
            return Hash.Zero;
        }
        
        /// <summary>
        /// deploy smartcontract
        /// </summary>
        /// <param name="caller"></param>
        /// <param name="catagory"></param>
        /// <param name="data"></param>
        /// <returns></returns>
        public async Task Deploy(IHash<IAccount> caller, int catagory, byte[] data)
        {
            // caller account data context
            var callerAccount = _accountManager.GetAccountByHash(caller);
            var adp = _worldStateManager.GetAccountDataProvider(_chain, callerAccount);
            var dataContext = adp.Context;
            
            // create registration
            var smartContractRegistration = new SmartContractRegistration
            {
                Category = catagory,
                Bytes = data,
                Hash = new Hash<SmartContract>(dataContext.CalculateHashWith(data)) // temporary calculating for sm address
            };
            
            dataContext.IncreasementId++;
            
            // create new account for this contract
            var acc = await _accountManager.CreateAccountAsync(smartContractRegistration, _chain);
            // register to smartContractZero
            await RegisterSmartContract(smartContractRegistration);
            
        }
    }

    public interface ISmartContractRunner
    {
        Task<ISmartContract> RunAsync(SmartContractRegistration reg);
    }
}<|MERGE_RESOLUTION|>--- conflicted
+++ resolved
@@ -12,32 +12,20 @@
 
         private IAccountDataProvider _accountDataProvider;
 
-<<<<<<< HEAD
         private readonly IDictionary<IHash, ISmartContract> _smartContracts =
             new Dictionary<IHash, ISmartContract>();
-=======
-        private readonly IDictionary<IHash, ISmartContract> _cacheSmartContracts=new Dictionary<IHash, ISmartContract>();
-        
-        //private readonly IDictionary<IHash, IHash> _registeredContracts= new Dictionary<IHash, IHash>();
->>>>>>> b48b870b
-
 
         private readonly ISmartContractRunnerFactory _smartContractRunnerFactory;
 
         private IWorldStateManager _worldStateManager;
 
         private IAccountManager _accountManager;
-
-<<<<<<< HEAD
+        
         private ISerializer<SmartContractRegistration> _serializer;
 
         public SmartContractZero(ISmartContractRunnerFactory smartContractRunnerFactory,
             IWorldStateManager worldStateManager, IAccountManager accountManager,
             ISerializer<SmartContractRegistration> serializer)
-=======
-        public SmartContractZero(ISmartContractRunnerFactory smartContractRunnerFactory, IChain chain,
-            IWorldStateManager worldStateManager, IAccountManager accountManager)
->>>>>>> b48b870b
         {
             _smartContractRunnerFactory = smartContractRunnerFactory;
             _worldStateManager = worldStateManager;
@@ -63,37 +51,24 @@
         public async Task RegisterSmartContract(SmartContractRegistration reg)
         {
             var smartContractMap = _accountDataProvider.GetDataProvider().GetDataProvider(SMART_CONTRACT_MAP_KEY);
-<<<<<<< HEAD
             await smartContractMap.SetAsync(
                 reg.Hash, _serializer.Serialize(reg)
             );
-=======
-            await smartContractMap.SetAsync(reg.Hash, reg);
-            //_registeredContracts[hash] = reg.Hash;
->>>>>>> b48b870b
         }
 
         public async Task<ISmartContract> GetSmartContractAsync(Hash hash)
         {
-            if (_cacheSmartContracts.ContainsKey(hash))
-                return _cacheSmartContracts[hash];
+            if (_smartContracts.ContainsKey(hash))
+                return _smartContracts[hash];
             
             // get SmartContractRegistration
             var smartContractMap = _accountDataProvider.GetDataProvider().GetDataProvider(SMART_CONTRACT_MAP_KEY);
             //var regHash = _registeredContracts[hash];
             var obj = await smartContractMap.GetAsync(hash);
-<<<<<<< HEAD
-
             var reg = _serializer.Deserialize(obj);
 
-=======
-            
-            // create smartcontract
-            var reg = new SmartContractRegistration(obj);
->>>>>>> b48b870b
             var runner = _smartContractRunnerFactory.GetRunner(reg.Category);
             var smartContract = await runner.RunAsync(reg);
-<<<<<<< HEAD
 
             var acc = _accountManager.GetAccountByHash(new Hash(reg.Hash.Value));
 
@@ -103,17 +78,6 @@
 
             _smartContracts[hash] = smartContract;
 
-=======
-            
-            // init smartContract 
-            var acc = _accountManager.GetAccountByHash(new Hash<IAccount>(hash.Value));
-            var adp = _worldStateManager.GetAccountDataProvider(_chain, acc);
-            await smartContract.InititalizeAsync(adp);
-            
-            // cache
-            _cacheSmartContracts[hash] = smartContract;
-            
->>>>>>> b48b870b
             //TODO: _smartContracts should be implemented as a memory cache with expired.
 
             return smartContract;
