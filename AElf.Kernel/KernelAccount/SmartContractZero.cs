<<<<<<< HEAD
﻿using System.Collections.Generic;
=======
using System.Collections.Generic;
>>>>>>> 826dabc0
using System.Threading.Tasks;

namespace AElf.Kernel.KernelAccount
{
<<<<<<< HEAD
    public class SmartContractZero : ISmartContract
=======
    public class SmartContractZero: ISmartContract
>>>>>>> 826dabc0
    {
        private const string SMART_CONTRACT_MAP_KEY = "SmartContractMap";

        private IAccountDataProvider _accountDataProvider;
<<<<<<< HEAD

=======
        
>>>>>>> 826dabc0
        public async Task InititalizeAsync(IAccountDataProvider dataProvider)
        {
            _accountDataProvider = dataProvider;
            await Task.CompletedTask;
        }

        public async Task InvokeAsync(IHash<IAccount> caller, string methodname, params object[] objs)
        {
            var type = typeof(SmartContractZero);
            var member = type.GetMethod(methodname);

            await (Task)member.Invoke(this, objs);
        }

        // Hard coded method in the kernel
        public async Task RegisterSmartContract(SmartContractRegistration reg)
        {
            var smartContractMap = _accountDataProvider.GetDataProvider().GetDataProvider(SMART_CONTRACT_MAP_KEY);
            await smartContractMap.SetAsync(reg.Hash, reg);
        }
    }
}<|MERGE_RESOLUTION|>--- conflicted
+++ resolved
@@ -1,26 +1,14 @@
-<<<<<<< HEAD
-﻿using System.Collections.Generic;
-=======
 using System.Collections.Generic;
->>>>>>> 826dabc0
 using System.Threading.Tasks;
 
 namespace AElf.Kernel.KernelAccount
 {
-<<<<<<< HEAD
-    public class SmartContractZero : ISmartContract
-=======
     public class SmartContractZero: ISmartContract
->>>>>>> 826dabc0
     {
         private const string SMART_CONTRACT_MAP_KEY = "SmartContractMap";
-
+        
         private IAccountDataProvider _accountDataProvider;
-<<<<<<< HEAD
-
-=======
         
->>>>>>> 826dabc0
         public async Task InititalizeAsync(IAccountDataProvider dataProvider)
         {
             _accountDataProvider = dataProvider;
@@ -31,10 +19,10 @@
         {
             var type = typeof(SmartContractZero);
             var member = type.GetMethod(methodname);
-
-            await (Task)member.Invoke(this, objs);
+            
+            await (Task) member.Invoke(this, objs);
         }
-
+        
         // Hard coded method in the kernel
         public async Task RegisterSmartContract(SmartContractRegistration reg)
         {
