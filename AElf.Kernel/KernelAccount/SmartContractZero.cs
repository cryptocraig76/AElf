<<<<<<< HEAD
﻿using System.Collections.Generic;
using System.Threading.Tasks;
=======
﻿using System.Threading.Tasks;
>>>>>>> 9533f1cd

namespace AElf.Kernel.KernelAccount
{
    public class SmartContractZero: ISmartContract
    {
<<<<<<< HEAD
        private IAccountDataProvider _accountDataProvider;
        
        
        public async Task InititalizeAsync(IAccountDataProvider dataProvider)
        {
            this._accountDataProvider = dataProvider;

            await Task.CompletedTask;
        }

        public async Task InvokeAsync(IHash<IAccount> caller, 
            string methodname, params object[] objs)
        {

            var type = typeof(SmartContractZero);

            var member = type.GetMethod(methodname);


            await (Task) member.Invoke(this, objs);

        }

        
        
        
        public async Task RegisterSmartContrace(SmartContractRegistration reg)
        {
            
            // Like My Sql
            
            
            var smartContractMap = (IAccountDataProvider)
                await _accountDataProvider.GetMapAsync("SmartContractMap");
            await smartContractMap.GetDataProvider().SetAsync(reg.Hash, reg);

=======
        private const string SMART_CONTRACT_MAP_KEY = "SmartContractMap";
        
        private IAccountDataProvider _accountDataProvider;
        
        public async void InititalizeAsync(IAccountDataProvider dataProvider)
        {
            _accountDataProvider = dataProvider;
        }

        public async Task InvokeAsync(IHash<IAccount> caller, string methodname, params object[] objs)
        {
            var type = typeof(SmartContractZero);
            var member = type.GetMethod(methodname);
            
            await (Task) member.Invoke(this, objs);
        }
        
        // Hard coded method in the kernel
        public async Task RegisterSmartContract(SmartContractRegistration reg)
        {
            var smartContractMap = (IAccountDataProvider) await _accountDataProvider.GetMapAsync(SMART_CONTRACT_MAP_KEY);
            await smartContractMap.SetAsync(reg.Hash, reg);
>>>>>>> 9533f1cd
        }
    }
}<|MERGE_RESOLUTION|>--- conflicted
+++ resolved
@@ -1,59 +1,18 @@
-<<<<<<< HEAD
-﻿using System.Collections.Generic;
+using System.Collections.Generic;
 using System.Threading.Tasks;
-=======
-﻿using System.Threading.Tasks;
->>>>>>> 9533f1cd
 
 namespace AElf.Kernel.KernelAccount
 {
     public class SmartContractZero: ISmartContract
     {
-<<<<<<< HEAD
-        private IAccountDataProvider _accountDataProvider;
-        
-        
-        public async Task InititalizeAsync(IAccountDataProvider dataProvider)
-        {
-            this._accountDataProvider = dataProvider;
-
-            await Task.CompletedTask;
-        }
-
-        public async Task InvokeAsync(IHash<IAccount> caller, 
-            string methodname, params object[] objs)
-        {
-
-            var type = typeof(SmartContractZero);
-
-            var member = type.GetMethod(methodname);
-
-
-            await (Task) member.Invoke(this, objs);
-
-        }
-
-        
-        
-        
-        public async Task RegisterSmartContrace(SmartContractRegistration reg)
-        {
-            
-            // Like My Sql
-            
-            
-            var smartContractMap = (IAccountDataProvider)
-                await _accountDataProvider.GetMapAsync("SmartContractMap");
-            await smartContractMap.GetDataProvider().SetAsync(reg.Hash, reg);
-
-=======
         private const string SMART_CONTRACT_MAP_KEY = "SmartContractMap";
         
         private IAccountDataProvider _accountDataProvider;
         
-        public async void InititalizeAsync(IAccountDataProvider dataProvider)
+        public async Task InititalizeAsync(IAccountDataProvider dataProvider)
         {
             _accountDataProvider = dataProvider;
+            await Task.CompletedTask;
         }
 
         public async Task InvokeAsync(IHash<IAccount> caller, string methodname, params object[] objs)
@@ -67,9 +26,8 @@
         // Hard coded method in the kernel
         public async Task RegisterSmartContract(SmartContractRegistration reg)
         {
-            var smartContractMap = (IAccountDataProvider) await _accountDataProvider.GetMapAsync(SMART_CONTRACT_MAP_KEY);
+            var smartContractMap = _accountDataProvider.GetDataProvider().GetDataProvider(SMART_CONTRACT_MAP_KEY);
             await smartContractMap.SetAsync(reg.Hash, reg);
->>>>>>> 9533f1cd
         }
     }
 }