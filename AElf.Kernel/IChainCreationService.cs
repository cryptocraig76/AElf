﻿using System;
using System.Threading.Tasks;
using AElf.Kernel.KernelAccount;

namespace AElf.Kernel
{
    /// <summary>
    /// Create a new chain never existing
    /// </summary>
    public interface IChainCreationService
    {
<<<<<<< HEAD
        Task<Chain> CreateNewChainAsync(Hash chainId, ISmartContractZero smartContract);
    }
    
    public class ChainCreationService: IChainCreationService
    {
        private readonly IChainManager _chainManager;
        private readonly ITransactionManager _transactionManager;

        public ChainCreationService(IChainManager chainManager, ITransactionManager transactionManager)
        {
            _chainManager = chainManager;
            _transactionManager = transactionManager;
        }


        public async Task<Chain> CreateNewChainAsync(Hash chainId, ISmartContractZero smartContract)
        {
            var chain = await _chainManager.AddChainAsync(chainId);
            var builder = new GenesisBlockBuilder();
            builder.Build(smartContract);
            await _transactionManager.AddTransactionAsync(builder.Tx);
            await _chainManager.AppendBlockToChainAsync(chain, builder.Block);
            return chain;
        }
=======
        Task CreateNewChainAsync(Hash chainId,Type smartContractType);
>>>>>>> 0ca89609
    }
}<|MERGE_RESOLUTION|>--- conflicted
+++ resolved
@@ -9,33 +9,6 @@
     /// </summary>
     public interface IChainCreationService
     {
-<<<<<<< HEAD
-        Task<Chain> CreateNewChainAsync(Hash chainId, ISmartContractZero smartContract);
-    }
-    
-    public class ChainCreationService: IChainCreationService
-    {
-        private readonly IChainManager _chainManager;
-        private readonly ITransactionManager _transactionManager;
-
-        public ChainCreationService(IChainManager chainManager, ITransactionManager transactionManager)
-        {
-            _chainManager = chainManager;
-            _transactionManager = transactionManager;
-        }
-
-
-        public async Task<Chain> CreateNewChainAsync(Hash chainId, ISmartContractZero smartContract)
-        {
-            var chain = await _chainManager.AddChainAsync(chainId);
-            var builder = new GenesisBlockBuilder();
-            builder.Build(smartContract);
-            await _transactionManager.AddTransactionAsync(builder.Tx);
-            await _chainManager.AppendBlockToChainAsync(chain, builder.Block);
-            return chain;
-        }
-=======
-        Task CreateNewChainAsync(Hash chainId,Type smartContractType);
->>>>>>> 0ca89609
+        Task<Chain> CreateNewChainAsync(Hash chainId,Type smartContractType);
     }
 }