--- conflicted
+++ resolved
@@ -3,19 +3,11 @@
 using System.Threading.Tasks;
 using AElf.Common.Application;
 using AElf.Cryptography;
-<<<<<<< HEAD
-using AElf.Kernel.Consensus;
-using AElf.Kernel.Services;
-using AElf.Kernel.TxMemPool;
-using Google.Protobuf;
-using Google.Protobuf.WellKnownTypes;
-=======
 using AElf.Cryptography.ECDSA;
 using AElf.Kernel.Managers;
 using AElf.Kernel.Services;
 using AElf.Kernel.TxMemPool;
 using Google.Protobuf;
->>>>>>> c66b5980
 using ReaderWriterLock = AElf.Common.Synchronisation.ReaderWriterLock;
 
 namespace AElf.Kernel.Miner
@@ -45,42 +37,24 @@
 
         public Hash Coinbase => Config.CoinBase;
 
-        private readonly DPoS _dpos;
-
         public Miner(IBlockGenerationService blockGenerationService, IMinerConfig config, 
-            ITxPoolService txPoolService, IParallelTransactionExecutingService parallelTransactionExecutingService, DPoS dpos)
+            ITxPoolService txPoolService, IParallelTransactionExecutingService parallelTransactionExecutingService)
         {
             _blockGenerationService = blockGenerationService;
             Config = config;
             _txPoolService = txPoolService;
             _parallelTransactionExecutingService = parallelTransactionExecutingService;
-            _dpos = dpos;
         }
 
+        
         public async Task<IBlock> Mine()
         {
-            // todo : this is fake
-            var address = Hash.Generate().ToByteArray();
-            
-            if (!await _dpos.AbleToMine(address)) 
-                return null;
-            
             if (Cts == null || Cts.IsCancellationRequested)
                 return null;
             
             var ready = await _txPoolService.GetReadyTxsAsync(Config.TxCount);
             // TODO：dispatch txs with ISParallel, return list of tx results
-
-            if (await _dpos.TimeToGenerateExtraBlock())
-            {
-                // ReSharper disable once InconsistentNaming
-                var txForEBP = _dpos.GetTxsForExtraBlock();
-                foreach (var tx in txForEBP)
-                {
-                    await _txPoolService.AddTxAsync(tx);
-                }
-            }
-                
+            
             var results =  await _parallelTransactionExecutingService.ExecuteAsync(ready, Config.ChainId);
             
             // reset Promotable and update account context
@@ -101,7 +75,6 @@
             block.Header.S = ByteString.CopyFrom(signature.S);
             
             return block;
-
         }
 
         
