--- conflicted
+++ resolved
@@ -10,16 +10,12 @@
         
         public WorldState(ChangesDict changesDict)
         {
-<<<<<<< HEAD
-            _accountDataProviders = accountDataProviders;
-=======
             _changesDict = changesDict;
         }
 
         public async Task<Change> GetChangeAsync(Hash pathHash)
         {
             return await Task.FromResult(_changesDict.Dict.FirstOrDefault(i => i.Key == pathHash)?.Value);
->>>>>>> 3bd49dc2
         }
 
         public async Task<Hash> GetWorldStateMerkleTreeRootAsync()
