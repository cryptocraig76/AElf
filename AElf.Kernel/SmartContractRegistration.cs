﻿namespace AElf.Kernel
{
    
    
<<<<<<< HEAD
    public class SmartContractRegistration: ISerializable
=======
    public class SmartContractRegistration : ISerializable
>>>>>>> 9533f1cd
    {
        
        /// <summary>
        /// 0: Smart Contract Zero
        /// 1: C# bytes
        /// 2: Javascript
        /// </summary>
        public int Category { get; set; }
        
        public IHash Hash { get; set; }
        
        public byte[] Bytes { get; set; }
<<<<<<< HEAD
=======
        
>>>>>>> 9533f1cd
        public byte[] Serialize()
        {
            throw new System.NotImplementedException();
        }
    }
}<|MERGE_RESOLUTION|>--- conflicted
+++ resolved
@@ -1,28 +1,18 @@
 ﻿namespace AElf.Kernel
 {
-    
-    
-<<<<<<< HEAD
-    public class SmartContractRegistration: ISerializable
-=======
     public class SmartContractRegistration : ISerializable
->>>>>>> 9533f1cd
     {
-        
         /// <summary>
         /// 0: Smart Contract Zero
         /// 1: C# bytes
         /// 2: Javascript
         /// </summary>
         public int Category { get; set; }
-        
+
         public IHash Hash { get; set; }
-        
+
         public byte[] Bytes { get; set; }
-<<<<<<< HEAD
-=======
-        
->>>>>>> 9533f1cd
+
         public byte[] Serialize()
         {
             throw new System.NotImplementedException();
