﻿using System;
using System.Threading.Tasks;
using AElf.Cryptography.ECDSA;
using AElf.Kernel.Managers;
using AElf.Kernel.Services;
using AElf.Kernel.Types;

namespace AElf.Kernel.BlockValidationFilters
{
    public class ChainContextValidationFilter : IBlockValidationFilter
    {
        private readonly IBlockManager _blockManager;

        public ChainContextValidationFilter(IBlockManager blockManager)
        {
            _blockManager = blockManager;
        }

        public async Task<ValidationError> ValidateBlockAsync(IBlock block, IChainContext context, ECKeyPair keyPair)
        {
<<<<<<< HEAD
            
=======
>>>>>>> 01cc54fd
            /*
                1' block height
                2' previous block hash
            */

            var index = block.Header.Index;
            var previousBlockHash = block.Header.PreviousBlockHash;

            // return success if genesis block
            /*if (index == 0 && previousBlockHash.Equals(Hash.Zero))
                return ValidationError.Success;*/

            var currentChainHeight = context.BlockHeight;
            var currentPreviousBlockHash = context.BlockHash;

            // other block needed before this one
            if (index > currentChainHeight)
                return ValidationError.Pending;
            
            // can be added to chain
            if (currentChainHeight == index)
            {
                return currentPreviousBlockHash.Equals(previousBlockHash)
                    ? ValidationError.Success
                    : ValidationError.OrphanBlock;
            }
            if (index < currentChainHeight)
            {
                var b = await _blockManager.GetBlockByHeight(block.Header.ChainId, index);
                return b.Header.GetHash().Equals(block.Header.GetHash())
                    ? ValidationError.AlreadyExecuted
                    : ValidationError.OrphanBlock;
            }
            
            return ValidationError.OrphanBlock;
        }
    }
}<|MERGE_RESOLUTION|>--- conflicted
+++ resolved
@@ -1,62 +1,58 @@
-﻿using System;
-using System.Threading.Tasks;
-using AElf.Cryptography.ECDSA;
-using AElf.Kernel.Managers;
-using AElf.Kernel.Services;
-using AElf.Kernel.Types;
-
-namespace AElf.Kernel.BlockValidationFilters
-{
-    public class ChainContextValidationFilter : IBlockValidationFilter
-    {
-        private readonly IBlockManager _blockManager;
-
-        public ChainContextValidationFilter(IBlockManager blockManager)
-        {
-            _blockManager = blockManager;
-        }
-
-        public async Task<ValidationError> ValidateBlockAsync(IBlock block, IChainContext context, ECKeyPair keyPair)
-        {
-<<<<<<< HEAD
-            
-=======
->>>>>>> 01cc54fd
-            /*
-                1' block height
-                2' previous block hash
-            */
-
-            var index = block.Header.Index;
-            var previousBlockHash = block.Header.PreviousBlockHash;
-
-            // return success if genesis block
-            /*if (index == 0 && previousBlockHash.Equals(Hash.Zero))
-                return ValidationError.Success;*/
-
-            var currentChainHeight = context.BlockHeight;
-            var currentPreviousBlockHash = context.BlockHash;
-
-            // other block needed before this one
-            if (index > currentChainHeight)
-                return ValidationError.Pending;
-            
-            // can be added to chain
-            if (currentChainHeight == index)
-            {
-                return currentPreviousBlockHash.Equals(previousBlockHash)
-                    ? ValidationError.Success
-                    : ValidationError.OrphanBlock;
-            }
-            if (index < currentChainHeight)
-            {
-                var b = await _blockManager.GetBlockByHeight(block.Header.ChainId, index);
-                return b.Header.GetHash().Equals(block.Header.GetHash())
-                    ? ValidationError.AlreadyExecuted
-                    : ValidationError.OrphanBlock;
-            }
-            
-            return ValidationError.OrphanBlock;
-        }
-    }
+﻿using System;
+using System.Threading.Tasks;
+using AElf.Cryptography.ECDSA;
+using AElf.Kernel.Managers;
+using AElf.Kernel.Services;
+using AElf.Kernel.Types;
+
+namespace AElf.Kernel.BlockValidationFilters
+{
+    public class ChainContextValidationFilter : IBlockValidationFilter
+    {
+        private readonly IBlockManager _blockManager;
+
+        public ChainContextValidationFilter(IBlockManager blockManager)
+        {
+            _blockManager = blockManager;
+        }
+
+        public async Task<ValidationError> ValidateBlockAsync(IBlock block, IChainContext context, ECKeyPair keyPair)
+        {
+            /*
+                1' block height
+                2' previous block hash
+            */
+
+            var index = block.Header.Index;
+            var previousBlockHash = block.Header.PreviousBlockHash;
+
+            // return success if genesis block
+            /*if (index == 0 && previousBlockHash.Equals(Hash.Zero))
+                return ValidationError.Success;*/
+
+            var currentChainHeight = context.BlockHeight;
+            var currentPreviousBlockHash = context.BlockHash;
+
+            // other block needed before this one
+            if (index > currentChainHeight)
+                return ValidationError.Pending;
+            
+            // can be added to chain
+            if (currentChainHeight == index)
+            {
+                return currentPreviousBlockHash.Equals(previousBlockHash)
+                    ? ValidationError.Success
+                    : ValidationError.OrphanBlock;
+            }
+            if (index < currentChainHeight)
+            {
+                var b = await _blockManager.GetBlockByHeight(block.Header.ChainId, index);
+                return b.Header.GetHash().Equals(block.Header.GetHash())
+                    ? ValidationError.AlreadyExecuted
+                    : ValidationError.OrphanBlock;
+            }
+            
+            return ValidationError.OrphanBlock;
+        }
+    }
 }