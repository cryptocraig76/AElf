﻿using System;
using AElf.Common;
using AElf.Common.Enums;
using AElf.Common.Module;
using AElf.Configuration;
using AElf.Configuration.Config.Consensus;
using AElf.Configuration.Config.Network;
using Autofac;

namespace AElf.Kernel
{
    public class KernelAElfModule:IAElfModule
    {
        public void Init(ContainerBuilder builder)
        {
<<<<<<< HEAD
            if (ConsensusConfig.Instance.ConsensusType == ConsensusType.AElfDPoS)
            {
                GlobalConfig.AElfDPoSMiningInterval = ConsensusConfig.Instance.DPoSMiningInterval;
=======
            if (ConsensusConfig.Instance.ConsensusType == ConsensusType.PoTC)
            {
                GlobalConfig.BlockProducerNumber = 1;
>>>>>>> fc25900d
            }

            if (ConsensusConfig.Instance.ConsensusType == ConsensusType.SingleNode)
            {
                GlobalConfig.BlockProducerNumber = 1;
            }
            
            builder.RegisterModule(new KernelAutofacModule());
            builder.RegisterModule(new LoggerAutofacModule("aelf-node-" + NetworkConfig.Instance.ListeningPort));
        }

        public void Run(ILifetimeScope scope)
        {

        }
    }
}<|MERGE_RESOLUTION|>--- conflicted
+++ resolved
@@ -13,17 +13,6 @@
     {
         public void Init(ContainerBuilder builder)
         {
-<<<<<<< HEAD
-            if (ConsensusConfig.Instance.ConsensusType == ConsensusType.AElfDPoS)
-            {
-                GlobalConfig.AElfDPoSMiningInterval = ConsensusConfig.Instance.DPoSMiningInterval;
-=======
-            if (ConsensusConfig.Instance.ConsensusType == ConsensusType.PoTC)
-            {
-                GlobalConfig.BlockProducerNumber = 1;
->>>>>>> fc25900d
-            }
-
             if (ConsensusConfig.Instance.ConsensusType == ConsensusType.SingleNode)
             {
                 GlobalConfig.BlockProducerNumber = 1;
