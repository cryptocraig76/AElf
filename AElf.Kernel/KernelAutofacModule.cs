<<<<<<< HEAD
﻿using AElf.Common.Serializers;
using AElf.Kernel.Managers;
=======
﻿using AElf.Kernel.Managers;
>>>>>>> 348ca55c
using AElf.Kernel.Storages;
using Autofac;

namespace AElf.Kernel
{
    public class KernelAutofacModule : Module
    {
        protected override void Load(ContainerBuilder builder)
        {
            var assembly1 = typeof(ISerializer<>).Assembly;
            builder.RegisterAssemblyTypes(assembly1).AsImplementedInterfaces();
            
<<<<<<< HEAD
            builder.RegisterType<StateStore>().SingleInstance();
            builder.RegisterType<TransactionStore>().SingleInstance();
            builder.RegisterType<BinaryMerkleTreeStore>().SingleInstance();
            builder.RegisterType<BlockHeaderStore>().SingleInstance();
            builder.RegisterType<BlockBodyStore>().SingleInstance();
            builder.RegisterType<ChainHeightStore>().SingleInstance();
            builder.RegisterType<GenesisBlockHashStore>().SingleInstance();
            builder.RegisterType<CurrentBlockHashStore>().SingleInstance();
            builder.RegisterType<MinersStore>().SingleInstance();
            builder.RegisterType<SmartContractStore>().SingleInstance();
            builder.RegisterType<TransactionReceiptStore>().SingleInstance();
            builder.RegisterType<TransactionResultStore>().SingleInstance();
            builder.RegisterType<TransactionTraceStore>().SingleInstance();
            builder.RegisterType<CanonicalStore>().SingleInstance();
            builder.RegisterType<FunctionMetadataStore>().SingleInstance();
            builder.RegisterType<CallGraphStore>().SingleInstance();
            
            builder.RegisterType<StateManager>().As<IStateManager>().SingleInstance();
            builder.RegisterType<TransactionManager>().As<ITransactionManager>().SingleInstance();
            builder.RegisterType<BinaryMerkleTreeManager>().As<IBinaryMerkleTreeManager>().SingleInstance();
            builder.RegisterType<BlockManager>().As<IBlockManager>().SingleInstance();
            builder.RegisterType<ChainManager>().As<IChainManager>().SingleInstance();
            builder.RegisterType<MinersManager>().As<IMinersManager>().SingleInstance();
            builder.RegisterType<SmartContractManager>().As<ISmartContractManager>().SingleInstance();
            builder.RegisterType<TransactionReceiptManager>().As<ITransactionReceiptManager>().SingleInstance();
            builder.RegisterType<TransactionResultManager>().As<ITransactionResultManager>().SingleInstance();
            builder.RegisterType<TransactionTraceManager>().As<ITransactionTraceManager>().SingleInstance();
            builder.RegisterType<FunctionFunctionMetadataManager>().As<IFunctionMetadataManager>().SingleInstance();
=======
            var assembly2 = typeof(BlockHeader).Assembly;
            builder.RegisterAssemblyTypes(assembly2).AsImplementedInterfaces();

            builder.RegisterGeneric(typeof(Serializer<>)).As(typeof(ISerializer<>));
            
            builder.RegisterType<SmartContractManager>().As<ISmartContractManager>();
            builder.RegisterType<TransactionManager>().As<ITransactionManager>();
            builder.RegisterType<TransactionResultManager>().As<ITransactionResultManager>();
            builder.RegisterType<HashManager>().As<IHashManager>();
            builder.RegisterType<BlockManager>().As<IBlockManager>();
            builder.RegisterType<ChainManager>().As<IChainManager>();
            builder.RegisterType<BinaryMerkleTreeManager>().As<IBinaryMerkleTreeManager>();
            builder.RegisterType<DataStore>().As<IDataStore>();
            builder.RegisterType<MinersManager>().As<IMinersManager>();
>>>>>>> 348ca55c
        }
    }
}<|MERGE_RESOLUTION|>--- conflicted
+++ resolved
@@ -1,9 +1,5 @@
-<<<<<<< HEAD
-﻿using AElf.Common.Serializers;
+using AElf.Common.Serializers;
 using AElf.Kernel.Managers;
-=======
-﻿using AElf.Kernel.Managers;
->>>>>>> 348ca55c
 using AElf.Kernel.Storages;
 using Autofac;
 
@@ -13,10 +9,8 @@
     {
         protected override void Load(ContainerBuilder builder)
         {
-            var assembly1 = typeof(ISerializer<>).Assembly;
-            builder.RegisterAssemblyTypes(assembly1).AsImplementedInterfaces();
+            builder.RegisterType<ProtobufSerializer>().As<IByteSerializer>().SingleInstance();
             
-<<<<<<< HEAD
             builder.RegisterType<StateStore>().SingleInstance();
             builder.RegisterType<TransactionStore>().SingleInstance();
             builder.RegisterType<BinaryMerkleTreeStore>().SingleInstance();
@@ -45,22 +39,6 @@
             builder.RegisterType<TransactionResultManager>().As<ITransactionResultManager>().SingleInstance();
             builder.RegisterType<TransactionTraceManager>().As<ITransactionTraceManager>().SingleInstance();
             builder.RegisterType<FunctionFunctionMetadataManager>().As<IFunctionMetadataManager>().SingleInstance();
-=======
-            var assembly2 = typeof(BlockHeader).Assembly;
-            builder.RegisterAssemblyTypes(assembly2).AsImplementedInterfaces();
-
-            builder.RegisterGeneric(typeof(Serializer<>)).As(typeof(ISerializer<>));
-            
-            builder.RegisterType<SmartContractManager>().As<ISmartContractManager>();
-            builder.RegisterType<TransactionManager>().As<ITransactionManager>();
-            builder.RegisterType<TransactionResultManager>().As<ITransactionResultManager>();
-            builder.RegisterType<HashManager>().As<IHashManager>();
-            builder.RegisterType<BlockManager>().As<IBlockManager>();
-            builder.RegisterType<ChainManager>().As<IChainManager>();
-            builder.RegisterType<BinaryMerkleTreeManager>().As<IBinaryMerkleTreeManager>();
-            builder.RegisterType<DataStore>().As<IDataStore>();
-            builder.RegisterType<MinersManager>().As<IMinersManager>();
->>>>>>> 348ca55c
         }
     }
 }