﻿using System;
using System.Collections.Generic;
using System.Threading.Tasks;
using AElf.Common;
using AElf.Kernel.Manager.Interfaces;
using AElf.Kernel.Storage.Interfaces;
using Easy.MessageHub;
using NLog;

// ReSharper disable once CheckNamespace
namespace AElf.Kernel
{
    public class LightChain : ILightChain
    {
        protected readonly Hash _chainId;
        protected readonly IChainManager _chainManager;
        protected readonly IBlockManager _blockManager;
<<<<<<< HEAD
=======
        protected readonly IDataStore _dataStore;
>>>>>>> 064f6b36

        private readonly ILogger _logger;

        public LightChain(Hash chainId,
            IChainManager chainManager,
<<<<<<< HEAD
            IBlockManager blockManager, ILogger logger = null)
=======
            IBlockManager blockManager, IDataStore dataStore, ILogger logger = null)
>>>>>>> 064f6b36
        {
            _chainId = chainId.Clone();
            _chainManager = chainManager;
            _blockManager = blockManager;
            _logger = logger;
        }

        public async Task<ulong> GetCurrentBlockHeightAsync()
        {
            var hash = await _chainManager.GetCurrentBlockHashAsync(_chainId);
            if (hash.IsNull())
            {
                return GlobalConfig.GenesisBlockHeight;
            }

            var header = (BlockHeader) await GetHeaderByHashAsync(hash);
            return header.Index;
        }

        public async Task<Hash> GetCurrentBlockHashAsync()
        {
            var hash = await _chainManager.GetCurrentBlockHashAsync(_chainId);
            return hash;
        }

        public async Task<bool> HasHeader(Hash blockHash)
        {
            var header = await _blockManager.GetBlockHeaderAsync(blockHash);
            return header != null;
        }

        public async Task AddHeadersAsync(IEnumerable<IBlockHeader> headers)
        {
            foreach (var header in headers)
            {
                await AddHeaderAsync(header);
            }
        }

        public async Task<IBlockHeader> GetHeaderByHashAsync(Hash blockHash)
        {
            return await _blockManager.GetBlockHeaderAsync(blockHash);
        }

        public async Task<IBlockHeader> GetHeaderByHeightAsync(ulong height)
        {
            var blockHash = await GetCanonicalHashAsync(height);
            if (blockHash == null)
            {
                return null;
            }

            return await GetHeaderByHashAsync(blockHash.OfType(HashType.BlockHeaderHash));
        }

        public async Task<bool> IsOnCanonical(Hash blockId)
        {
            var header = (BlockHeader) await GetHeaderByHashAsync(blockId);
            if (header == null)
            {
                return false;
            }

            var canonicalHash = await GetCanonicalHashAsync(header.Index);
            return canonicalHash == blockId;
        }

        protected async Task AddHeaderAsync(IBlockHeader header)
        {
            await CheckHeaderAppendable(header);
            await _blockManager.AddBlockHeaderAsync((BlockHeader) header);
            await MaybeSwitchBranch(header);
            MessageHub.Instance.Publish((BlockHeader) header);
        }

        public async Task<Hash> GetCanonicalHashAsync(ulong height)
        {
            var blockHash = await _chainManager.GetCanonical(_chainId, height);
            return blockHash;
        }

        protected async Task CheckHeaderAppendable(IBlockHeader header)
        {
            var blockHeader = (BlockHeader) header;

            #region genesis

            // TODO: more strict genesis
            if (blockHeader.Index == GlobalConfig.GenesisBlockHeight)
            {
                var curHash = await _chainManager.GetCurrentBlockHashAsync(_chainId);
                if (curHash.IsNull())
                {
                    await _chainManager.AddChainAsync(_chainId, header.GetHash());
                }

                return;
            }

            #endregion genesis

            var prevHeader = await GetHeaderByHashAsync(blockHeader.PreviousBlockHash);
            if (prevHeader == null)
            {
                throw new InvalidOperationException($"Parent is unknown for {blockHeader}.");
            }

            var expected = ((BlockHeader) prevHeader).Index + 1;
            var actual = blockHeader.Index;

            if (actual != expected)
            {
                throw new InvalidOperationException($"Incorrect index. Expected: {expected}, actual: {actual}");
            }
        }

        protected async Task<Tuple<List<IBlockHeader>, List<IBlockHeader>>> GetComparedBranchesAsync(
            IBlockHeader oldHead,
            IBlockHeader newHead)
        {
            var tempOldHead = (BlockHeader) oldHead;
            var tempNewHead = (BlockHeader) newHead;
            var oldBranch = new List<IBlockHeader>();
            var newBranch = new List<IBlockHeader>();
            while (((BlockHeader) oldHead).Index > ((BlockHeader) newHead).Index)
            {
                oldBranch.Add(tempOldHead);
                tempOldHead = (BlockHeader) await GetHeaderByHashAsync(tempOldHead.PreviousBlockHash);
            }

            while (((BlockHeader) newHead).Index > ((BlockHeader) oldHead).Index)
            {
                newBranch.Add(tempNewHead);
                if (tempNewHead == null)
                {
                    break;
                }

                tempNewHead = (BlockHeader) await GetHeaderByHashAsync(tempNewHead.PreviousBlockHash);
            }

            while (tempNewHead != null && tempOldHead.PreviousBlockHash != tempNewHead.PreviousBlockHash)
            {
                oldBranch.Add(tempOldHead);
                newBranch.Add(tempNewHead);
                tempOldHead = (BlockHeader) await GetHeaderByHashAsync(tempOldHead.PreviousBlockHash);
                tempNewHead = (BlockHeader) await GetHeaderByHashAsync(tempNewHead.PreviousBlockHash);
            }

            if (tempOldHead != null && tempNewHead != null)
            {
                oldBranch.Add(tempOldHead);
                newBranch.Add(tempNewHead);
            }

            return Tuple.Create(oldBranch, newBranch);
        }

        protected async Task MaybeSwitchBranch(IBlockHeader header)
        {
            var blockHeader = (BlockHeader) header;
            if (blockHeader.Index <= GlobalConfig.GenesisBlockHeight)
            {
                await _chainManager.SetCanonical(_chainId, blockHeader.Index, header.GetHash());
                await _chainManager.UpdateCurrentBlockHashAsync(_chainId, header.GetHash());
                return;
            }

            var currentBlockHash = await GetCurrentBlockHashAsync();
            var currentHeader = await GetHeaderByHashAsync(currentBlockHash);
            if (currentHeader.GetHash().Equals(((BlockHeader) header).PreviousBlockHash) ||
                ((BlockHeader) header).PreviousBlockHash.Equals(Hash.Genesis))
            {
                await _chainManager.SetCanonical(_chainId, header.Index, header.GetHash());
                await _chainManager.UpdateCurrentBlockHashAsync(_chainId, header.GetHash());
                return;
            }

            if (((BlockHeader) header).Index > ((BlockHeader) currentHeader).Index)
            {
                await _chainManager.UpdateCurrentBlockHashAsync(_chainId, header.GetHash());
                var branches = await GetComparedBranchesAsync(currentHeader, header);
                if (branches.Item2.Count > 0)
                {
                    foreach (var newBranchHeader in branches.Item2)
                    {
                        if (newBranchHeader == null)
                        {
                            break;
                        }

                        await _chainManager.SetCanonical(_chainId, newBranchHeader.Index, newBranchHeader.GetHash());
                    }
                }
            }
        }
    }
}<|MERGE_RESOLUTION|>--- conflicted
+++ resolved
@@ -1,229 +1,220 @@
-﻿using System;
-using System.Collections.Generic;
-using System.Threading.Tasks;
-using AElf.Common;
-using AElf.Kernel.Manager.Interfaces;
-using AElf.Kernel.Storage.Interfaces;
-using Easy.MessageHub;
-using NLog;
-
-// ReSharper disable once CheckNamespace
-namespace AElf.Kernel
-{
-    public class LightChain : ILightChain
-    {
-        protected readonly Hash _chainId;
-        protected readonly IChainManager _chainManager;
-        protected readonly IBlockManager _blockManager;
-<<<<<<< HEAD
-=======
-        protected readonly IDataStore _dataStore;
->>>>>>> 064f6b36
-
-        private readonly ILogger _logger;
-
-        public LightChain(Hash chainId,
-            IChainManager chainManager,
-<<<<<<< HEAD
-            IBlockManager blockManager, ILogger logger = null)
-=======
-            IBlockManager blockManager, IDataStore dataStore, ILogger logger = null)
->>>>>>> 064f6b36
-        {
-            _chainId = chainId.Clone();
-            _chainManager = chainManager;
-            _blockManager = blockManager;
-            _logger = logger;
-        }
-
-        public async Task<ulong> GetCurrentBlockHeightAsync()
-        {
-            var hash = await _chainManager.GetCurrentBlockHashAsync(_chainId);
-            if (hash.IsNull())
-            {
-                return GlobalConfig.GenesisBlockHeight;
-            }
-
-            var header = (BlockHeader) await GetHeaderByHashAsync(hash);
-            return header.Index;
-        }
-
-        public async Task<Hash> GetCurrentBlockHashAsync()
-        {
-            var hash = await _chainManager.GetCurrentBlockHashAsync(_chainId);
-            return hash;
-        }
-
-        public async Task<bool> HasHeader(Hash blockHash)
-        {
-            var header = await _blockManager.GetBlockHeaderAsync(blockHash);
-            return header != null;
-        }
-
-        public async Task AddHeadersAsync(IEnumerable<IBlockHeader> headers)
-        {
-            foreach (var header in headers)
-            {
-                await AddHeaderAsync(header);
-            }
-        }
-
-        public async Task<IBlockHeader> GetHeaderByHashAsync(Hash blockHash)
-        {
-            return await _blockManager.GetBlockHeaderAsync(blockHash);
-        }
-
-        public async Task<IBlockHeader> GetHeaderByHeightAsync(ulong height)
-        {
-            var blockHash = await GetCanonicalHashAsync(height);
-            if (blockHash == null)
-            {
-                return null;
-            }
-
-            return await GetHeaderByHashAsync(blockHash.OfType(HashType.BlockHeaderHash));
-        }
-
-        public async Task<bool> IsOnCanonical(Hash blockId)
-        {
-            var header = (BlockHeader) await GetHeaderByHashAsync(blockId);
-            if (header == null)
-            {
-                return false;
-            }
-
-            var canonicalHash = await GetCanonicalHashAsync(header.Index);
-            return canonicalHash == blockId;
-        }
-
-        protected async Task AddHeaderAsync(IBlockHeader header)
-        {
-            await CheckHeaderAppendable(header);
-            await _blockManager.AddBlockHeaderAsync((BlockHeader) header);
-            await MaybeSwitchBranch(header);
-            MessageHub.Instance.Publish((BlockHeader) header);
-        }
-
-        public async Task<Hash> GetCanonicalHashAsync(ulong height)
-        {
-            var blockHash = await _chainManager.GetCanonical(_chainId, height);
-            return blockHash;
-        }
-
-        protected async Task CheckHeaderAppendable(IBlockHeader header)
-        {
-            var blockHeader = (BlockHeader) header;
-
-            #region genesis
-
-            // TODO: more strict genesis
-            if (blockHeader.Index == GlobalConfig.GenesisBlockHeight)
-            {
-                var curHash = await _chainManager.GetCurrentBlockHashAsync(_chainId);
-                if (curHash.IsNull())
-                {
-                    await _chainManager.AddChainAsync(_chainId, header.GetHash());
-                }
-
-                return;
-            }
-
-            #endregion genesis
-
-            var prevHeader = await GetHeaderByHashAsync(blockHeader.PreviousBlockHash);
-            if (prevHeader == null)
-            {
-                throw new InvalidOperationException($"Parent is unknown for {blockHeader}.");
-            }
-
-            var expected = ((BlockHeader) prevHeader).Index + 1;
-            var actual = blockHeader.Index;
-
-            if (actual != expected)
-            {
-                throw new InvalidOperationException($"Incorrect index. Expected: {expected}, actual: {actual}");
-            }
-        }
-
-        protected async Task<Tuple<List<IBlockHeader>, List<IBlockHeader>>> GetComparedBranchesAsync(
-            IBlockHeader oldHead,
-            IBlockHeader newHead)
-        {
-            var tempOldHead = (BlockHeader) oldHead;
-            var tempNewHead = (BlockHeader) newHead;
-            var oldBranch = new List<IBlockHeader>();
-            var newBranch = new List<IBlockHeader>();
-            while (((BlockHeader) oldHead).Index > ((BlockHeader) newHead).Index)
-            {
-                oldBranch.Add(tempOldHead);
-                tempOldHead = (BlockHeader) await GetHeaderByHashAsync(tempOldHead.PreviousBlockHash);
-            }
-
-            while (((BlockHeader) newHead).Index > ((BlockHeader) oldHead).Index)
-            {
-                newBranch.Add(tempNewHead);
-                if (tempNewHead == null)
-                {
-                    break;
-                }
-
-                tempNewHead = (BlockHeader) await GetHeaderByHashAsync(tempNewHead.PreviousBlockHash);
-            }
-
-            while (tempNewHead != null && tempOldHead.PreviousBlockHash != tempNewHead.PreviousBlockHash)
-            {
-                oldBranch.Add(tempOldHead);
-                newBranch.Add(tempNewHead);
-                tempOldHead = (BlockHeader) await GetHeaderByHashAsync(tempOldHead.PreviousBlockHash);
-                tempNewHead = (BlockHeader) await GetHeaderByHashAsync(tempNewHead.PreviousBlockHash);
-            }
-
-            if (tempOldHead != null && tempNewHead != null)
-            {
-                oldBranch.Add(tempOldHead);
-                newBranch.Add(tempNewHead);
-            }
-
-            return Tuple.Create(oldBranch, newBranch);
-        }
-
-        protected async Task MaybeSwitchBranch(IBlockHeader header)
-        {
-            var blockHeader = (BlockHeader) header;
-            if (blockHeader.Index <= GlobalConfig.GenesisBlockHeight)
-            {
-                await _chainManager.SetCanonical(_chainId, blockHeader.Index, header.GetHash());
-                await _chainManager.UpdateCurrentBlockHashAsync(_chainId, header.GetHash());
-                return;
-            }
-
-            var currentBlockHash = await GetCurrentBlockHashAsync();
-            var currentHeader = await GetHeaderByHashAsync(currentBlockHash);
-            if (currentHeader.GetHash().Equals(((BlockHeader) header).PreviousBlockHash) ||
-                ((BlockHeader) header).PreviousBlockHash.Equals(Hash.Genesis))
-            {
-                await _chainManager.SetCanonical(_chainId, header.Index, header.GetHash());
-                await _chainManager.UpdateCurrentBlockHashAsync(_chainId, header.GetHash());
-                return;
-            }
-
-            if (((BlockHeader) header).Index > ((BlockHeader) currentHeader).Index)
-            {
-                await _chainManager.UpdateCurrentBlockHashAsync(_chainId, header.GetHash());
-                var branches = await GetComparedBranchesAsync(currentHeader, header);
-                if (branches.Item2.Count > 0)
-                {
-                    foreach (var newBranchHeader in branches.Item2)
-                    {
-                        if (newBranchHeader == null)
-                        {
-                            break;
-                        }
-
-                        await _chainManager.SetCanonical(_chainId, newBranchHeader.Index, newBranchHeader.GetHash());
-                    }
-                }
-            }
-        }
-    }
+﻿using System;
+using System.Collections.Generic;
+using System.Threading.Tasks;
+using AElf.Common;
+using AElf.Kernel.Manager.Interfaces;
+using Easy.MessageHub;
+using NLog;
+
+// ReSharper disable once CheckNamespace
+namespace AElf.Kernel
+{
+    public class LightChain : ILightChain
+    {
+        protected readonly Hash _chainId;
+        protected readonly IChainManager _chainManager;
+        protected readonly IBlockManager _blockManager;
+
+        private readonly ILogger _logger;
+
+        public LightChain(Hash chainId,
+            IChainManager chainManager,
+            IBlockManager blockManager, ILogger logger = null)
+        {
+            _chainId = chainId.Clone();
+            _chainManager = chainManager;
+            _blockManager = blockManager;
+            _logger = logger;
+        }
+
+        public async Task<ulong> GetCurrentBlockHeightAsync()
+        {
+            var hash = await _chainManager.GetCurrentBlockHashAsync(_chainId);
+            if (hash.IsNull())
+            {
+                return GlobalConfig.GenesisBlockHeight;
+            }
+
+            var header = (BlockHeader) await GetHeaderByHashAsync(hash);
+            return header.Index;
+        }
+
+        public async Task<Hash> GetCurrentBlockHashAsync()
+        {
+            var hash = await _chainManager.GetCurrentBlockHashAsync(_chainId);
+            return hash;
+        }
+
+        public async Task<bool> HasHeader(Hash blockHash)
+        {
+            var header = await _blockManager.GetBlockHeaderAsync(blockHash);
+            return header != null;
+        }
+
+        public async Task AddHeadersAsync(IEnumerable<IBlockHeader> headers)
+        {
+            foreach (var header in headers)
+            {
+                await AddHeaderAsync(header);
+            }
+        }
+
+        public async Task<IBlockHeader> GetHeaderByHashAsync(Hash blockHash)
+        {
+            return await _blockManager.GetBlockHeaderAsync(blockHash);
+        }
+
+        public async Task<IBlockHeader> GetHeaderByHeightAsync(ulong height)
+        {
+            var blockHash = await GetCanonicalHashAsync(height);
+            if (blockHash == null)
+            {
+                return null;
+            }
+
+            return await GetHeaderByHashAsync(blockHash.OfType(HashType.BlockHeaderHash));
+        }
+
+        public async Task<bool> IsOnCanonical(Hash blockId)
+        {
+            var header = (BlockHeader) await GetHeaderByHashAsync(blockId);
+            if (header == null)
+            {
+                return false;
+            }
+
+            var canonicalHash = await GetCanonicalHashAsync(header.Index);
+            return canonicalHash == blockId;
+        }
+
+        protected async Task AddHeaderAsync(IBlockHeader header)
+        {
+            await CheckHeaderAppendable(header);
+            await _blockManager.AddBlockHeaderAsync((BlockHeader) header);
+            await MaybeSwitchBranch(header);
+            MessageHub.Instance.Publish((BlockHeader) header);
+        }
+
+        public async Task<Hash> GetCanonicalHashAsync(ulong height)
+        {
+            var blockHash = await _chainManager.GetCanonical(_chainId, height);
+            return blockHash;
+        }
+
+        protected async Task CheckHeaderAppendable(IBlockHeader header)
+        {
+            var blockHeader = (BlockHeader) header;
+
+            #region genesis
+
+            // TODO: more strict genesis
+            if (blockHeader.Index == GlobalConfig.GenesisBlockHeight)
+            {
+                var curHash = await _chainManager.GetCurrentBlockHashAsync(_chainId);
+                if (curHash.IsNull())
+                {
+                    await _chainManager.AddChainAsync(_chainId, header.GetHash());
+                }
+
+                return;
+            }
+
+            #endregion genesis
+
+            var prevHeader = await GetHeaderByHashAsync(blockHeader.PreviousBlockHash);
+            if (prevHeader == null)
+            {
+                throw new InvalidOperationException($"Parent is unknown for {blockHeader}.");
+            }
+
+            var expected = ((BlockHeader) prevHeader).Index + 1;
+            var actual = blockHeader.Index;
+
+            if (actual != expected)
+            {
+                throw new InvalidOperationException($"Incorrect index. Expected: {expected}, actual: {actual}");
+            }
+        }
+
+        protected async Task<Tuple<List<IBlockHeader>, List<IBlockHeader>>> GetComparedBranchesAsync(
+            IBlockHeader oldHead,
+            IBlockHeader newHead)
+        {
+            var tempOldHead = (BlockHeader) oldHead;
+            var tempNewHead = (BlockHeader) newHead;
+            var oldBranch = new List<IBlockHeader>();
+            var newBranch = new List<IBlockHeader>();
+            while (((BlockHeader) oldHead).Index > ((BlockHeader) newHead).Index)
+            {
+                oldBranch.Add(tempOldHead);
+                tempOldHead = (BlockHeader) await GetHeaderByHashAsync(tempOldHead.PreviousBlockHash);
+            }
+
+            while (((BlockHeader) newHead).Index > ((BlockHeader) oldHead).Index)
+            {
+                newBranch.Add(tempNewHead);
+                if (tempNewHead == null)
+                {
+                    break;
+                }
+
+                tempNewHead = (BlockHeader) await GetHeaderByHashAsync(tempNewHead.PreviousBlockHash);
+            }
+
+            while (tempNewHead != null && tempOldHead.PreviousBlockHash != tempNewHead.PreviousBlockHash)
+            {
+                oldBranch.Add(tempOldHead);
+                newBranch.Add(tempNewHead);
+                tempOldHead = (BlockHeader) await GetHeaderByHashAsync(tempOldHead.PreviousBlockHash);
+                tempNewHead = (BlockHeader) await GetHeaderByHashAsync(tempNewHead.PreviousBlockHash);
+            }
+
+            if (tempOldHead != null && tempNewHead != null)
+            {
+                oldBranch.Add(tempOldHead);
+                newBranch.Add(tempNewHead);
+            }
+
+            return Tuple.Create(oldBranch, newBranch);
+        }
+
+        protected async Task MaybeSwitchBranch(IBlockHeader header)
+        {
+            var blockHeader = (BlockHeader) header;
+            if (blockHeader.Index <= GlobalConfig.GenesisBlockHeight)
+            {
+                await _chainManager.SetCanonical(_chainId, blockHeader.Index, header.GetHash());
+                await _chainManager.UpdateCurrentBlockHashAsync(_chainId, header.GetHash());
+                return;
+            }
+
+            var currentBlockHash = await GetCurrentBlockHashAsync();
+            var currentHeader = await GetHeaderByHashAsync(currentBlockHash);
+            if (currentHeader.GetHash().Equals(((BlockHeader) header).PreviousBlockHash) ||
+                ((BlockHeader) header).PreviousBlockHash.Equals(Hash.Genesis))
+            {
+                await _chainManager.SetCanonical(_chainId, header.Index, header.GetHash());
+                await _chainManager.UpdateCurrentBlockHashAsync(_chainId, header.GetHash());
+                return;
+            }
+
+            if (((BlockHeader) header).Index > ((BlockHeader) currentHeader).Index)
+            {
+                await _chainManager.UpdateCurrentBlockHashAsync(_chainId, header.GetHash());
+                var branches = await GetComparedBranchesAsync(currentHeader, header);
+                if (branches.Item2.Count > 0)
+                {
+                    foreach (var newBranchHeader in branches.Item2)
+                    {
+                        if (newBranchHeader == null)
+                        {
+                            break;
+                        }
+
+                        await _chainManager.SetCanonical(_chainId, newBranchHeader.Index, newBranchHeader.GetHash());
+                    }
+                }
+            }
+        }
+    }
 }