--- conflicted
+++ resolved
@@ -5,20 +5,13 @@
 using AElf.Common;
 using AElf.Common.Serializers;
 using AElf.Database;
-<<<<<<< HEAD
 using AElf.Kernel.Types;
 using Google.Protobuf;
 using Volo.Abp.DependencyInjection;
 
 namespace AElf.Kernel.Storages
 {
-    public class StateStore : IStateStore, ISingletonDependency
-=======
-
-namespace AElf.Kernel.Storages
-{
-    public class StateStore : KeyValueStoreBase, IStateStore
->>>>>>> 0b2ea0e8
+    public class StateStore : KeyValueStoreBase, IStateStore, ISingletonDependency
     {
 
         public StateStore(IKeyValueDatabase keyValueDatabase, IByteSerializer byteSerializer)
