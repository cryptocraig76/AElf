﻿using System;
using System.Collections.Generic;
using System.Threading.Tasks;
using AElf.Database;
using System.Linq;
using AElf.Kernel.Types;
using Google.Protobuf;
using Org.BouncyCastle.Asn1.X509;
using AElf.Common;
using NLog;

namespace AElf.Kernel.Storages
{
    // ReSharper disable once ClassNeverInstantiated.Global
    public sealed class DataStore : IDataStore
    {
        private readonly IKeyValueDatabase _keyValueDatabase;
        private readonly ILogger _logger;

        public DataStore(IKeyValueDatabase keyValueDatabase)
        {
            _keyValueDatabase = keyValueDatabase;
            _logger = LogManager.GetLogger(nameof(DataStore));
        }

        public async Task InsertAsync<T>(Hash pointerHash, T obj) where T : IMessage
        {
            try
            {
                if (pointerHash == null)
                {
                    throw new Exception("Point hash cannot be null.");
                }

                if (obj == null)
                {
                    throw new Exception("Cannot insert null value.");
                }

<<<<<<< HEAD
                var key = pointerHash.GetKeyString(typeof(T).Name);
                _logger.Info("[##KeyType1]: {0}", typeof(T).Name);
                _logger.Info("[##DB-M1]: Key-[{0}], Length-[{1}], Value-[{2}]", key, obj.ToByteArray().Length, obj);
                await _keyValueDatabase.SetAsync(key, obj.ToByteArray());
            }
            catch (Exception e)
            {
                _logger.Error(e.Message);
                throw;
            }
        }

        public async Task InsertBytesAsync<T>(Hash pointerHash, byte[] obj) where T : IMessage
        {
            try
            {
                if (pointerHash == null)
                {
                    throw new Exception("Point hash cannot be null.");
                }

                if (obj == null)
                {
                    throw new Exception("Cannot insert null value.");
                }

                var key = pointerHash.GetKeyString(typeof(byte[]).Name);
                _logger.Info("[##KeyType2]: {0}", typeof(byte[]).Name);
                _logger.Info("[##DB-M2]: Key-[{0}], Length-[{1}], Value-[{2}]", key, obj.Length, obj);
                await _keyValueDatabase.SetAsync(key, obj);
=======
                var typeName = typeof(T).Name;
                var key = pointerHash.GetKeyString(typeName);
                await _keyValueDatabase.SetAsync(typeName,key, obj.ToByteArray());
>>>>>>> ff0496f1
            }
            catch (Exception e)
            {
                _logger.Error(e.Message);
                throw;
            }
        }

        public async Task<T> GetAsync<T>(Hash pointerHash) where T : IMessage, new()
        {
            try
            {
                if (pointerHash == null)
                {
                    throw new Exception("Pointer hash cannot be null.");
                }
                
                var typeName = typeof(T).Name;
                var key = pointerHash.GetKeyString(typeof(T).Name);
                var res = await _keyValueDatabase.GetAsync(typeName,key);
                return  res == null ? default(T): res.Deserialize<T>();
            }
            catch (Exception e)
            {
                Console.WriteLine(e);
                throw;
            }
        }

        public async Task RemoveAsync<T>(Hash pointerHash) where T : IMessage
        {
            try
            {
                if (pointerHash == null)
                {
                    throw new Exception("Pointer hash cannot be null.");
                }

                var typeName = typeof(T).Name;
                var key = pointerHash.GetKeyString(typeName);
                await _keyValueDatabase.RemoveAsync(typeName,key);
            }
            catch (Exception e)
            {
                Console.WriteLine(e);
                throw;
            }
        }
    }
}<|MERGE_RESOLUTION|>--- conflicted
+++ resolved
@@ -37,11 +37,9 @@
                     throw new Exception("Cannot insert null value.");
                 }
 
-<<<<<<< HEAD
                 var key = pointerHash.GetKeyString(typeof(T).Name);
-                _logger.Info("[##KeyType1]: {0}", typeof(T).Name);
-                _logger.Info("[##DB-M1]: Key-[{0}], Length-[{1}], Value-[{2}]", key, obj.ToByteArray().Length, obj);
-                await _keyValueDatabase.SetAsync(key, obj.ToByteArray());
+                _logger.Info("[##DataStore]: Type-[{0}], Key-[{1}], Length-[{2}], Value-[{3}]",typeof(T).Name, key, obj.ToByteArray().Length, obj);
+                await _keyValueDatabase.SetAsync("Default", key, obj.ToByteArray());
             }
             catch (Exception e)
             {
@@ -65,14 +63,7 @@
                 }
 
                 var key = pointerHash.GetKeyString(typeof(byte[]).Name);
-                _logger.Info("[##KeyType2]: {0}", typeof(byte[]).Name);
-                _logger.Info("[##DB-M2]: Key-[{0}], Length-[{1}], Value-[{2}]", key, obj.Length, obj);
-                await _keyValueDatabase.SetAsync(key, obj);
-=======
-                var typeName = typeof(T).Name;
-                var key = pointerHash.GetKeyString(typeName);
-                await _keyValueDatabase.SetAsync(typeName,key, obj.ToByteArray());
->>>>>>> ff0496f1
+                await _keyValueDatabase.SetAsync("Default", key, obj);
             }
             catch (Exception e)
             {
@@ -94,6 +85,25 @@
                 var key = pointerHash.GetKeyString(typeof(T).Name);
                 var res = await _keyValueDatabase.GetAsync(typeName,key);
                 return  res == null ? default(T): res.Deserialize<T>();
+            }
+            catch (Exception e)
+            {
+                Console.WriteLine(e);
+                throw;
+            }
+        }
+        
+        public async Task<byte[]> GetBytesAsync<T>(Hash pointerHash) where T : IMessage, new()
+        {
+            try
+            {
+                if (pointerHash == null)
+                {
+                    throw new Exception("Pointer hash cannot be null.");
+                }
+                
+                var key = pointerHash.GetKeyString(typeof(byte[]).Name);
+                return await _keyValueDatabase.GetAsync("Default", key);
             }
             catch (Exception e)
             {
