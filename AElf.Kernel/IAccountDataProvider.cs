﻿using System.Threading.Tasks;

namespace AElf.Kernel
{

    public interface ISerializable
    {
        byte[] Serialize();
    }

    /// <summary>
    /// Data is stored associated with Account
    /// </summary>
    public interface IAccountDataProvider
    {
        /// <summary>
        /// Gets the data merkle tree root.
        /// </summary>
<<<<<<< HEAD
        /// <returns>The data merkle tree root.</returns>
        IHash<IMerkleTree<ISerializable>> GetDataMerkleTreeRoot();
=======
        /// <returns></returns>
        Task<IHash<IMerkleTree<object>>> GetDataMerkleTreeRootAsync();

>>>>>>> a07f680f

        /// <summary>
        /// Gets the async.
        /// </summary>
<<<<<<< HEAD
        /// <returns>The async.</returns>
        /// <param name="key">Key.</param>
        Task<ISerializable> GetAsync(IHash key);

        /// <summary>
        /// Sets the async.
        /// </summary>
        /// <returns>The async.</returns>
        /// <param name="key">Key.</param>
        /// <param name="obj">Object.</param>
        Task SetAsync(IHash key,ISerializable obj);
    }
=======
        /// <param name="address"></param>
        /// <returns></returns>
        Task<object> GetAsync(IHash address);

        /// <summary>
        /// </summary>
        /// <param name="address"></param>
        /// <param name="obj"></param>
        /// <returns></returns>
        Task SetAsync(IHash address,object obj);
        
        object Context { get; set; }
        
    }
    
    

>>>>>>> a07f680f
}<|MERGE_RESOLUTION|>--- conflicted
+++ resolved
@@ -16,48 +16,24 @@
         /// <summary>
         /// Gets the data merkle tree root.
         /// </summary>
-<<<<<<< HEAD
-        /// <returns>The data merkle tree root.</returns>
-        IHash<IMerkleTree<ISerializable>> GetDataMerkleTreeRoot();
-=======
         /// <returns></returns>
-        Task<IHash<IMerkleTree<object>>> GetDataMerkleTreeRootAsync();
-
->>>>>>> a07f680f
+        Task<IHash<IMerkleTree<ISerializable>>> GetDataMerkleTreeRootAsync();
 
         /// <summary>
         /// Gets the async.
         /// </summary>
-<<<<<<< HEAD
-        /// <returns>The async.</returns>
-        /// <param name="key">Key.</param>
-        Task<ISerializable> GetAsync(IHash key);
-
-        /// <summary>
-        /// Sets the async.
-        /// </summary>
-        /// <returns>The async.</returns>
-        /// <param name="key">Key.</param>
-        /// <param name="obj">Object.</param>
-        Task SetAsync(IHash key,ISerializable obj);
-    }
-=======
         /// <param name="address"></param>
         /// <returns></returns>
-        Task<object> GetAsync(IHash address);
+        Task<ISerializable> GetAsync(IHash address);
 
         /// <summary>
         /// </summary>
         /// <param name="address"></param>
         /// <param name="obj"></param>
         /// <returns></returns>
-        Task SetAsync(IHash address,object obj);
+        Task SetAsync(IHash address,ISerializable obj);
         
         object Context { get; set; }
         
     }
-    
-    
-
->>>>>>> a07f680f
 }