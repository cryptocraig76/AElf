--- conflicted
+++ resolved
@@ -22,11 +22,7 @@
             {
                 minerConfig = new MinerConfig
                 {
-<<<<<<< HEAD
                     CoinBase =Address.Parse(NodeConfig.Instance.NodeAccount) 
-=======
-                    CoinBase = Address.LoadHex(NodeConfig.Instance.NodeAccount)
->>>>>>> b5a43bc8
                 };
             }
 
