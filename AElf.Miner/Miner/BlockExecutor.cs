﻿using System;
using System.Collections.Generic;
using System.Linq;
using System.Threading;
using System.Threading.Tasks;
using AElf.ChainController;
using AElf.Common.Attributes;
using AElf.Cryptography.ECDSA;
using AElf.Kernel;
using AElf.Kernel.Managers;
using AElf.Miner.Rpc.Exceptions;
using AElf.SmartContract;
using Google.Protobuf;
using NLog;
using NServiceKit.Common.Extensions;
using ITxPoolService = AElf.ChainController.TxMemPool.ITxPoolService;
using AElf.Common;
using AElf.Types.CSharp;
using NServiceKit.Common.Web;

namespace AElf.Miner.Miner
{
    [LoggerName(nameof(BlockExecutor))]
    public class BlockExecutor : IBlockExecutor
    {
        private readonly ITxPoolService _txPoolService;
        private readonly IChainService _chainService;
        private readonly ITransactionManager _transactionManager;
        private readonly ITransactionResultManager _transactionResultManager;
        private readonly IStateDictator _stateDictator;
        private readonly IExecutingService _executingService;
        private readonly ILogger _logger;
        private readonly ClientManager _clientManager;
        private readonly IBinaryMerkleTreeManager _binaryMerkleTreeManager;

        public BlockExecutor(ITxPoolService txPoolService, IChainService chainService,
            IStateDictator stateDictator, IExecutingService executingService, 
            ILogger logger, ITransactionManager transactionManager, ITransactionResultManager transactionResultManager, 
            ClientManager clientManager, IBinaryMerkleTreeManager binaryMerkleTreeManager)
        {
            _txPoolService = txPoolService;
            _chainService = chainService;
            _stateDictator = stateDictator;
            _executingService = executingService;
            _logger = logger;
            _transactionManager = transactionManager;
            _transactionResultManager = transactionResultManager;
            _clientManager = clientManager;
            _binaryMerkleTreeManager = binaryMerkleTreeManager;
        }

        /// <summary>
        /// Signals to a CancellationToken that mining should be canceled
        /// </summary>
        private CancellationTokenSource Cts { get; set; }

        /// <inheritdoc/>
        public async Task<bool> ExecuteBlock(IBlock block)
        {
            if (!await Prepare(block))
            {
                return false;
            }
            _logger?.Trace($"Executing block {block.GetHash()}");

            try
            {
                UpdataBPInfo(block);
                // get txn from pool
                var readyTxns = await CollectTransactions(block);
                var txnRes = await ExecuteTransactions(readyTxns, block);

                await UpdateWorldState(block);
                await AppendBlock(block);
                await InsertTxs(readyTxns, txnRes, block);
                await UpdateSideChainInfo(block);
                return true;
            }
            catch (Exception e)
            {
                if(e is InvalidBlockException)
                    await Interrupt(e.Message, block);
                else 
                    await Interrupt(e, block);
                return false;
            }
        }
        
        
        /// <summary>
        /// Execute transactions.
        /// </summary>
        /// <param name="readyTxs"></param>
        /// <param name="block"></param>
        /// <returns></returns>
        private async Task<List<TransactionResult>> ExecuteTransactions(List<Transaction> readyTxs, IBlock block)
        {
            var traces = readyTxs.Count == 0
                ? new List<TransactionTrace>()
                : await _executingService.ExecuteAsync(readyTxs, block.Header.ChainId, Cts.Token);
            
            var results = new List<TransactionResult>();
            foreach (var trace in traces)
            {
                var res = new TransactionResult
                {
                    TransactionId = trace.TransactionId,
                };
                if (string.IsNullOrEmpty(trace.StdErr))
                {
                    res.Logs.AddRange(trace.FlattenedLogs);
                    res.Status = Status.Mined;
                    res.RetVal = ByteString.CopyFrom(trace.RetVal.ToFriendlyBytes());
                }
                else
                {
                    res.Status = Status.Failed;
                    res.RetVal = ByteString.CopyFromUtf8(trace.StdErr);
                }
                results.Add(res);
            }

            return results;
            
        }

        #region Before transaction execution

        /// <summary>
        /// Update BP info before execution
        /// </summary>
        /// <param name="block"></param>
        private void UpdataBPInfo(IBlock block)
        {
            var uncompressedPrivateKey = block.Header.P.ToByteArray();
            var recipientKeyPair = ECKeyPair.FromPublicKey(uncompressedPrivateKey);
            var blockProducerAddress = recipientKeyPair.GetAddress();
            _stateDictator.ChainId = block.Header.ChainId;
            _stateDictator.BlockHeight = block.Header.Index - 1;
            _stateDictator.BlockProducerAccountAddress = blockProducerAddress;
        }
        
        /// <summary>
        /// Verify block components and validate side chain info if needed
        /// </summary>
        /// <param name="block"></param>
        /// <returns></returns>
        private async Task<bool> Prepare(IBlock block)
        {
            string errlog = null;
            bool res = true;
            if (Cts == null || Cts.IsCancellationRequested)
            {
                errlog = "ExecuteBlock - Execution cancelled.";
                res = false;
            }
            else if (block?.Header == null || block.Body?.Transactions == null || block.Body.Transactions.Count <= 0)
            {
                errlog = "ExecuteBlock - Null block or no transactions.";
                res = false;
            }
            else if (!await ValidateSideChainBlockInfo(block))
            {
                // side chain info verification 
                // side chain info in this block cannot fit together with local side chain info.
                errlog = "Invalid side chain info";
                res = false;
            }

            if (!res)
                await Interrupt(errlog);
                        
            return res;
        }
        
        /// <summary>
        /// Check side chain info.
        /// </summary>
        /// <param name="block"></param>
        /// <returns>
        /// Return true if side chain info is consistent with local node, else return false;
        /// </returns>
        private async Task<bool> ValidateSideChainBlockInfo(IBlock block)
        {
            return block.Body.IndexedInfo.All(_clientManager.CheckSideChainBlockInfo);
        }
        
        /// <summary>
        /// Get txs from tx pool
        /// </summary>
        /// <param name="block"></param>
        /// <returns></returns>
        private async Task<List<Transaction>> CollectTransactions(IBlock block)
        {
            string errlog = null;
            bool res = true;
            var txs = block.Body.Transactions;
            var readyTxs = new List<Transaction>();
            foreach (var id in txs)
            {
                if (!_txPoolService.TryGetTx(id, out var tx))
                {
                    tx = await _transactionManager.GetTransaction(id);
                    errlog = tx != null ? $"Transaction {id} already executed." : $"Cannot find transaction {id}";
                    res = false;
                    break;
                }

                if (tx.Type == TransactionType.CrossChainBlockInfoTransaction)
                {
                    // todo: verify transaction from address
                    var parentBlockInfo = (ParentChainBlockInfo) ParamsPacker.Unpack(tx.Params.ToByteArray(),
                        new[] {typeof(ParentChainBlockInfo)})[0];
                    if (!await ValidateParentChainBlockInfoTransaction(parentBlockInfo))
                    {
                        errlog = "Invalid parent chain block info.";
                        res = false;
                        break;
                    }
                    // for update
                    block.ParentChainBlockInfo = parentBlockInfo;
                }
                
                readyTxs.Add(tx);
            }

            if (res && readyTxs.Count(t => t.Type == TransactionType.CrossChainBlockInfoTransaction) > 1)
            {
                res = false;
                errlog = "More than one transaction to record parent chain block info.";
            }

            if (!res)
                throw new InvalidBlockException(errlog);

            return readyTxs;
        }
        
        /// <summary>
        /// Validate parent chain block info.
        /// </summary>
        /// <param name="transaction">System transaction with parent chain block info.</param>
        /// <returns>
        /// Return false if validation failed and then that block execution would fail.
        /// </returns>
        private async Task<bool> ValidateParentChainBlockInfoTransaction(ParentChainBlockInfo parentBlockInfo)
        {
            try
            {
                var cached = await _clientManager.TryGetParentChainBlockInfo();
                if (cached == null)
                {
                    _logger.Trace("Not found cached parent block info");
                    return false;
                }

                if (cached.Equals(parentBlockInfo))
                    return true;
                
                _logger.Warn($"Cached parent block info is {cached}");
                _logger.Warn($"Parent block info in transaction is {parentBlockInfo}");
                return false;
            }
            catch (Exception e)
            {
                if (e is ClientShutDownException)
                    return true;
                _logger.Error(e, "Parent chain block info validation failed.");
                return false;
            }
        }

        #endregion
        
        #region After transaction execution

        /// <summary>
        /// Update system state.
        /// </summary>
        /// <param name="block"></param>
        /// <returns></returns>
        private async Task UpdateWorldState(IBlock block)
        {
            await _stateDictator.SetMap(block.GetHash());
            await _stateDictator.SetWorldStateAsync();
            var ws = await _stateDictator.GetLatestWorldStateAsync();
            string errLog = null;
            var res = true;
            if (ws == null)
            {
                errLog = "ExecuteBlock - Could not get world state.";
                res = false;
            }
            else if (await ws.GetWorldStateMerkleTreeRootAsync() != block.Header.MerkleTreeRootOfWorldState)
            {
                errLog = "ExecuteBlock - Incorrect merkle trees.";
                res = false;
            }
            if(!res)
<<<<<<< HEAD
                await Interrupt(errLog);
            return res;
=======
                throw new InvalidBlockException(errlog);
>>>>>>> f2e0c458
        }
        
        /// <summary>
        /// Append block
        /// </summary>
        /// <param name="block"></param>
        /// <returns></returns>
        private async Task AppendBlock(IBlock block)
        {
            var blockchain = _chainService.GetBlockChain(block.Header.ChainId);
            await blockchain.AddBlocksAsync(new List<IBlock> {block});
        }
        
        /// <summary>
        /// Update database
        /// </summary>
        /// <param name="executedTxs"></param>
        /// <param name="txResults"></param>
        /// <param name="block"></param>
        private async Task InsertTxs(List<Transaction> executedTxs, List<TransactionResult> txResults, IBlock block)
        {
            var bn = block.Header.Index;
            var bh = block.Header.GetHash();
            foreach (var t in executedTxs)
            {
                await _transactionManager.AddTransactionAsync(t);
                _txPoolService.RemoveAsync(t.GetHash());
            }
            
            txResults.AsParallel().ForEach(async r =>
            {
                r.BlockNumber = bn;
                r.BlockHash = bh;
                await _transactionResultManager.AddTransactionResultAsync(r);
            });
        }
        
        /// <summary>
        /// Update cross chain block info, side chain block and parent block info if needed
        /// </summary>
        /// <param name="block"></param>
        /// <returns></returns>
        /// <exception cref="InvalidBlockException"></exception>
        private async Task UpdateSideChainInfo(IBlock block)
        {
            await _binaryMerkleTreeManager.AddTransactionsMerkleTreeAsync(block.Body.BinaryMerkleTree,
                block.Header.ChainId, block.Header.Index);
            await _binaryMerkleTreeManager.AddSideChainTransactionRootsMerkleTreeAsync(
                block.Body.BinaryMerkleTreeForSideChainTransactionRoots, block.Header.ChainId, block.Header.Index);
            
            // update side chain block info if execution succeed
            foreach (var blockInfo in block.Body.IndexedInfo)
            {
                if (!await _clientManager.TryUpdateAndRemoveSideChainBlockInfo(blockInfo))
                    // Todo: _clientManager would be chaos if this happened.
                    throw new InvalidBlockException(
                        "Inconsistent side chain info. Something about side chain would be chaos if you see this. ");
            }
            // update parent chain info
            if(!await _clientManager.UpdateParentChainBlockInfo(block.ParentChainBlockInfo))
                throw new InvalidBlockException(
                "Inconsistent parent chain info. Something about parent chain would be chaos if you see this. ");
        }
        
        #endregion
        
        #region Rollback

        private async Task Interrupt(Exception e, IBlock block = null)
        {
            _logger.Error(e);
            await Rollback(block);
        }
        
        private async Task Interrupt(string log, IBlock block = null)
        {
            _logger.Warn(log);
            await Rollback(block);
        }

        private async Task Rollback(IBlock block)
        {
            if(block == null)
                return;
            var blockChain = _chainService.GetBlockChain(block.Header.ChainId);
            var txToRevert = await blockChain.RollbackToHeight(block.Header.Index - 1);
            await _txPoolService.Revert(txToRevert);
        }

        #endregion
        
        /// <summary>
        /// Finish initial synchronization process.
        /// </summary>
        public void FinishInitialSync()
        {
            _clientManager.UpdateRequestInterval();
        }
        
        public void Init()
        {
            Cts = new CancellationTokenSource();
        }
    }

    internal class InvalidBlockException : Exception
    {
        public InvalidBlockException(string message) : base(message)
        {
            
        }
    }
}<|MERGE_RESOLUTION|>--- conflicted
+++ resolved
@@ -281,28 +281,24 @@
         /// <returns></returns>
         private async Task UpdateWorldState(IBlock block)
         {
-            await _stateDictator.SetMap(block.GetHash());
+            await _stateDictator.SetBlockHashAsync(block.GetHash());
+            await _stateDictator.SetStateHashAsync(block.GetHash());
             await _stateDictator.SetWorldStateAsync();
             var ws = await _stateDictator.GetLatestWorldStateAsync();
-            string errLog = null;
-            var res = true;
+            string errlog = null;
+            bool res = true;
             if (ws == null)
             {
-                errLog = "ExecuteBlock - Could not get world state.";
+                errlog = "ExecuteBlock - Could not get world state.";
                 res = false;
             }
             else if (await ws.GetWorldStateMerkleTreeRootAsync() != block.Header.MerkleTreeRootOfWorldState)
             {
-                errLog = "ExecuteBlock - Incorrect merkle trees.";
+                errlog = "ExecuteBlock - Incorrect merkle trees.";
                 res = false;
             }
             if(!res)
-<<<<<<< HEAD
-                await Interrupt(errLog);
-            return res;
-=======
                 throw new InvalidBlockException(errlog);
->>>>>>> f2e0c458
         }
         
         /// <summary>
