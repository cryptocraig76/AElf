﻿using System;
using System.Collections.Generic;
using System.Diagnostics;
using System.Linq;
using System.Threading;
using System.Threading.Tasks;
using AElf.ChainController;
using AElf.Common;
using AElf.Common.Attributes;
using AElf.Configuration;
using AElf.Configuration.Config.Chain;
using AElf.Configuration.Config.Consensus;
using AElf.Cryptography.ECDSA;
using AElf.Execution.Execution;
using AElf.Kernel;
using AElf.Kernel.Managers;
using AElf.Miner.EventMessages;
using AElf.Miner.Rpc.Client;
using AElf.Miner.Rpc.Exceptions;
using AElf.Miner.Rpc.Server;
using AElf.Miner.TxMemPool;
using AElf.Types.CSharp;
using Easy.MessageHub;
using Google.Protobuf;
using Google.Protobuf.WellKnownTypes;
using NLog;
using NServiceKit.Common.Extensions;

// ReSharper disable once CheckNamespace
namespace AElf.Miner.Miner
{
    // ReSharper disable IdentifierTypo
    [LoggerName(nameof(Miner))]
    public class Miner : IMiner
    {
        private int _timeoutMilliseconds;
        
        private readonly ILogger _logger;
        private readonly ITxHub _txHub;
<<<<<<< HEAD
        private readonly IChainService _chainService;
        private readonly IExecutingService _executingService;
        private readonly ITransactionResultManager _transactionResultManager;
=======
        private readonly ECKeyPair _keyPair = NodeConfig.Instance.ECKeyPair;
        private readonly IChainService _chainService;
        private readonly IExecutingService _executingService;
        private readonly ITransactionResultManager _transactionResultManager;
        private readonly int _timeoutMilliseconds = ConsensusConfig.Instance.DPoSMiningInterval / 4 * 3;
        private readonly ILogger _logger;
        private readonly ClientManager _clientManager;
>>>>>>> 6a62a643
        private readonly IBinaryMerkleTreeManager _binaryMerkleTreeManager;
        private readonly IBlockValidationService _blockValidationService;
        private readonly IChainContextService _chainContextService;
        
        private IBlockChain _blockChain;
        
        private readonly ClientManager _clientManager;
        private readonly ServerManager _serverManager;

        private Address _producerAddress;
        private ECKeyPair _keyPair { get; set; }

        private IMinerConfig Config { get; }

        public Address Coinbase => Config.CoinBase;
        private readonly TransactionFilter _txFilter;

        public Miner(IMinerConfig config, ITxHub txHub, IChainService chainService,
            IExecutingService executingService, ITransactionResultManager transactionResultManager,
            ILogger logger, ClientManager clientManager,
            IBinaryMerkleTreeManager binaryMerkleTreeManager, ServerManager serverManager,
            IBlockValidationService blockValidationService, IChainContextService chainContextService)
        {
            Config = config;
            _txHub = txHub;
            _chainService = chainService;
            _executingService = executingService;
            _transactionResultManager = transactionResultManager;
            _logger = logger;
            _clientManager = clientManager;
            _binaryMerkleTreeManager = binaryMerkleTreeManager;
            _serverManager = serverManager;
            _blockValidationService = blockValidationService;
            _chainContextService = chainContextService;
            _txFilter = new TransactionFilter();
        }
        
        /// <summary>
        /// Start mining
        /// init clients to side chain node 
        /// </summary>
        public void Init()
        {
            _timeoutMilliseconds = ConsensusConfig.Instance.DPoSMiningInterval * 3 / 4;
            _keyPair = NodeConfig.Instance.ECKeyPair;
            _producerAddress = Address.Parse(NodeConfig.Instance.NodeAccount);
            _blockChain = _chainService.GetBlockChain(Config.ChainId);
        }

        /// <summary>
        /// Stop mining
        /// </summary>
        public void Close()
        {
            _clientManager.CloseClientsToSideChain();
            _serverManager.Close();
        }

        /// <inheritdoc />
        /// <summary>
        /// Mine process.
        /// </summary>
        /// <returns></returns>
        public async Task<IBlock> Mine()
        {
            try
            {
                var stopwatch = new Stopwatch();
                stopwatch.Start();
                await GenerateTransactionWithParentChainBlockInfo();
                var txs = await _txHub.GetReceiptsOfExecutablesAsync();
                var txGrp = txs.GroupBy(tr => tr.IsSystemTxn).ToDictionary(x => x.Key, x => x.ToList());
                var traces = new List<TransactionTrace>();
                //ParentChainBlockInfo pcb = null; 
                if (txGrp.TryGetValue(true, out var sysRcpts))
                {

                    var sysTxs = sysRcpts.Select(x => x.Transaction).ToList();
                    _txFilter.Execute(sysTxs);

                    _logger?.Trace($"Start executing {sysTxs.Count} system transactions.");
                    traces = await ExecuteTransactions(sysTxs, true, TransactionType.DposTransaction);
                    _logger?.Trace($"Finish executing {sysTxs.Count} system transactions.");

                    // need check result of cross chain transaction 
                    //FindCrossChainInfo(sysTxs, traces, out pcb);
                }
                if (txGrp.TryGetValue(false, out var regRcpts))
                {
                    var contractZeroAddress = ContractHelpers.GetGenesisBasicContractAddress(Config.ChainId);
                    var regTxs = new List<Transaction>();
                    var contractTxs = new List<Transaction>();

                    foreach (var regRcpt in regRcpts)
                    {
                        if (regRcpt.Transaction.To.Equals(contractZeroAddress))
                        {
                            contractTxs.Add(regRcpt.Transaction);
                        }
                        else
                        {
                            regTxs.Add(regRcpt.Transaction);
                        }
                    }
                    
                    _logger?.Trace($"Start executing {regTxs.Count} regular transactions.");
                    traces.AddRange(await ExecuteTransactions(regTxs));
                    _logger?.Trace($"Finish executing {regTxs.Count} regular transactions.");
                    
                    _logger?.Trace($"Start executing {contractTxs.Count} contract transactions.");
                    traces.AddRange(await ExecuteTransactions(contractTxs, transactionType: TransactionType.ContractDeployTransaction));
                    _logger?.Trace($"Finish executing {contractTxs.Count} contract transactions.");
                }

                ExtractTransactionResults(traces, out var results);

                // generate block
                var block = await GenerateBlockAsync(results);
                _logger?.Info($"Generated block {block.BlockHashToHex} at height {block.Header.Index} with {block.Body.TransactionsCount} txs.");

                // validate block before appending
                var chainContext = await _chainContextService.GetChainContextAsync(Hash.LoadBase58(ChainConfig.Instance.ChainId));
                var blockValidationResult = await _blockValidationService.ValidateBlockAsync(block, chainContext);
                if (blockValidationResult != BlockValidationResult.Success)
                {
                    _logger?.Warn($"Found the block generated before invalid: {blockValidationResult}.");
                    return null;
                }
                // append block
                await _blockChain.AddBlocksAsync(new List<IBlock> {block});

                MessageHub.Instance.Publish(new BlockMined(block));

                // insert to db
                Update(results, block);
                /*if (pcb != null)
                {
                    await _chainManagerBasic.UpdateCurrentBlockHeightAsync(pcb.ChainId, pcb.Height);
                }*/
                await _txHub.OnNewBlock((Block)block);
                MessageHub.Instance.Publish(new BlockMinedAndStored(block));
                stopwatch.Stop();
                _logger?.Info($"Generate block {block.BlockHashToHex} at height {block.Header.Index} " +
                              $"with {block.Body.TransactionsCount} txs, duration {stopwatch.ElapsedMilliseconds} ms.");

                return block;
            }
            catch (Exception e)
            {
                _logger?.Error(e, "Mining failed with exception.");
                return null;
            }
        }

        private async Task<List<TransactionTrace>> ExecuteTransactions(List<Transaction> txs, bool noTimeout = false,
            TransactionType transactionType = TransactionType.ContractTransaction)
        {
            using (var cts = new CancellationTokenSource())
            using (var timer = new Timer(s =>
            {
                try
                {
                    cts.Cancel();
                }
                catch (ObjectDisposedException)
                {
                    // Ignore if timer's callback is called after it's been disposed.
                    // The following is paragraph from Microsoft's documentation explaining the behaviour:
                    // https://docs.microsoft.com/en-us/dotnet/api/system.threading.timer?redirectedfrom=MSDN&view=netcore-2.1#Remarks
                    //
                    // When a timer is no longer needed, use the Dispose method to free the resources
                    // held by the timer. Note that callbacks can occur after the Dispose() method
                    // overload has been called, because the timer queues callbacks for execution by
                    // thread pool threads. You can use the Dispose(WaitHandle) method overload to
                    // wait until all callbacks have completed.
                }
            }))
            {
                timer.Change(_timeoutMilliseconds, Timeout.Infinite);

                if (cts.IsCancellationRequested)
                    return null;
                var disambiguationHash =
                    HashHelpers.GetDisambiguationHash(await GetNewBlockIndexAsync(), Hash.FromRawBytes(_keyPair.PublicKey));

                var traces = txs.Count == 0
                    ? new List<TransactionTrace>()
                    : await _executingService.ExecuteAsync(txs, Config.ChainId,
                        noTimeout ? CancellationToken.None : cts.Token,
                        disambiguationHash,
                        transactionType);

                return traces;
            }
        }

        private async Task<ulong> GetNewBlockIndexAsync()
        {
            var blockChain = _chainService.GetBlockChain(Config.ChainId);
            var index = await blockChain.GetCurrentBlockHeightAsync() + 1;
            return index;
        }

        /// <summary>
        /// Generate a system tx for parent chain block info and broadcast it.
        /// </summary>
        /// <returns></returns>
        private async Task GenerateTransactionWithParentChainBlockInfo()
        {
            var parentChainBlockInfo = GetParentChainBlockInfo();
            if (parentChainBlockInfo == null)
                return;
            try
            {
                var bn = await _blockChain.GetCurrentBlockHeightAsync();
                bn = bn > 4 ? bn - 4 : 0;
                var bh = bn == 0 ? Hash.Genesis : (await _blockChain.GetHeaderByHeightAsync(bn)).GetHash();
                var bhPref = bh.Value.Where((x, i) => i < 4).ToArray();
                var tx = new Transaction
                {
                    From = _producerAddress,
                    To = ContractHelpers.GetSideChainContractAddress(Config.ChainId),
                    RefBlockNumber = bn,
                    RefBlockPrefix = ByteString.CopyFrom(bhPref),
                    MethodName = "WriteParentChainBlockInfo",
                    Type = TransactionType.CrossChainBlockInfoTransaction,
                    Params = ByteString.CopyFrom(ParamsPacker.Pack(parentChainBlockInfo)),
                    Time = Timestamp.FromDateTime(DateTime.UtcNow)
                };
                
                // sign tx
                var signature = new ECSigner().Sign(_keyPair, tx.GetHash().DumpByteArray());
                tx.Sigs.Add(ByteString.CopyFrom(signature.SigBytes));

                await InsertTransactionToPool(tx);
                _logger?.Trace($"Generated Cross chain info transaction {tx.GetHash()}");
            }
            catch (Exception e)
            {
                _logger?.Error(e, "PCB transaction generation failed.");
            }
        }

        private async Task InsertTransactionToPool(Transaction tx)
        {
            if (tx == null)
                return;
            // insert to tx pool and broadcast
            await _txHub.AddTransactionAsync(tx, skipValidation:true).ConfigureAwait(false);
        }

        /// <summary>
        /// Extract tx results from traces
        /// </summary>
        /// <param name="traces"></param>
        /// <param name="results"></param>
        private void ExtractTransactionResults(IEnumerable<TransactionTrace> traces, out HashSet<TransactionResult> results)
        {
            results = new HashSet<TransactionResult>();
            try
            {
                int index = 0;
                foreach (var trace in traces)
                {
                    switch (trace.ExecutionStatus)
                    {
                        case ExecutionStatus.Canceled:
                            // Put back transaction
                            break;
                        case ExecutionStatus.ExecutedAndCommitted:
                            // Successful
                            var txRes = new TransactionResult()
                            {
                                TransactionId = trace.TransactionId,
                                Status = Status.Mined,
                                RetVal = ByteString.CopyFrom(trace.RetVal.ToFriendlyBytes()),
                                StateHash = trace.GetSummarizedStateHash(),
                                Index = index++
                            };
                            txRes.UpdateBloom();

                            // insert deferred txn to transaction pool and wait for execution 
                            if (trace.DeferredTransaction.Length != 0)
                            {
                                var deferredTxn = Transaction.Parser.ParseFrom(trace.DeferredTransaction);
                                InsertTransactionToPool(deferredTxn).ConfigureAwait(false);
                                txRes.DeferredTxnId = deferredTxn.GetHash();
                            }

                            results.Add(txRes);
                            break;
                        case ExecutionStatus.ContractError:
                            var txResF = new TransactionResult()
                            {
                                TransactionId = trace.TransactionId,
                                RetVal = ByteString.CopyFromUtf8(trace.StdErr), // Is this needed?
                                Status = Status.Failed,
                                StateHash = trace.GetSummarizedStateHash(),
                                Index = index++
                            };
                            results.Add(txResF);
                            break;
                        case ExecutionStatus.Undefined:
                            _logger?.Fatal(
                                $@"Transaction Id ""{
                                        trace.TransactionId
                                    } is executed with status Undefined. Transaction trace: {trace}""");
                            break;
                        case ExecutionStatus.SystemError:
                            // SystemError shouldn't happen, and need to fix
                            _logger?.Fatal(
                                $@"Transaction Id ""{
                                        trace.TransactionId
                                    } is executed with status SystemError. Transaction trace: {trace}""");
                            break;
                        case ExecutionStatus.ExecutedButNotCommitted:
                            // If this happens, there's problem with the code
                            _logger?.Fatal(
                                $@"Transaction Id ""{
                                        trace.TransactionId
                                    } is executed with status ExecutedButNotCommitted. Transaction trace: {
                                        trace
                                    }""");
                            break;
                    }
                }
            }
            catch (Exception e)
            {
                _logger?.Trace(e, "Error in ExtractTransactionResults");
            }
        }


        /// <summary>
        /// Get <see cref="ParentChainBlockInfo"/> from executed transaction
        /// </summary>
        /// <param name="sysTxns">Executed transactions.</param>
        /// <param name="traces"></param>
        /// <param name="parentChainBlockInfo"></param>
        private void FindCrossChainInfo(List<Transaction> sysTxns, List<TransactionTrace> traces, out ParentChainBlockInfo parentChainBlockInfo)
        {
            parentChainBlockInfo = null;
            var crossChainTx =
                sysTxns.FirstOrDefault(t => t.Type == TransactionType.CrossChainBlockInfoTransaction);
            if (crossChainTx == null)
                return;
            
            var trace = traces.FirstOrDefault(t => t.TransactionId.Equals(crossChainTx.GetHash()));
            if (trace == null || trace.ExecutionStatus != ExecutionStatus.ExecutedAndCommitted)
                return;
            parentChainBlockInfo = (ParentChainBlockInfo) ParamsPacker.Unpack(crossChainTx.Params.ToByteArray(),
                new[] {typeof(ParentChainBlockInfo)})[0];
        }
        
        /// <summary>
        /// Update database
        /// </summary>
        /// <param name="txResults"></param>
        /// <param name="block"></param>
        private void Update(HashSet<TransactionResult> txResults, IBlock block)
        {
            var bn = block.Header.Index;
            var bh = block.Header.GetHash();
            txResults.AsParallel().ForEach(async r =>
            {
                r.BlockNumber = bn;
                r.BlockHash = bh;
                r.MerklePath = block.Body.BinaryMerkleTree.GenerateMerklePath(r.Index);
                await _transactionResultManager.AddTransactionResultAsync(r);
            });
            // update merkle tree
            _binaryMerkleTreeManager.AddTransactionsMerkleTreeAsync(block.Body.BinaryMerkleTree, Config.ChainId,
                block.Header.Index);
            if (block.Body.IndexedInfo.Count > 0)
                _binaryMerkleTreeManager.AddSideChainTransactionRootsMerkleTreeAsync(
                    block.Body.BinaryMerkleTreeForSideChainTransactionRoots, Config.ChainId, block.Header.Index);
        }

        /// <summary>
        /// Generate block
        /// </summary>
        /// <param name="results"></param>
        /// <returns></returns>
        private async Task<IBlock> GenerateBlockAsync(HashSet<TransactionResult> results)
        {
            var blockChain = _chainService.GetBlockChain(Config.ChainId);

            var currentBlockHash = await blockChain.GetCurrentBlockHashAsync();
            var index = await blockChain.GetCurrentBlockHeightAsync() + 1;
            var block = new Block(currentBlockHash)
            {
                Header =
                {
                    Index = index,
                    ChainId = Config.ChainId,
                    Bloom = ByteString.CopyFrom(
                        Bloom.AndMultipleBloomBytes(
                            results.Where(x => !x.Bloom.IsEmpty).Select(x => x.Bloom.ToByteArray())
                        )
                    )
                }
            };

            // side chain info
            await CollectSideChainIndexedInfo(block);
            // add tx hash
            block.AddTransactions(results.Select(x => x.TransactionId));

            // set ws merkle tree root
            block.Header.MerkleTreeRootOfWorldState =
                new BinaryMerkleTree().AddNodes(results.Select(x => x.StateHash)).ComputeRootHash();
            block.Header.Time = Timestamp.FromDateTime(DateTime.UtcNow);

            // calculate and set tx merkle tree root 
            block.Complete();
            block.Sign(_keyPair);
            return block;
        }

        /// <summary>
        /// Generate block header
        /// </summary>
        /// <param name="chainId"></param>
        /// <param name="merkleTreeRootForTransaction"></param>
        /// <returns></returns>
        public async Task<IBlockHeader> GenerateBlockHeaderAsync(Hash chainId, Hash merkleTreeRootForTransaction)
        {
            // get ws merkle tree root
            var blockChain = _chainService.GetBlockChain(chainId);

            var lastBlockHash = await blockChain.GetCurrentBlockHashAsync();
            // TODO: Generic IBlockHeader
            var lastHeader = (BlockHeader) await blockChain.GetHeaderByHashAsync(lastBlockHash);
            var index = lastHeader.Index;
            var block = new Block(lastBlockHash) {Header = {Index = index + 1, ChainId = chainId}};

//            var ws = await _stateDictator.GetWorldStateAsync(lastBlockHash);
//            var state = await ws.GetWorldStateMerkleTreeRootAsync();

            var header = new BlockHeader
            {
                Version = 0,
                PreviousBlockHash = lastBlockHash,
                MerkleTreeRootOfWorldState = Hash.Default,
                MerkleTreeRootOfTransactions = merkleTreeRootForTransaction
            };

            return header;
        }

        /// <summary>
        /// Side chains header info    
        /// </summary>
        /// <returns></returns>
        private async Task CollectSideChainIndexedInfo(IBlock block)
        {
            // interval waiting for each side chain
            var sideChainInfo = await _clientManager.CollectSideChainBlockInfo();
            block.Body.IndexedInfo.Add(sideChainInfo);
        }

        /// <summary>
        /// Get parent chain block info.
        /// </summary>
        /// <returns></returns>
        private ParentChainBlockInfo GetParentChainBlockInfo()
        {
            try
            {
                var blocInfo = _clientManager.TryGetParentChainBlockInfo();
                return blocInfo;
            }
            catch (Exception e)
            {
                if (e is ClientShutDownException)
                    return null;
                throw;
            }
        }
<<<<<<< HEAD
=======

        /// <summary>
        /// Stop mining
        /// </summary>
        public void Close()
        {
            _clientManager.CloseClientsToSideChain();
            _serverManager.Close();
        }
>>>>>>> 6a62a643
    }
}<|MERGE_RESOLUTION|>--- conflicted
+++ resolved
@@ -26,10 +26,8 @@
 using NLog;
 using NServiceKit.Common.Extensions;
 
-// ReSharper disable once CheckNamespace
 namespace AElf.Miner.Miner
 {
-    // ReSharper disable IdentifierTypo
     [LoggerName(nameof(Miner))]
     public class Miner : IMiner
     {
@@ -37,19 +35,9 @@
         
         private readonly ILogger _logger;
         private readonly ITxHub _txHub;
-<<<<<<< HEAD
         private readonly IChainService _chainService;
         private readonly IExecutingService _executingService;
         private readonly ITransactionResultManager _transactionResultManager;
-=======
-        private readonly ECKeyPair _keyPair = NodeConfig.Instance.ECKeyPair;
-        private readonly IChainService _chainService;
-        private readonly IExecutingService _executingService;
-        private readonly ITransactionResultManager _transactionResultManager;
-        private readonly int _timeoutMilliseconds = ConsensusConfig.Instance.DPoSMiningInterval / 4 * 3;
-        private readonly ILogger _logger;
-        private readonly ClientManager _clientManager;
->>>>>>> 6a62a643
         private readonly IBinaryMerkleTreeManager _binaryMerkleTreeManager;
         private readonly IBlockValidationService _blockValidationService;
         private readonly IChainContextService _chainContextService;
@@ -60,12 +48,11 @@
         private readonly ServerManager _serverManager;
 
         private Address _producerAddress;
-        private ECKeyPair _keyPair { get; set; }
+        private ECKeyPair _keyPair;
 
         private IMinerConfig Config { get; }
 
-        public Address Coinbase => Config.CoinBase;
-        private readonly TransactionFilter _txFilter;
+        private TransactionFilter _txFilter;
 
         public Miner(IMinerConfig config, ITxHub txHub, IChainService chainService,
             IExecutingService executingService, ITransactionResultManager transactionResultManager,
@@ -73,7 +60,6 @@
             IBinaryMerkleTreeManager binaryMerkleTreeManager, ServerManager serverManager,
             IBlockValidationService blockValidationService, IChainContextService chainContextService)
         {
-            Config = config;
             _txHub = txHub;
             _chainService = chainService;
             _executingService = executingService;
@@ -84,18 +70,21 @@
             _serverManager = serverManager;
             _blockValidationService = blockValidationService;
             _chainContextService = chainContextService;
+            
+            Config = config;
+        }
+        
+        /// <summary>
+        /// Initializes the mining with the producers key pair.
+        /// </summary>
+        public void Init(ECKeyPair nodeKeyPair)
+        {
             _txFilter = new TransactionFilter();
-        }
-        
-        /// <summary>
-        /// Start mining
-        /// init clients to side chain node 
-        /// </summary>
-        public void Init()
-        {
-            _timeoutMilliseconds = ConsensusConfig.Instance.DPoSMiningInterval * 3 / 4;
+            
+            _timeoutMilliseconds = ConsensusConfig.Instance.DPoSMiningInterval / 4 * 3;
             _keyPair = NodeConfig.Instance.ECKeyPair;
             _producerAddress = Address.Parse(NodeConfig.Instance.NodeAccount);
+            
             _blockChain = _chainService.GetBlockChain(Config.ChainId);
         }
 
@@ -530,17 +519,5 @@
                 throw;
             }
         }
-<<<<<<< HEAD
-=======
-
-        /// <summary>
-        /// Stop mining
-        /// </summary>
-        public void Close()
-        {
-            _clientManager.CloseClientsToSideChain();
-            _serverManager.Close();
-        }
->>>>>>> 6a62a643
     }
 }