﻿using System;
using System.Collections.Generic;
using System.Diagnostics;
using System.Linq;
using System.Threading;
using System.Threading.Tasks;
using AElf.ChainController;
using AElf.Common;
using AElf.Common.Attributes;
using AElf.Configuration;
using AElf.Configuration.Config.Chain;
using AElf.Configuration.Config.Consensus;
using AElf.Cryptography.ECDSA;
using AElf.Execution.Execution;
using AElf.Kernel;
using AElf.Kernel.Consensus;
<<<<<<< HEAD
using AElf.Kernel.Manager.Interfaces;
=======
using AElf.Kernel.Managers;
using AElf.Kernel.Storages;
using AElf.Kernel.Types.Transaction;
>>>>>>> 064f6b36
using AElf.Miner.EventMessages;
using AElf.Miner.Rpc.Client;
using AElf.Miner.Rpc.Exceptions;
using AElf.Miner.Rpc.Server;
using AElf.Miner.TxMemPool;
using AElf.Types.CSharp;
using Easy.MessageHub;
using Google.Protobuf;
using Google.Protobuf.WellKnownTypes;
using NLog;

namespace AElf.Miner.Miner
{
    [LoggerName(nameof(Miner))]
    public class Miner : IMiner
    {
        private readonly ILogger _logger;
        private readonly ITxHub _txHub;
        private readonly IChainService _chainService;
        private readonly IExecutingService _executingService;
        private readonly ITransactionResultManager _transactionResultManager;
        private readonly IMerkleTreeManager _merkleTreeManager;
        private readonly IBlockValidationService _blockValidationService;
        private readonly IChainContextService _chainContextService;
        private IBlockChain _blockChain;
        private readonly CrossChainIndexingTransactionGenerator _crossChainIndexingTransactionGenerator;
        private ECKeyPair _keyPair;
<<<<<<< HEAD
        private readonly IChainManager _chainManager;
=======
>>>>>>> 064f6b36
        private readonly ConsensusDataProvider _consensusDataProvider;
        private IMinerConfig Config { get; }
        private TransactionFilter _txFilter;
        private readonly double _maxMineTime;

        public Miner(IMinerConfig config, ITxHub txHub, IChainService chainService,
            IExecutingService executingService, ITransactionResultManager transactionResultManager,
            ILogger logger, ClientManager clientManager,
<<<<<<< HEAD
            IMerkleTreeManager merkleTreeManager, ServerManager serverManager,
            IBlockValidationService blockValidationService, IChainContextService chainContextService
            , IChainManager chainManager,IStateManager stateManager)
=======
            IBinaryMerkleTreeManager binaryMerkleTreeManager, ServerManager serverManager,IBlockValidationService blockValidationService, IChainContextService chainContextService
            ,IStateStore stateStore)
>>>>>>> 064f6b36
        {
            _txHub = txHub;
            _chainService = chainService;
            _executingService = executingService;
            _transactionResultManager = transactionResultManager;
            _logger = logger;
<<<<<<< HEAD
            _clientManager = clientManager;
            _merkleTreeManager = merkleTreeManager;
            _serverManager = serverManager;
=======
            _binaryMerkleTreeManager = binaryMerkleTreeManager;
>>>>>>> 064f6b36
            _blockValidationService = blockValidationService;
            _chainContextService = chainContextService;

            Config = config;
            
            _consensusDataProvider = new ConsensusDataProvider(stateManager);

            _maxMineTime = ConsensusConfig.Instance.DPoSMiningInterval * NodeConfig.Instance.RatioMine;
            _crossChainIndexingTransactionGenerator = new CrossChainIndexingTransactionGenerator(clientManager,
                serverManager);
        }
        
        /// <summary>
        /// Initializes the mining with the producers key pair.
        /// </summary>
        public void Init()
        {
            _txFilter = new TransactionFilter();
            _keyPair = NodeConfig.Instance.ECKeyPair;
            _blockChain = _chainService.GetBlockChain(Config.ChainId);
        }

        /// <inheritdoc />
        /// <summary>
        /// Mine process.
        /// </summary>
        /// <returns></returns>
        public async Task<IBlock> Mine()
        {
            try
            {
                var stopwatch = new Stopwatch();
                stopwatch.Start();
                
                var bn = await _blockChain.GetCurrentBlockHeightAsync();
                bn = bn > 4 ? bn - 4 : 0;
                var bh = bn == 0 ? Hash.Genesis : (await _blockChain.GetHeaderByHeightAsync(bn)).GetHash();
                var bhPref = bh.Value.Where((x, i) => i < 4).ToArray();
                // generate txns for cross chain indexing if possible
                await GenerateCrossTransaction(bn, bhPref);
                
                var txs = await _txHub.GetReceiptsOfExecutablesAsync();
                var txGrp = txs.GroupBy(tr => tr.IsSystemTxn).ToDictionary(x => x.Key, x => x.ToList());
                var traces = new List<TransactionTrace>();
                //ParentChainBlockInfo pcb = null; 
                Hash sideChainTransactionsRoot = null;
                byte[] indexedSideChainBlockInfo = null;
                if (txGrp.TryGetValue(true, out var sysRcpts))
                {
                    var sysTxs = sysRcpts.Select(x => x.Transaction).ToList();
                    _logger.Trace($"Before filter:");
                    foreach (var tx in sysTxs)
                    {
                        _logger.Trace($"{tx.GetHash()} - {tx.MethodName}");
                    }
                    
                    _txFilter.Execute(sysTxs);
                    _logger.Trace($"After filter:");
                    foreach (var tx in sysTxs)
                    {
                        _logger.Trace($"{tx.GetHash()} - {tx.MethodName}");
                    }

                    _logger?.Trace($"Start executing {sysTxs.Count} system transactions.");
                    traces = await ExecuteTransactions(sysTxs, true, TransactionType.DposTransaction);
                    _logger?.Trace($"Finish executing {sysTxs.Count} system transactions.");
                    
                    // need check result of cross chain transaction 
                    var crossChainIndexingSideChainTransaction =
                        sysTxs.FirstOrDefault(t => t.IsIndexingSideChainTransaction());
                    if (crossChainIndexingSideChainTransaction != null)
                    {
                        var txHash = crossChainIndexingSideChainTransaction.GetHash();
                        var sideChainIndexingTxnTrace = traces.FirstOrDefault(trace =>
                            trace.TransactionId.Equals(txHash) &&
                            trace.ExecutionStatus == ExecutionStatus.ExecutedAndCommitted);
                        sideChainTransactionsRoot = sideChainIndexingTxnTrace != null
                            ? Hash.LoadByteArray(sideChainIndexingTxnTrace.RetVal.ToFriendlyBytes())
                            : null;
                        indexedSideChainBlockInfo = sideChainTransactionsRoot != null ? crossChainIndexingSideChainTransaction
                            .Params.ToByteArray() : null;
                    }
                }
                if (txGrp.TryGetValue(false, out var regRcpts))
                {
                    var contractZeroAddress = ContractHelpers.GetGenesisBasicContractAddress(Config.ChainId);
                    var regTxs = new List<Transaction>();
                    var contractTxs = new List<Transaction>();

                    foreach (var regRcpt in regRcpts)
                    {
                        if (regRcpt.Transaction.To.Equals(contractZeroAddress))
                        {
                            contractTxs.Add(regRcpt.Transaction);
                        }
                        else
                        {
                            regTxs.Add(regRcpt.Transaction);
                        }
                    }
                    
                    _logger?.Trace($"Start executing {regTxs.Count} regular transactions.");
                    traces.AddRange(await ExecuteTransactions(regTxs));
                    _logger?.Trace($"Finish executing {regTxs.Count} regular transactions.");
                    
                    _logger?.Trace($"Start executing {contractTxs.Count} contract transactions.");
                    traces.AddRange(await ExecuteTransactions(contractTxs, transactionType: TransactionType.ContractDeployTransaction));
                    _logger?.Trace($"Finish executing {contractTxs.Count} contract transactions.");
                }

                ExtractTransactionResults(traces, out var results);

                // generate block
                var block = await GenerateBlockAsync(results, sideChainTransactionsRoot, indexedSideChainBlockInfo);
                _logger?.Info($"Generated block {block.BlockHashToHex} at height {block.Header.Index} with {block.Body.TransactionsCount} txs.");

                // validate block before appending
                var chainContext = await _chainContextService.GetChainContextAsync(Hash.LoadBase58(ChainConfig.Instance.ChainId));
                var blockValidationResult = await _blockValidationService.ValidateBlockAsync(block, chainContext);
                if (blockValidationResult != BlockValidationResult.Success)
                {
                    _logger?.Warn($"Found the block generated before invalid: {blockValidationResult}.");
                    return null;
                }
                // append block
                await _blockChain.AddBlocksAsync(new List<IBlock> {block});

                MessageHub.Instance.Publish(new BlockMined(block));

                // insert to db
                UpdateStorage(results, block);
                await _txHub.OnNewBlock((Block)block);
                MessageHub.Instance.Publish(new BlockMinedAndStored(block));
                stopwatch.Stop();
                _logger?.Info($"Generate block {block.BlockHashToHex} at height {block.Header.Index} " +
                              $"with {block.Body.TransactionsCount} txs, duration {stopwatch.ElapsedMilliseconds} ms.");

                return block;
            }
            catch (Exception e)
            {
                _logger?.Error(e, "Mining failed with exception.");
                return null;
            }
        }

        /// <summary>
        /// Generate transactions for cross chain indexing.
        /// </summary>
        /// <returns></returns>
        private async Task GenerateCrossTransaction(ulong refBlockHeight, byte[] refBlockPrefix)
        {
            var address = Address.FromPublicKey(_keyPair.PublicKey);
            var txnForIndexingSideChain = _crossChainIndexingTransactionGenerator.GenerateTransactionForIndexingSideChain(address, refBlockHeight,
                    refBlockPrefix);
            if (txnForIndexingSideChain != null)
                await SignAndInsertToPool(txnForIndexingSideChain);

            var txnForIndexingParentChain =
                _crossChainIndexingTransactionGenerator.GenerateTransactionForIndexingParentChain(address, refBlockHeight,
                    refBlockPrefix);
            if (txnForIndexingParentChain != null)
                await SignAndInsertToPool(txnForIndexingParentChain);
        }

        private async Task SignAndInsertToPool(Transaction notSignerTransaction)
        {
            if (notSignerTransaction.Sigs.Count > 0)
                return;
            // sign tx
            var signature = new ECSigner().Sign(_keyPair, notSignerTransaction.GetHash().DumpByteArray());
            notSignerTransaction.Sigs.Add(ByteString.CopyFrom(signature.SigBytes));
            await InsertTransactionToPool(notSignerTransaction);
        }

        private async Task<List<TransactionTrace>> ExecuteTransactions(List<Transaction> txs, bool noTimeout = false,
            TransactionType transactionType = TransactionType.ContractTransaction)
        {
            using (var cts = new CancellationTokenSource())
            {
                if (!noTimeout)
                {
                    var distance = await _consensusDataProvider.GetDistanceToTimeSlotEnd();
                    var distanceRation = distance * (NodeConfig.Instance.RatioSynchronize + NodeConfig.Instance.RatioMine);
                    var timeout = Math.Min(distanceRation, _maxMineTime);
                    cts.CancelAfter(TimeSpan.FromMilliseconds(timeout));
                    _logger?.Trace($"Execution limit time: {timeout}ms");
                }

                if (cts.IsCancellationRequested)
                    return null;
                var disambiguationHash =
                    HashHelpers.GetDisambiguationHash(await GetNewBlockIndexAsync(), Hash.FromRawBytes(_keyPair.PublicKey));

                var traces = txs.Count == 0
                    ? new List<TransactionTrace>()
                    : await _executingService.ExecuteAsync(txs, Config.ChainId, cts.Token, disambiguationHash,transactionType);

                return traces;
            }
        }

        private async Task<ulong> GetNewBlockIndexAsync()
        {
            var blockChain = _chainService.GetBlockChain(Config.ChainId);
            var index = await blockChain.GetCurrentBlockHeightAsync() + 1;
            return index;
        }

        private async Task InsertTransactionToPool(Transaction tx)
        {
            if (tx == null)
                return;
            // insert to tx pool and broadcast
            await _txHub.AddTransactionAsync(tx, skipValidation: true);
        }

        /// <summary>
        /// Extract tx results from traces
        /// </summary>
        /// <param name="traces"></param>
        /// <param name="results"></param>
        private void ExtractTransactionResults(IEnumerable<TransactionTrace> traces, out HashSet<TransactionResult> results)
        {
            results = new HashSet<TransactionResult>();
            try
            {
                int index = 0;
                foreach (var trace in traces)
                {
                    switch (trace.ExecutionStatus)
                    {
                        case ExecutionStatus.Canceled:
                            // Put back transaction
                            break;
                        case ExecutionStatus.ExecutedAndCommitted:
                            // Successful
                            var txRes = new TransactionResult()
                            {
                                TransactionId = trace.TransactionId,
                                Status = Status.Mined,
                                RetVal = ByteString.CopyFrom(trace.RetVal.ToFriendlyBytes()),
                                StateHash = trace.GetSummarizedStateHash(),
                                Index = index++
                            };
                            txRes.UpdateBloom();

                            // insert deferred txn to transaction pool and wait for execution 
                            if (trace.DeferredTransaction.Length != 0)
                            {
                                var deferredTxn = Transaction.Parser.ParseFrom(trace.DeferredTransaction);
                                InsertTransactionToPool(deferredTxn).ConfigureAwait(false);
                                txRes.DeferredTxnId = deferredTxn.GetHash();
                            }

                            results.Add(txRes);
                            break;
                        case ExecutionStatus.ContractError:
                            var txResF = new TransactionResult()
                            {
                                TransactionId = trace.TransactionId,
                                RetVal = ByteString.CopyFromUtf8(trace.StdErr), // Is this needed?
                                Status = Status.Failed,
                                StateHash = Hash.Default,
                                Index = index++
                            };
                            results.Add(txResF);
                            break;
                        case ExecutionStatus.Undefined:
                            _logger?.Fatal(
                                $@"Transaction Id ""{
                                        trace.TransactionId
                                    } is executed with status Undefined. Transaction trace: {trace}""");
                            break;
                        case ExecutionStatus.SystemError:
                            // SystemError shouldn't happen, and need to fix
                            _logger?.Fatal(
                                $@"Transaction Id ""{
                                        trace.TransactionId
                                    } is executed with status SystemError. Transaction trace: {trace}""");
                            break;
                        case ExecutionStatus.ExecutedButNotCommitted:
                            // If this happens, there's problem with the code
                            _logger?.Fatal(
                                $@"Transaction Id ""{
                                        trace.TransactionId
                                    } is executed with status ExecutedButNotCommitted. Transaction trace: {
                                        trace
                                    }""");
                            break;
                    }
                }
            }
            catch (Exception e)
            {
                _logger?.Trace(e, "Error in ExtractTransactionResults");
            }
        }

        /// <summary>
        /// Update database.
        /// </summary>
        /// <param name="txResults"></param>
        /// <param name="block"></param>
        private void UpdateStorage(HashSet<TransactionResult> txResults, IBlock block)
        {
            var bn = block.Header.Index;
            var bh = block.Header.GetHash();
            txResults.AsParallel().ToList().ForEach(async r =>
            {
                r.BlockNumber = bn;
                r.BlockHash = bh;
                await _transactionResultManager.AddTransactionResultAsync(r);
            });
            // update merkle tree
            _merkleTreeManager.AddTransactionsMerkleTreeAsync(block.Body.BinaryMerkleTree, Config.ChainId,
                block.Header.Index);
<<<<<<< HEAD
            if (block.Body.IndexedInfo.Count > 0)
                _merkleTreeManager.AddSideChainTransactionRootsMerkleTreeAsync(
                    block.Body.BinaryMerkleTreeForSideChainTransactionRoots, Config.ChainId, block.Header.Index);
=======
>>>>>>> 064f6b36
        }

        /// <summary>
        /// Generate block
        /// </summary>
        /// <param name="results"></param>
        /// <param name="sideChainTransactionsRoot"></param>
        /// <param name="indexedSideChainBlockInfo"></param>
        /// <returns></returns>
        private async Task<IBlock> GenerateBlockAsync(HashSet<TransactionResult> results,
            Hash sideChainTransactionsRoot, byte[] indexedSideChainBlockInfo)
        {
            var blockChain = _chainService.GetBlockChain(Config.ChainId);

            var currentBlockHash = await blockChain.GetCurrentBlockHashAsync();
            var index = await blockChain.GetCurrentBlockHeightAsync() + 1;
            var block = new Block(currentBlockHash)
            {
                Header =
                {
                    Index = index,
                    ChainId = Config.ChainId,
                    Bloom = ByteString.CopyFrom(
                        Bloom.AndMultipleBloomBytes(
                            results.Where(x => !x.Bloom.IsEmpty).Select(x => x.Bloom.ToByteArray())
                        )
                    ),
                    SideChainTransactionsRoot = sideChainTransactionsRoot
                }
            };

            var sideChainBlockInfo = indexedSideChainBlockInfo != null
                ? (SideChainBlockInfo[]) ParamsPacker.Unpack(indexedSideChainBlockInfo,
                    new[] {typeof(SideChainBlockInfo[])})[0]
                : null;
            // calculate and set tx merkle tree root 
            block.Complete(sideChainBlockInfo, results);
            block.Sign(_keyPair);
            return block;
        }
    }
}<|MERGE_RESOLUTION|>--- conflicted
+++ resolved
@@ -14,13 +14,7 @@
 using AElf.Execution.Execution;
 using AElf.Kernel;
 using AElf.Kernel.Consensus;
-<<<<<<< HEAD
 using AElf.Kernel.Manager.Interfaces;
-=======
-using AElf.Kernel.Managers;
-using AElf.Kernel.Storages;
-using AElf.Kernel.Types.Transaction;
->>>>>>> 064f6b36
 using AElf.Miner.EventMessages;
 using AElf.Miner.Rpc.Client;
 using AElf.Miner.Rpc.Exceptions;
@@ -31,6 +25,7 @@
 using Google.Protobuf;
 using Google.Protobuf.WellKnownTypes;
 using NLog;
+using AElf.Kernel.Types.Transaction;
 
 namespace AElf.Miner.Miner
 {
@@ -48,10 +43,7 @@
         private IBlockChain _blockChain;
         private readonly CrossChainIndexingTransactionGenerator _crossChainIndexingTransactionGenerator;
         private ECKeyPair _keyPair;
-<<<<<<< HEAD
         private readonly IChainManager _chainManager;
-=======
->>>>>>> 064f6b36
         private readonly ConsensusDataProvider _consensusDataProvider;
         private IMinerConfig Config { get; }
         private TransactionFilter _txFilter;
@@ -60,27 +52,16 @@
         public Miner(IMinerConfig config, ITxHub txHub, IChainService chainService,
             IExecutingService executingService, ITransactionResultManager transactionResultManager,
             ILogger logger, ClientManager clientManager,
-<<<<<<< HEAD
             IMerkleTreeManager merkleTreeManager, ServerManager serverManager,
             IBlockValidationService blockValidationService, IChainContextService chainContextService
             , IChainManager chainManager,IStateManager stateManager)
-=======
-            IBinaryMerkleTreeManager binaryMerkleTreeManager, ServerManager serverManager,IBlockValidationService blockValidationService, IChainContextService chainContextService
-            ,IStateStore stateStore)
->>>>>>> 064f6b36
         {
             _txHub = txHub;
             _chainService = chainService;
             _executingService = executingService;
             _transactionResultManager = transactionResultManager;
             _logger = logger;
-<<<<<<< HEAD
-            _clientManager = clientManager;
             _merkleTreeManager = merkleTreeManager;
-            _serverManager = serverManager;
-=======
-            _binaryMerkleTreeManager = binaryMerkleTreeManager;
->>>>>>> 064f6b36
             _blockValidationService = blockValidationService;
             _chainContextService = chainContextService;
 
@@ -398,12 +379,6 @@
             // update merkle tree
             _merkleTreeManager.AddTransactionsMerkleTreeAsync(block.Body.BinaryMerkleTree, Config.ChainId,
                 block.Header.Index);
-<<<<<<< HEAD
-            if (block.Body.IndexedInfo.Count > 0)
-                _merkleTreeManager.AddSideChainTransactionRootsMerkleTreeAsync(
-                    block.Body.BinaryMerkleTreeForSideChainTransactionRoots, Config.ChainId, block.Header.Index);
-=======
->>>>>>> 064f6b36
         }
 
         /// <summary>
