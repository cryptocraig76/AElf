﻿using System;
using System.Collections.Generic;
using System.Linq;
using System.Threading;
using System.Threading.Tasks;
using AElf.ChainController;
using AElf.ChainController.EventMessages;
using AElf.Common.Attributes;
using AElf.Common.ByteArrayHelpers;
using AElf.Configuration;
using AElf.Cryptography.ECDSA;
using AElf.Kernel;
using AElf.Kernel.Managers;
using AElf.SmartContract;
using Google.Protobuf;
using Google.Protobuf.WellKnownTypes;
using AElf.Kernel.Consensus;
using AElf.Miner.Miner;
using Easy.MessageHub;
using NLog;
using NLog.Fluent;
using NServiceKit.Common.Extensions;
using ITxPoolService = AElf.ChainController.TxMemPool.ITxPoolService;
using ReaderWriterLock = AElf.Common.Synchronisation.ReaderWriterLock;
using Status = AElf.Kernel.Status;

// ReSharper disable once CheckNamespace
namespace AElf.Miner.Miner
{
    [LoggerName(nameof(Miner))]
    public class Miner : IMiner
    {
        private readonly ITxPoolService _txPoolService;
        private ECKeyPair _keyPair;
        private readonly IChainService _chainService;
        private readonly IStateDictator _stateDictator;
        private readonly ISmartContractService _smartContractService;
        private readonly IExecutingService _executingService;
        private readonly ITransactionManager _transactionManager;
        private readonly ITransactionResultManager _transactionResultManager;
        private readonly IChainCreationService _chainCreationService;
        private readonly IChainManagerBasic _chainManagerBasic;
        private readonly IBlockManagerBasic _blockManagerBasic;

        private MinerLock Lock { get; } = new MinerLock();
        private readonly ILogger _logger;
        private IBlockChain _blockChain;
        
        
        /// <summary>
        /// Signals to a CancellationToken that mining should be canceled
        /// </summary>
        public CancellationTokenSource Cts { get; private set; }

        public IMinerConfig Config { get; }

        public Hash Coinbase => Config.CoinBase;

        public Miner(IMinerConfig config, ITxPoolService txPoolService,  IChainService chainService, 
            IStateDictator stateDictator,  ISmartContractService smartContractService, 
            IExecutingService executingService, ITransactionManager transactionManager, 
            ITransactionResultManager transactionResultManager, ILogger logger, 
            IChainCreationService chainCreationService, IChainManagerBasic chainManagerBasic, 
            IBlockManagerBasic blockManagerBasic)
        {
            Config = config;
            _txPoolService = txPoolService;
            _chainService = chainService;
            _stateDictator = stateDictator;
            _smartContractService = smartContractService;
            _executingService = executingService;
            _transactionManager = transactionManager;
            _transactionResultManager = transactionResultManager;
            _logger = logger;
            _chainCreationService = chainCreationService;
            _chainManagerBasic = chainManagerBasic;
            _blockManagerBasic = blockManagerBasic;
            var chainId = config.ChainId;
            _stateDictator.ChainId = chainId;
        }
        
        private static Miners Miners
        {
            get
            {
                var dict = MinersConfig.Instance.Producers;
                var miners = new Miners();

                foreach (var bp in dict.Values)
                {
                    var b = bp["address"].RemoveHexPrefix();
                    miners.Nodes.Add(b);
                }

                Globals.BlockProducerNumber = miners.Nodes.Count;
                return miners;
            }
        }

        public async Task<IBlock> Mine(int timeoutMilliseconds, bool initial = false)
        {
            using (var cancellationTokenSource = new CancellationTokenSource())
            using (var timer = new Timer(s => cancellationTokenSource.Cancel()))
            {
                timer.Change(timeoutMilliseconds, Timeout.Infinite);
                try
                {
                    if (cancellationTokenSource.IsCancellationRequested)
                        return null;

                    var readyTxs = await _txPoolService.GetReadyTxsAsync();
                    // TODO：dispatch txs with ISParallel, return list of tx results

                    // reset Promotable and update account context

                    _logger?.Log(LogLevel.Debug, "Executing Transactions..");
                    var traces = readyTxs.Count == 0
                        ? new List<TransactionTrace>()
                        : await _executingService.ExecuteAsync(readyTxs, Config.ChainId, cancellationTokenSource.Token);
                    _logger?.Log(LogLevel.Debug, "Executed Transactions.");
                    
                    // transaction results
                    ExtractTransactionResults(readyTxs, traces, out var executed, out var rollback, out var results);
                    var addrs = executed.Select(t => t.From).ToHashSet();

                    // update tx pool state
                    await _txPoolService.UpdateAccountContext(addrs);
                    
                    // generate block
                    var block = await GenerateBlockAsync(Config.ChainId, results);
                    _logger?.Log(LogLevel.Debug, $"Generated Block at height {block.Header.Index}");
                    
                    // sign block
                    block.Sign(_keyPair);

                    // broadcast
                    MessageHub.Instance.Publish(new BlockMinedMessage(block));
                    
                    // append block
                    await _blockChain.AddBlocksAsync(new List<IBlock> {block});
                    // put back canceled transactions
                    // No await so that it won't affect Consensus
                    _txPoolService.RollBack(rollback);
                    // insert txs to db
                    InsertTxs(executed, results);
                    
                    return block;
                }
                catch (Exception e)
                {
                    _logger?.Error(e, "Mining failed with exception.");
                    return null;
                }
            }
        }

        /// <summary>
        /// extract tx results from traces
        /// </summary>
        /// <param name="readyTxs"></param>
        /// <param name="traces"></param>
        /// <param name="executed"></param>
        /// <param name="rollback"></param>
        /// <param name="results"></param>
        private void ExtractTransactionResults(IEnumerable<Transaction> readyTxs, IEnumerable<TransactionTrace> traces, 
            out List<Transaction> executed, out List<Transaction> rollback, out List<TransactionResult> results)
        {
            var canceledTxIds = new List<Hash>();
            results = new List<TransactionResult>();
            foreach (var trace in traces)
            {
                switch (trace.ExecutionStatus)
                {
                    case ExecutionStatus.Canceled:
                        // Put back transaction
                        canceledTxIds.Add(trace.TransactionId);
                        break;
                    case ExecutionStatus.ExecutedAndCommitted:
                        // Successful
                        var txRes = new TransactionResult()
                        {
                            TransactionId = trace.TransactionId,
                            Status = Status.Mined,
                            RetVal = ByteString.CopyFrom(trace.RetVal.ToFriendlyBytes())
                        };
                        txRes.UpdateBloom();
                        results.Add(txRes);
                        break;
                    case ExecutionStatus.ContractError:
                        var txResF = new TransactionResult()
                        {
                            TransactionId = trace.TransactionId,
                            Status = Status.Failed
                        };
                        results.Add(txResF);
                        break;
                    case ExecutionStatus.Undefined:
                        _logger?.Fatal(
                            $@"Transaction Id ""{
                                    trace.TransactionId
                                } is executed with status Undefined. Transaction trace: {trace}""");
                        break;
                    case ExecutionStatus.SystemError:
                        // SystemError shouldn't happen, and need to fix
                        _logger?.Fatal(
                            $@"Transaction Id ""{
                                    trace.TransactionId
                                } is executed with status SystemError. Transaction trace: {trace}""");
                        break;
                    case ExecutionStatus.ExecutedButNotCommitted:
                        // If this happens, there's problem with the code
                        _logger?.Fatal(
                            $@"Transaction Id ""{
                                    trace.TransactionId
                                } is executed with status ExecutedButNotCommitted. Transaction trace: {
                                    trace
                                }""");
                        break;
                }
            }
            
            var canceled = canceledTxIds.ToHashSet();
            executed = new List<Transaction>();
            rollback = new List<Transaction>();
            foreach (var tx in readyTxs)
            {
                if (canceled.Contains(tx.GetHash()))
                {
                    rollback.Add(tx);
                }
                else
                {
                    executed.Add(tx);
                }
            }
        }
        
        /// <summary>
        /// update database
        /// </summary>
        /// <param name="executedTxs"></param>
        /// <param name="txResults"></param>
        private async Task InsertTxs(List<Transaction> executedTxs, List<TransactionResult> txResults)
        {
<<<<<<< HEAD
            executedTxs.AsParallel().ForEach(async tx => { await _transactionManager.AddTransactionAsync(tx);});
=======
            var addrs = new HashSet<Hash>();
            foreach (var t in executedTxs)
            {
                addrs.Add(t.From);
                await _transactionManager.AddTransactionAsync(t);
                _txPoolService.RemoveAsync(t.GetHash());
            }

>>>>>>> 4eac2695
            txResults.ForEach(async r => { await _transactionResultManager.AddTransactionResultAsync(r); });
        }
        
        /// <summary>
        /// generate block
        /// </summary>
        /// <param name="chainId"></param>
        /// <param name="results"></param>
        /// <returns></returns>
        private async Task<IBlock> GenerateBlockAsync(Hash chainId, List<TransactionResult> results)
        {
            var blockChain = _chainService.GetBlockChain(chainId);

            var currentBlockHash = await blockChain.GetCurrentBlockHashAsync();
            var index = await blockChain.GetCurrentBlockHeightAsync() + 1;
            var block = new Block(currentBlockHash)
            {
                Header =
                {
                    Index = index,
                    ChainId = chainId,
                    Bloom = ByteString.CopyFrom(
                        Bloom.AndMultipleBloomBytes(
                            results.Where(x => !x.Bloom.IsEmpty).Select(x => x.Bloom.ToByteArray())
                        )
                    )
                }
            };

            // add tx hash
            block.AddTransactions(results.Select(r => r.TransactionId));
            
            // set ws merkle tree root
            await _stateDictator.SetWorldStateAsync();
            var ws = await _stateDictator.GetLatestWorldStateAsync();
            block.Header.Time = Timestamp.FromDateTime(DateTime.UtcNow);

            if (ws != null)
            {
                block.Header.MerkleTreeRootOfWorldState = await ws.GetWorldStateMerkleTreeRootAsync();
            }
            // calculate and set tx merkle tree root 
            block.Complete();
            
            return block;
        }
        
        
        /// <summary>
        /// generate block header
        /// </summary>
        /// <param name="chainId"></param>
        /// <param name="merkleTreeRootForTransaction"></param>
        /// <returns></returns>
        public async Task<IBlockHeader> GenerateBlockHeaderAsync(Hash chainId, Hash merkleTreeRootForTransaction)
        {
            // get ws merkle tree root
            var blockChain = _chainService.GetBlockChain(chainId);
            
            var lastBlockHash = await blockChain.GetCurrentBlockHashAsync();
            // TODO: Generic IBlockHeader
            var lastHeader = (BlockHeader) await blockChain.GetHeaderByHashAsync(lastBlockHash);
            var index = lastHeader.Index;
            var block = new Block(lastBlockHash);
            block.Header.Index = index + 1;
            block.Header.ChainId = chainId;
            
            
            var ws = await _stateDictator.GetWorldStateAsync(lastBlockHash);
            var state = await ws.GetWorldStateMerkleTreeRootAsync();
            
            var header = new BlockHeader
            {
                Version = 0,
                PreviousBlockHash = lastBlockHash,
                MerkleTreeRootOfWorldState = state,
                MerkleTreeRootOfTransactions = merkleTreeRootForTransaction
            };

            return header;
        }

        /// <summary>
        /// start mining  
        /// </summary>
        public void Start(ECKeyPair nodeKeyPair)
        {
//            Cts = new CancellationTokenSource();
            _keyPair = nodeKeyPair;
            _blockChain = _chainService.GetBlockChain(Config.ChainId);
        }

        /// <summary>
        /// stop mining
        /// </summary>
        public void Stop()
        {
            Lock.WriteLock(() =>
            {
//                Cts.Cancel();
//                Cts.Dispose();
                _keyPair = null;
                //MiningResetEvent.Dispose();
            });
        }
    }

    /// <inheritdoc />
    /// <summary>
    /// A lock for managing asynchronous access to memory pool.
    /// </summary>
    public class MinerLock : ReaderWriterLock
    {
    }
}<|MERGE_RESOLUTION|>--- conflicted
+++ resolved
@@ -242,18 +242,11 @@
         /// <param name="txResults"></param>
         private async Task InsertTxs(List<Transaction> executedTxs, List<TransactionResult> txResults)
         {
-<<<<<<< HEAD
-            executedTxs.AsParallel().ForEach(async tx => { await _transactionManager.AddTransactionAsync(tx);});
-=======
-            var addrs = new HashSet<Hash>();
-            foreach (var t in executedTxs)
-            {
-                addrs.Add(t.From);
-                await _transactionManager.AddTransactionAsync(t);
-                _txPoolService.RemoveAsync(t.GetHash());
-            }
-
->>>>>>> 4eac2695
+            executedTxs.AsParallel().ForEach(async tx =>
+                {
+                    await _transactionManager.AddTransactionAsync(tx);
+                    _txPoolService.RemoveAsync(tx.GetHash());
+                });
             txResults.ForEach(async r => { await _transactionResultManager.AddTransactionResultAsync(r); });
         }
         
