﻿using System;
using System.Collections.Generic;
using System.Linq;
using System.Threading;
using System.Threading.Tasks;
using AElf.ChainController;
using AElf.ChainController.EventMessages;
using AElf.Common.Attributes;
using AElf.Configuration;
using AElf.Configuration.Config.GRPC;
using AElf.Cryptography.ECDSA;
using AElf.Kernel;
using AElf.Kernel.Managers;
using AElf.SmartContract;
using Google.Protobuf;
using Google.Protobuf.WellKnownTypes;
<<<<<<< HEAD
using AElf.Miner.Rpc.Client;
=======
using AElf.Kernel.Consensus;
using AElf.Miner.Miner;
using Easy.MessageHub;
>>>>>>> 490d8950
using NLog;
using NLog.Fluent;
using NServiceKit.Common.Extensions;
using ITxPoolService = AElf.ChainController.TxMemPool.ITxPoolService;
using Status = AElf.Kernel.Status;

// ReSharper disable once CheckNamespace
namespace AElf.Miner.Miner
{
    [LoggerName(nameof(Miner))]
    public class Miner : IMiner
    {
        private readonly ITxPoolService _txPoolService;
        private ECKeyPair _keyPair;
        private readonly IChainService _chainService;
        private readonly IStateDictator _stateDictator;
        private readonly IExecutingService _executingService;
        private readonly ITransactionManager _transactionManager;
        private readonly ITransactionResultManager _transactionResultManager;
        private readonly MinerClientManager _clientManager;

        private readonly ILogger _logger;
<<<<<<< HEAD
        private CancellationTokenSource _rpcCancellationTokenSource;
=======
        private IBlockChain _blockChain;
        
        
        /// <summary>
        /// Signals to a CancellationToken that mining should be canceled
        /// </summary>
        public CancellationTokenSource Cts { get; private set; }
>>>>>>> 490d8950

        public IMinerConfig Config { get; }

        public Hash Coinbase => Config.CoinBase;

        public Miner(IMinerConfig config, ITxPoolService txPoolService,  IChainService chainService, 
            IStateDictator stateDictator, IExecutingService executingService, ITransactionManager transactionManager, 
            ITransactionResultManager transactionResultManager, ILogger logger, MinerClientManager clientManager)
        {
            Config = config;
            _txPoolService = txPoolService;
            _chainService = chainService;
            _stateDictator = stateDictator;
            _executingService = executingService;
            _transactionManager = transactionManager;
            _transactionResultManager = transactionResultManager;
            _logger = logger;
            _clientManager = clientManager;
            var chainId = config.ChainId;
            _stateDictator.ChainId = chainId;
        }
        
        private static Miners Miners
        {
            get
            {
                var dict = MinersConfig.Instance.Producers;
                var miners = new Miners();

                foreach (var bp in dict.Values)
                {
                    var b = bp["address"].RemoveHexPrefix();
                    miners.Nodes.Add(b);
                }

                Globals.BlockProducerNumber = miners.Nodes.Count;
                return miners;
            }
        }

        public async Task<IBlock> Mine(int timeoutMilliseconds, bool initial = false)
        {
            using (var cancellationTokenSource = new CancellationTokenSource())
            using (var timer = new Timer(s => cancellationTokenSource.Cancel()))
            {
                timer.Change(timeoutMilliseconds, Timeout.Infinite);
                try
                {
                    if (cancellationTokenSource.IsCancellationRequested)
                        return null;

                    var readyTxs = await _txPoolService.GetReadyTxsAsync();
                    // TODO：dispatch txs with ISParallel, return list of tx results

                    // reset Promotable and update account context

                    _logger?.Log(LogLevel.Debug, "Executing Transactions..");
                    var traces = readyTxs.Count == 0
                        ? new List<TransactionTrace>()
                        : await _executingService.ExecuteAsync(readyTxs, Config.ChainId, cancellationTokenSource.Token);
                    _logger?.Log(LogLevel.Debug, "Executed Transactions.");
                    
                    // transaction results
                    ExtractTransactionResults(readyTxs, traces, out var executed, out var rollback, out var results);
                    var addrs = executed.Select(t => t.From).ToHashSet();

                    // update tx pool state
                    await _txPoolService.UpdateAccountContext(addrs);
                    
                    // generate block
                    var block = await GenerateBlockAsync(Config.ChainId, results);
                    _logger?.Log(LogLevel.Debug, $"Generated Block at height {block.Header.Index}");
                    
                    // sign block
                    block.Sign(_keyPair);

                    // broadcast
                    MessageHub.Instance.Publish(new BlockMinedMessage(block));
                    
                    // append block
                    await _blockChain.AddBlocksAsync(new List<IBlock> {block});
                    // put back canceled transactions
                    // No await so that it won't affect Consensus
<<<<<<< HEAD
                    _txPoolService.Revert(rollback);
=======
                    _txPoolService.RollBack(rollback);
                    // insert txs to db
                    InsertTxs(executed, results);
                    
>>>>>>> 490d8950
                    return block;
                }
                catch (Exception e)
                {
                    _logger?.Error(e, "Mining failed with exception.");
                    return null;
                }
            }
        }

        /// <summary>
        /// extract tx results from traces
        /// </summary>
        /// <param name="readyTxs"></param>
        /// <param name="traces"></param>
        /// <param name="executed"></param>
        /// <param name="rollback"></param>
        /// <param name="results"></param>
        private void ExtractTransactionResults(IEnumerable<Transaction> readyTxs, IEnumerable<TransactionTrace> traces, 
            out List<Transaction> executed, out List<Transaction> rollback, out List<TransactionResult> results)
        {
            var canceledTxIds = new List<Hash>();
            results = new List<TransactionResult>();
            foreach (var trace in traces)
            {
                switch (trace.ExecutionStatus)
                {
                    case ExecutionStatus.Canceled:
                        // Put back transaction
                        canceledTxIds.Add(trace.TransactionId);
                        break;
                    case ExecutionStatus.ExecutedAndCommitted:
                        // Successful
                        var txRes = new TransactionResult()
                        {
                            TransactionId = trace.TransactionId,
                            Status = Status.Mined,
                            RetVal = ByteString.CopyFrom(trace.RetVal.ToFriendlyBytes())
                        };
                        txRes.UpdateBloom();
                        results.Add(txRes);
                        break;
                    case ExecutionStatus.ContractError:
                        var txResF = new TransactionResult()
                        {
                            TransactionId = trace.TransactionId,
                            Status = Status.Failed
                        };
                        results.Add(txResF);
                        break;
                    case ExecutionStatus.Undefined:
                        _logger?.Fatal(
                            $@"Transaction Id ""{
                                    trace.TransactionId
                                } is executed with status Undefined. Transaction trace: {trace}""");
                        break;
                    case ExecutionStatus.SystemError:
                        // SystemError shouldn't happen, and need to fix
                        _logger?.Fatal(
                            $@"Transaction Id ""{
                                    trace.TransactionId
                                } is executed with status SystemError. Transaction trace: {trace}""");
                        break;
                    case ExecutionStatus.ExecutedButNotCommitted:
                        // If this happens, there's problem with the code
                        _logger?.Fatal(
                            $@"Transaction Id ""{
                                    trace.TransactionId
                                } is executed with status ExecutedButNotCommitted. Transaction trace: {
                                    trace
                                }""");
                        break;
                }
            }
            
            var canceled = canceledTxIds.ToHashSet();
            executed = new List<Transaction>();
            rollback = new List<Transaction>();
            foreach (var tx in readyTxs)
            {
                if (canceled.Contains(tx.GetHash()))
                {
                    rollback.Add(tx);
                }
                else
                {
                    executed.Add(tx);
                }
            }
        }
        
        /// <summary>
        /// update database
        /// </summary>
        /// <param name="executedTxs"></param>
        /// <param name="txResults"></param>
        private async Task InsertTxs(List<Transaction> executedTxs, List<TransactionResult> txResults)
        {
            executedTxs.AsParallel().ForEach(async tx =>
                {
                    await _transactionManager.AddTransactionAsync(tx);
                    _txPoolService.RemoveAsync(tx.GetHash());
                });
            txResults.ForEach(async r => { await _transactionResultManager.AddTransactionResultAsync(r); });
        }
        
        /// <summary>
        /// generate block
        /// </summary>
        /// <param name="chainId"></param>
        /// <param name="results"></param>
        /// <returns></returns>
        private async Task<IBlock> GenerateBlockAsync(Hash chainId, List<TransactionResult> results)
        {
            var blockChain = _chainService.GetBlockChain(chainId);

            var currentBlockHash = await blockChain.GetCurrentBlockHashAsync();
            var index = await blockChain.GetCurrentBlockHeightAsync() + 1;
            var block = new Block(currentBlockHash)
            {
                Header =
                {
                    Index = index,
                    ChainId = chainId,
                    Bloom = ByteString.CopyFrom(
                        Bloom.AndMultipleBloomBytes(
                            results.Where(x => !x.Bloom.IsEmpty).Select(x => x.Bloom.ToByteArray())
                        )
                    )
                }
            };
            
            // side chain info
            block.Header.IndexedInfo.Add(await CollectSideChainIndexedInfo());
            
            // add tx hash
            block.AddTransactions(results.Select(r => r.TransactionId));
            
            // set ws merkle tree root
            await _stateDictator.SetWorldStateAsync();
            var ws = await _stateDictator.GetLatestWorldStateAsync();
            block.Header.Time = Timestamp.FromDateTime(DateTime.UtcNow);

            if (ws != null)
            {
                block.Header.MerkleTreeRootOfWorldState = await ws.GetWorldStateMerkleTreeRootAsync();
            }
            // calculate and set tx merkle tree root 
            block.Complete();
            
            return block;
        }
        
        
        /// <summary>
        /// generate block header
        /// </summary>
        /// <param name="chainId"></param>
        /// <param name="merkleTreeRootForTransaction"></param>
        /// <returns></returns>
        public async Task<IBlockHeader> GenerateBlockHeaderAsync(Hash chainId, Hash merkleTreeRootForTransaction)
        {
            // get ws merkle tree root
            var blockChain = _chainService.GetBlockChain(chainId);
            
            var lastBlockHash = await blockChain.GetCurrentBlockHashAsync();
            // TODO: Generic IBlockHeader
            var lastHeader = (BlockHeader) await blockChain.GetHeaderByHashAsync(lastBlockHash);
            var index = lastHeader.Index;
            var block = new Block(lastBlockHash);
            block.Header.Index = index + 1;
            block.Header.ChainId = chainId;
            
            
            var ws = await _stateDictator.GetWorldStateAsync(lastBlockHash);
            var state = await ws.GetWorldStateMerkleTreeRootAsync();
            
            var header = new BlockHeader
            {
                Version = 0,
                PreviousBlockHash = lastBlockHash,
                MerkleTreeRootOfWorldState = state,
                MerkleTreeRootOfTransactions = merkleTreeRootForTransaction
            };

            return header;
        }


        /// <summary>
        /// side chains header info    
        /// </summary>
        /// <returns></returns>
        private async Task<List<SideChainIndexedInfo>> CollectSideChainIndexedInfo()
        {
<<<<<<< HEAD
            // interval waiting for each side chain 
            var interval = GrpcLocalConfig.Instance.WaitingIntervalInMillisecond;
            
            return await _clientManager.CollectSideChainIndexedInfo(interval);
=======
//            Cts = new CancellationTokenSource();
            _keyPair = nodeKeyPair;
            _blockChain = _chainService.GetBlockChain(Config.ChainId);
>>>>>>> 490d8950
        }

        /// <summary>
        /// start mining
        /// init clients to side chain node 
        /// </summary>
        public void Init(ECKeyPair nodeKeyPair)
        {
            _keyPair = nodeKeyPair;
            if (!GrpcLocalConfig.Instance.IsCluster)
                return;
            _rpcCancellationTokenSource = new CancellationTokenSource();
            _clientManager.CreateClientsToSideChain(_rpcCancellationTokenSource.Token);
        }
        
        
        /// <summary>
        /// stop mining
        /// </summary>
        public void Close()
        {
            if (_rpcCancellationTokenSource == null)
                return;
            _rpcCancellationTokenSource.Cancel();
            _rpcCancellationTokenSource.Dispose();
        }
        
    }
}<|MERGE_RESOLUTION|>--- conflicted
+++ resolved
@@ -14,13 +14,8 @@
 using AElf.SmartContract;
 using Google.Protobuf;
 using Google.Protobuf.WellKnownTypes;
-<<<<<<< HEAD
 using AElf.Miner.Rpc.Client;
-=======
-using AElf.Kernel.Consensus;
-using AElf.Miner.Miner;
 using Easy.MessageHub;
->>>>>>> 490d8950
 using NLog;
 using NLog.Fluent;
 using NServiceKit.Common.Extensions;
@@ -43,18 +38,9 @@
         private readonly MinerClientManager _clientManager;
 
         private readonly ILogger _logger;
-<<<<<<< HEAD
         private CancellationTokenSource _rpcCancellationTokenSource;
-=======
         private IBlockChain _blockChain;
         
-        
-        /// <summary>
-        /// Signals to a CancellationToken that mining should be canceled
-        /// </summary>
-        public CancellationTokenSource Cts { get; private set; }
->>>>>>> 490d8950
-
         public IMinerConfig Config { get; }
 
         public Hash Coinbase => Config.CoinBase;
@@ -137,14 +123,9 @@
                     await _blockChain.AddBlocksAsync(new List<IBlock> {block});
                     // put back canceled transactions
                     // No await so that it won't affect Consensus
-<<<<<<< HEAD
                     _txPoolService.Revert(rollback);
-=======
-                    _txPoolService.RollBack(rollback);
                     // insert txs to db
                     InsertTxs(executed, results);
-                    
->>>>>>> 490d8950
                     return block;
                 }
                 catch (Exception e)
@@ -340,28 +321,24 @@
         /// <returns></returns>
         private async Task<List<SideChainIndexedInfo>> CollectSideChainIndexedInfo()
         {
-<<<<<<< HEAD
             // interval waiting for each side chain 
             var interval = GrpcLocalConfig.Instance.WaitingIntervalInMillisecond;
             
             return await _clientManager.CollectSideChainIndexedInfo(interval);
-=======
-//            Cts = new CancellationTokenSource();
+        }
+
+        /// <summary>
+        /// start mining
+        /// init clients to side chain node 
+        /// </summary>
+        public void Init(ECKeyPair nodeKeyPair)
+        {
             _keyPair = nodeKeyPair;
             _blockChain = _chainService.GetBlockChain(Config.ChainId);
->>>>>>> 490d8950
-        }
-
-        /// <summary>
-        /// start mining
-        /// init clients to side chain node 
-        /// </summary>
-        public void Init(ECKeyPair nodeKeyPair)
-        {
-            _keyPair = nodeKeyPair;
             if (!GrpcLocalConfig.Instance.IsCluster)
                 return;
             _rpcCancellationTokenSource = new CancellationTokenSource();
+            
             _clientManager.CreateClientsToSideChain(_rpcCancellationTokenSource.Token);
         }
         
