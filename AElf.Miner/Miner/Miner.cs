--- conflicted
+++ resolved
@@ -185,16 +185,8 @@
                     await blockChain.AddBlocksAsync(new List<IBlock>() {block});
 
                     // put back canceled transactions
-<<<<<<< HEAD
-                    _logger?.Log(LogLevel.Debug, "rollback {0} txs ...", rollback.Count);
-                    await _txPoolService.RollBack(rollback);
-                    _logger?.Log(LogLevel.Debug, "rollbacked {0} txs ...", rollback.Count);
-
-=======
                     // No await so that it won't affect Consensus
                     _txPoolService.RollBack(rollback);
->>>>>>> 6f8ffd06
-
                     return block;
                 }
                 catch (Exception e)
