﻿using System;
using System.Collections.Generic;
using System.Diagnostics;
using System.Linq;
using System.Threading;
using System.Threading.Tasks;
using AElf.ChainController;
using AElf.Common;
using AElf.Common.Attributes;
using AElf.Configuration;
using AElf.Configuration.Config.Chain;
using AElf.Configuration.Config.Consensus;
using AElf.Cryptography.ECDSA;
using AElf.Execution.Execution;
using AElf.Kernel;
using AElf.Kernel.Consensus;
using AElf.Kernel.Managers;
using AElf.Kernel.Storages;
using AElf.Kernel.Types.Transaction;
using AElf.Miner.EventMessages;
using AElf.Miner.Rpc.Client;
using AElf.Miner.Rpc.Exceptions;
using AElf.Miner.Rpc.Server;
using AElf.Miner.TxMemPool;
using AElf.Types.CSharp;
using Easy.MessageHub;
using Google.Protobuf;
using Google.Protobuf.WellKnownTypes;
using NLog;

namespace AElf.Miner.Miner
{
    [LoggerName(nameof(Miner))]
    public class Miner : IMiner
    {
        private readonly ILogger _logger;
        private readonly ITxHub _txHub;
        private readonly IChainService _chainService;
        private readonly IExecutingService _executingService;
        private readonly ITransactionResultManager _transactionResultManager;
        private readonly IBinaryMerkleTreeManager _binaryMerkleTreeManager;
        private readonly IBlockValidationService _blockValidationService;
        private readonly IChainContextService _chainContextService;
        private IBlockChain _blockChain;
        private readonly CrossChainIndexingTransactionGenerator _crossChainIndexingTransactionGenerator;
        private ECKeyPair _keyPair;
        private readonly ConsensusDataProvider _consensusDataProvider;
        private IMinerConfig Config { get; }
        private TransactionFilter _txFilter;
        private readonly double _maxMineTime;

        public Miner(IMinerConfig config, ITxHub txHub, IChainService chainService,
            IExecutingService executingService, ITransactionResultManager transactionResultManager,
            ILogger logger, ClientManager clientManager,
            IBinaryMerkleTreeManager binaryMerkleTreeManager, ServerManager serverManager,IBlockValidationService blockValidationService, IChainContextService chainContextService
            ,IStateStore stateStore)
        {
            _txHub = txHub;
            _chainService = chainService;
            _executingService = executingService;
            _transactionResultManager = transactionResultManager;
            _logger = logger;
            _binaryMerkleTreeManager = binaryMerkleTreeManager;
            _blockValidationService = blockValidationService;
            _chainContextService = chainContextService;
<<<<<<< HEAD
            _chainManager = chainManager;
=======
>>>>>>> fb1d9177
            Config = config;
            
            _consensusDataProvider = new ConsensusDataProvider(stateStore);

            _maxMineTime = ConsensusConfig.Instance.DPoSMiningInterval * NodeConfig.Instance.RatioMine;
            _crossChainIndexingTransactionGenerator = new CrossChainIndexingTransactionGenerator(clientManager,
                serverManager);
        }
        
        /// <summary>
        /// Initializes the mining with the producers key pair.
        /// </summary>
        public void Init()
        {
            _txFilter = new TransactionFilter();
            _keyPair = NodeConfig.Instance.ECKeyPair;
            _blockChain = _chainService.GetBlockChain(Config.ChainId);
        }

        /// <inheritdoc />
        /// <summary>
        /// Mine process.
        /// </summary>
        /// <returns></returns>
        public async Task<IBlock> Mine()
        {
            try
            {
                var stopwatch = new Stopwatch();
                stopwatch.Start();
                
                var bn = await _blockChain.GetCurrentBlockHeightAsync();
                bn = bn > 4 ? bn - 4 : 0;
                var bh = bn == 0 ? Hash.Genesis : (await _blockChain.GetHeaderByHeightAsync(bn)).GetHash();
                var bhPref = bh.Value.Where((x, i) => i < 4).ToArray();
                // generate txns for cross chain indexing if possible
                await GenerateCrossTransaction(bn, bhPref);
                
                var txs = await _txHub.GetReceiptsOfExecutablesAsync();
                var txGrp = txs.GroupBy(tr => tr.IsSystemTxn).ToDictionary(x => x.Key, x => x.ToList());
                var traces = new List<TransactionTrace>();
                //ParentChainBlockInfo pcb = null; 
                Hash sideChainTransactionsRoot = null;
                byte[] indexedSideChainBlockInfo = null;
                if (txGrp.TryGetValue(true, out var sysRcpts))
                {
                    var sysTxs = sysRcpts.Select(x => x.Transaction).ToList();
                    _logger.Trace($"Before filter:");
                    foreach (var tx in sysTxs)
                    {
                        _logger.Trace($"{tx.GetHash()} - {tx.MethodName}");
                    }
                    
                    _txFilter.Execute(sysTxs);
                    _logger.Trace($"After filter:");
                    foreach (var tx in sysTxs)
                    {
                        _logger.Trace($"{tx.GetHash()} - {tx.MethodName}");
                    }

                    _logger?.Trace($"Start executing {sysTxs.Count} system transactions.");
                    traces = await ExecuteTransactions(sysTxs, true, TransactionType.DposTransaction);
                    _logger?.Trace($"Finish executing {sysTxs.Count} system transactions.");
                    
                    // need check result of cross chain transaction 
                    var crossChainIndexingSideChainTransaction =
                        sysTxs.FirstOrDefault(t => t.IsIndexingSideChainTransaction());
                    if (crossChainIndexingSideChainTransaction != null)
                    {
                        var txHash = crossChainIndexingSideChainTransaction.GetHash();
                        var sideChainIndexingTxnTrace = traces.FirstOrDefault(trace =>
                            trace.TransactionId.Equals(txHash) &&
                            trace.ExecutionStatus == ExecutionStatus.ExecutedAndCommitted);
                        sideChainTransactionsRoot = sideChainIndexingTxnTrace != null
                            ? Hash.LoadByteArray(sideChainIndexingTxnTrace.RetVal.ToFriendlyBytes())
                            : null;
                        indexedSideChainBlockInfo = sideChainTransactionsRoot != null ? crossChainIndexingSideChainTransaction
                            .Params.ToByteArray() : null;
                    }
                }
                if (txGrp.TryGetValue(false, out var regRcpts))
                {
                    var contractZeroAddress = ContractHelpers.GetGenesisBasicContractAddress(Config.ChainId);
                    var regTxs = new List<Transaction>();
                    var contractTxs = new List<Transaction>();

                    foreach (var regRcpt in regRcpts)
                    {
                        if (regRcpt.Transaction.To.Equals(contractZeroAddress))
                        {
                            contractTxs.Add(regRcpt.Transaction);
                        }
                        else
                        {
                            regTxs.Add(regRcpt.Transaction);
                        }
                    }
                    
                    _logger?.Trace($"Start executing {regTxs.Count} regular transactions.");
                    traces.AddRange(await ExecuteTransactions(regTxs));
                    _logger?.Trace($"Finish executing {regTxs.Count} regular transactions.");
                    
                    _logger?.Trace($"Start executing {contractTxs.Count} contract transactions.");
                    traces.AddRange(await ExecuteTransactions(contractTxs, transactionType: TransactionType.ContractDeployTransaction));
                    _logger?.Trace($"Finish executing {contractTxs.Count} contract transactions.");
                }

                ExtractTransactionResults(traces, out var results);

                // generate block
                var block = await GenerateBlockAsync(results, sideChainTransactionsRoot, indexedSideChainBlockInfo);
                _logger?.Info($"Generated block {block.BlockHashToHex} at height {block.Header.Index} with {block.Body.TransactionsCount} txs.");

                // validate block before appending
                var chainContext = await _chainContextService.GetChainContextAsync(Hash.LoadBase58(ChainConfig.Instance.ChainId));
                var blockValidationResult = await _blockValidationService.ValidateBlockAsync(block, chainContext);
                if (blockValidationResult != BlockValidationResult.Success)
                {
                    _logger?.Warn($"Found the block generated before invalid: {blockValidationResult}.");
                    return null;
                }
                // append block
                await _blockChain.AddBlocksAsync(new List<IBlock> {block});

                MessageHub.Instance.Publish(new BlockMined(block));

                // insert to db
                UpdateStorage(results, block);
                await _txHub.OnNewBlock((Block)block);
                MessageHub.Instance.Publish(new BlockMinedAndStored(block));
                stopwatch.Stop();
                _logger?.Info($"Generate block {block.BlockHashToHex} at height {block.Header.Index} " +
                              $"with {block.Body.TransactionsCount} txs, duration {stopwatch.ElapsedMilliseconds} ms.");

                return block;
            }
            catch (Exception e)
            {
                _logger?.Error(e, "Mining failed with exception.");
                return null;
            }
        }

        /// <summary>
        /// Generate transactions for cross chain indexing.
        /// </summary>
        /// <returns></returns>
        private async Task GenerateCrossTransaction(ulong refBlockHeight, byte[] refBlockPrefix)
        {
            var address = Address.FromPublicKey(_keyPair.PublicKey);
            var txnForIndexingSideChain = _crossChainIndexingTransactionGenerator.GenerateTransactionForIndexingSideChain(address, refBlockHeight,
                    refBlockPrefix);
            if (txnForIndexingSideChain != null)
                await SignAndInsertToPool(txnForIndexingSideChain);

            var txnForIndexingParentChain =
                _crossChainIndexingTransactionGenerator.GenerateTransactionForIndexingParentChain(address, refBlockHeight,
                    refBlockPrefix);
            if (txnForIndexingParentChain != null)
                await SignAndInsertToPool(txnForIndexingParentChain);
        }

        private async Task SignAndInsertToPool(Transaction notSignerTransaction)
        {
            if (notSignerTransaction.Sigs.Count > 0)
                return;
            // sign tx
            var signature = new ECSigner().Sign(_keyPair, notSignerTransaction.GetHash().DumpByteArray());
            notSignerTransaction.Sigs.Add(ByteString.CopyFrom(signature.SigBytes));
            await InsertTransactionToPool(notSignerTransaction);
        }

        private async Task<List<TransactionTrace>> ExecuteTransactions(List<Transaction> txs, bool noTimeout = false,
            TransactionType transactionType = TransactionType.ContractTransaction)
        {
            using (var cts = new CancellationTokenSource())
            {
                if (!noTimeout)
                {
                    var distance = await _consensusDataProvider.GetDistanceToTimeSlotEnd();
                    var distanceRation = distance * (NodeConfig.Instance.RatioSynchronize + NodeConfig.Instance.RatioMine);
                    var timeout = Math.Min(distanceRation, _maxMineTime);
                    cts.CancelAfter(TimeSpan.FromMilliseconds(timeout));
                    _logger?.Trace($"Execution limit time: {timeout}ms");
                }

                if (cts.IsCancellationRequested)
                    return null;
                var disambiguationHash =
                    HashHelpers.GetDisambiguationHash(await GetNewBlockIndexAsync(), Hash.FromRawBytes(_keyPair.PublicKey));

                var traces = txs.Count == 0
                    ? new List<TransactionTrace>()
                    : await _executingService.ExecuteAsync(txs, Config.ChainId, cts.Token, disambiguationHash,transactionType);

                return traces;
            }
        }

        private async Task<ulong> GetNewBlockIndexAsync()
        {
            var blockChain = _chainService.GetBlockChain(Config.ChainId);
            var index = await blockChain.GetCurrentBlockHeightAsync() + 1;
            return index;
        }

        private async Task InsertTransactionToPool(Transaction tx)
        {
            if (tx == null)
                return;
            // insert to tx pool and broadcast
            await _txHub.AddTransactionAsync(tx, skipValidation: true);
        }

        /// <summary>
        /// Extract tx results from traces
        /// </summary>
        /// <param name="traces"></param>
        /// <param name="results"></param>
        private void ExtractTransactionResults(IEnumerable<TransactionTrace> traces, out HashSet<TransactionResult> results)
        {
            results = new HashSet<TransactionResult>();
            try
            {
                int index = 0;
                foreach (var trace in traces)
                {
                    switch (trace.ExecutionStatus)
                    {
                        case ExecutionStatus.Canceled:
                            // Put back transaction
                            break;
                        case ExecutionStatus.ExecutedAndCommitted:
                            // Successful
                            var txRes = new TransactionResult()
                            {
                                TransactionId = trace.TransactionId,
                                Status = Status.Mined,
                                RetVal = ByteString.CopyFrom(trace.RetVal.ToFriendlyBytes()),
                                StateHash = trace.GetSummarizedStateHash(),
                                Index = index++
                            };
                            txRes.UpdateBloom();

                            // insert deferred txn to transaction pool and wait for execution 
                            if (trace.DeferredTransaction.Length != 0)
                            {
                                var deferredTxn = Transaction.Parser.ParseFrom(trace.DeferredTransaction);
                                InsertTransactionToPool(deferredTxn).ConfigureAwait(false);
                                txRes.DeferredTxnId = deferredTxn.GetHash();
                            }

                            results.Add(txRes);
                            break;
                        case ExecutionStatus.ContractError:
                            var txResF = new TransactionResult()
                            {
                                TransactionId = trace.TransactionId,
                                RetVal = ByteString.CopyFromUtf8(trace.StdErr), // Is this needed?
                                Status = Status.Failed,
                                StateHash = Hash.Default,
                                Index = index++
                            };
                            results.Add(txResF);
                            break;
                        case ExecutionStatus.Undefined:
                            _logger?.Fatal(
                                $@"Transaction Id ""{
                                        trace.TransactionId
                                    } is executed with status Undefined. Transaction trace: {trace}""");
                            break;
                        case ExecutionStatus.SystemError:
                            // SystemError shouldn't happen, and need to fix
                            _logger?.Fatal(
                                $@"Transaction Id ""{
                                        trace.TransactionId
                                    } is executed with status SystemError. Transaction trace: {trace}""");
                            break;
                        case ExecutionStatus.ExecutedButNotCommitted:
                            // If this happens, there's problem with the code
                            _logger?.Fatal(
                                $@"Transaction Id ""{
                                        trace.TransactionId
                                    } is executed with status ExecutedButNotCommitted. Transaction trace: {
                                        trace
                                    }""");
                            break;
                    }
                }
            }
            catch (Exception e)
            {
                _logger?.Trace(e, "Error in ExtractTransactionResults");
            }
        }

        /// <summary>
        /// Update database.
        /// </summary>
        /// <param name="txResults"></param>
        /// <param name="block"></param>
        private void UpdateStorage(HashSet<TransactionResult> txResults, IBlock block)
        {
            var bn = block.Header.Index;
            var bh = block.Header.GetHash();
            txResults.AsParallel().ToList().ForEach(async r =>
            {
                r.BlockNumber = bn;
                r.BlockHash = bh;
                await _transactionResultManager.AddTransactionResultAsync(r);
            });
            // update merkle tree
            _binaryMerkleTreeManager.AddTransactionsMerkleTreeAsync(block.Body.BinaryMerkleTree, Config.ChainId,
                block.Header.Index);
        }

        /// <summary>
        /// Generate block
        /// </summary>
        /// <param name="results"></param>
        /// <param name="sideChainTransactionsRoot"></param>
        /// <param name="indexedSideChainBlockInfo"></param>
        /// <returns></returns>
        private async Task<IBlock> GenerateBlockAsync(HashSet<TransactionResult> results,
            Hash sideChainTransactionsRoot, byte[] indexedSideChainBlockInfo)
        {
            var blockChain = _chainService.GetBlockChain(Config.ChainId);

            var currentBlockHash = await blockChain.GetCurrentBlockHashAsync();
            var index = await blockChain.GetCurrentBlockHeightAsync() + 1;
            var block = new Block(currentBlockHash)
            {
                Header =
                {
                    Index = index,
                    ChainId = Config.ChainId,
                    Bloom = ByteString.CopyFrom(
                        Bloom.AndMultipleBloomBytes(
                            results.Where(x => !x.Bloom.IsEmpty).Select(x => x.Bloom.ToByteArray())
                        )
                    ),
                    SideChainTransactionsRoot = sideChainTransactionsRoot
                }
            };

            var sideChainBlockInfo = indexedSideChainBlockInfo != null
                ? (SideChainBlockInfo[]) ParamsPacker.Unpack(indexedSideChainBlockInfo,
                    new[] {typeof(SideChainBlockInfo[])})[0]
                : null;
            // calculate and set tx merkle tree root 
            block.Complete(sideChainBlockInfo, results);
            block.Sign(_keyPair);
            return block;
        }
    }
}<|MERGE_RESOLUTION|>--- conflicted
+++ resolved
@@ -63,10 +63,7 @@
             _binaryMerkleTreeManager = binaryMerkleTreeManager;
             _blockValidationService = blockValidationService;
             _chainContextService = chainContextService;
-<<<<<<< HEAD
-            _chainManager = chainManager;
-=======
->>>>>>> fb1d9177
+
             Config = config;
             
             _consensusDataProvider = new ConsensusDataProvider(stateStore);
