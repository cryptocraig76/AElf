﻿using System;
using System.Collections.Generic;
using System.Diagnostics;
using System.Linq;
using System.Threading;
using System.Threading.Tasks;
using AElf.ChainController;
using AElf.Common;
using AElf.Common.Attributes;
using AElf.Configuration;
using AElf.Configuration.Config.Chain;
using AElf.Configuration.Config.Consensus;
using AElf.Cryptography.ECDSA;
using AElf.Execution.Execution;
using AElf.Kernel;
using AElf.Kernel.Managers;
using AElf.Miner.EventMessages;
using AElf.Miner.Rpc.Client;
using AElf.Miner.Rpc.Exceptions;
using AElf.Miner.Rpc.Server;
using AElf.Miner.TxMemPool;
using AElf.Types.CSharp;
using Easy.MessageHub;
using Google.Protobuf;
using Google.Protobuf.WellKnownTypes;
using NLog;
using NServiceKit.Common.Extensions;

// ReSharper disable once CheckNamespace
namespace AElf.Miner.Miner
{
    // ReSharper disable IdentifierTypo
    [LoggerName(nameof(Miner))]
    public class Miner : IMiner
    {
        private int _timeoutMilliseconds;
        
        private readonly ILogger _logger;
        private readonly ITxHub _txHub;
        private readonly IChainService _chainService;
        private readonly IExecutingService _executingService;
        private readonly ITransactionResultManager _transactionResultManager;
<<<<<<< HEAD
=======
        private int _timeoutMilliseconds;
        private readonly ILogger _logger;
        private readonly ClientManager _clientManager;
>>>>>>> b5a43bc8
        private readonly IBinaryMerkleTreeManager _binaryMerkleTreeManager;
        private readonly IBlockValidationService _blockValidationService;
        private readonly IChainContextService _chainContextService;
<<<<<<< HEAD
        
        private IBlockChain _blockChain;
        
        private readonly ClientManager _clientManager;
        private readonly ServerManager _serverManager;

        private Address _producerAddress;
        private ECKeyPair _keyPair;
=======
        private readonly IChainManagerBasic _chainManagerBasic;
>>>>>>> b5a43bc8

        private IBlockChain _blockChain;

        private IBlockChain BlockChain => _blockChain ?? (_blockChain = _chainService.GetBlockChain(
                                              Hash.LoadHex(ChainConfig.Instance.ChainId)));
        
        private Address ProducerAddress => Address.LoadHex(NodeConfig.Instance.NodeAccount);

        private IMinerConfig Config { get; }

        public Address Coinbase => Config.CoinBase;
        private readonly TransactionFilter _txFilter;

        public Miner(IMinerConfig config, ITxHub txHub, IChainService chainService,
            IExecutingService executingService, ITransactionResultManager transactionResultManager,
            ILogger logger, ClientManager clientManager,
            IBinaryMerkleTreeManager binaryMerkleTreeManager, ServerManager serverManager,
            IBlockValidationService blockValidationService, IChainContextService chainContextService)
        {
            Config = config;
            _txHub = txHub;
            _chainService = chainService;
            _executingService = executingService;
            _transactionResultManager = transactionResultManager;
            _logger = logger;
            _clientManager = clientManager;
            _binaryMerkleTreeManager = binaryMerkleTreeManager;
            _serverManager = serverManager;
            _blockValidationService = blockValidationService;
            _chainContextService = chainContextService;
            _txFilter = new TransactionFilter();
        }

        /// <inheritdoc />
        /// <summary>
        /// Mine process.
        /// </summary>
        /// <returns></returns>
        public async Task<IBlock> Mine()
        {
            try
            {
                var stopwatch = new Stopwatch();
                stopwatch.Start();
                await GenerateTransactionWithParentChainBlockInfo();
                var txs = await _txHub.GetReceiptsOfExecutablesAsync();
                var txGrp = txs.GroupBy(tr => tr.IsSystemTxn).ToDictionary(x => x.Key, x => x.ToList());
                var traces = new List<TransactionTrace>();
                //ParentChainBlockInfo pcb = null; 
                if (txGrp.TryGetValue(true, out var sysRcpts))
                {

                    var sysTxs = sysRcpts.Select(x => x.Transaction).ToList();
                    _txFilter.Execute(sysTxs);

                    _logger?.Trace($"Start executing {sysTxs.Count} system transactions.");
                    traces = await ExecuteTransactions(sysTxs, true, TransactionType.DposTransaction);
                    _logger?.Trace($"Finish executing {sysTxs.Count} system transactions.");

                    // need check result of cross chain transaction 
                    //FindCrossChainInfo(sysTxs, traces, out pcb);
                }
                if (txGrp.TryGetValue(false, out var regRcpts))
                {
                    var contractZeroAddress = ContractHelpers.GetGenesisBasicContractAddress(Config.ChainId);
                    var regTxs = new List<Transaction>();
                    var contractTxs = new List<Transaction>();

                    foreach (var regRcpt in regRcpts)
                    {
                        if (regRcpt.Transaction.To.Equals(contractZeroAddress))
                        {
                            contractTxs.Add(regRcpt.Transaction);
                        }
                        else
                        {
                            regTxs.Add(regRcpt.Transaction);
                        }
                    }
                    
                    _logger?.Trace($"Start executing {regTxs.Count} regular transactions.");
                    traces.AddRange(await ExecuteTransactions(regTxs));
                    _logger?.Trace($"Finish executing {regTxs.Count} regular transactions.");
                    
                    _logger?.Trace($"Start executing {contractTxs.Count} contract transactions.");
                    traces.AddRange(await ExecuteTransactions(contractTxs, transactionType: TransactionType.ContractDeployTransaction));
                    _logger?.Trace($"Finish executing {contractTxs.Count} contract transactions.");
                }

                ExtractTransactionResults(traces, out var results);

                // generate block
                var block = await GenerateBlockAsync(results);
                _logger?.Info($"Generated block {block.BlockHashToHex} at height {block.Header.Index} with {block.Body.TransactionsCount} txs.");

                // validate block before appending
                var chainContext = await _chainContextService.GetChainContextAsync(Hash.LoadBase58(ChainConfig.Instance.ChainId));
                var blockValidationResult = await _blockValidationService.ValidateBlockAsync(block, chainContext);
                if (blockValidationResult != BlockValidationResult.Success)
                {
                    _logger?.Warn($"Found the block generated before invalid: {blockValidationResult}.");
                    return null;
                }
                // append block
                await BlockChain.AddBlocksAsync(new List<IBlock> {block});

                MessageHub.Instance.Publish(new BlockMined(block));

                // insert to db
                Update(results, block);
                /*if (pcb != null)
                {
                    await _chainManagerBasic.UpdateCurrentBlockHeightAsync(pcb.ChainId, pcb.Height);
                }*/
                await _txHub.OnNewBlock((Block)block);
                MessageHub.Instance.Publish(new BlockMinedAndStored(block));
                stopwatch.Stop();
                _logger?.Info($"Generate block {block.BlockHashToHex} at height {block.Header.Index} " +
                              $"with {block.Body.TransactionsCount} txs, duration {stopwatch.ElapsedMilliseconds} ms.");

                return block;
            }
            catch (Exception e)
            {
                _logger?.Error(e, "Mining failed with exception.");
                return null;
            }
        }
       

        private async Task<List<TransactionTrace>> ExecuteTransactions(List<Transaction> txs, bool noTimeout = false, TransactionType transactionType = TransactionType.ContractTransaction)
        {
            using (var cts = new CancellationTokenSource())
            using (var timer = new Timer(s =>
            {
                try
                {
                    cts.Cancel();
                }
                catch (ObjectDisposedException)
                {
                    // Ignore if timer's callback is called after it's been disposed.
                    // The following is paragraph from Microsoft's documentation explaining the behaviour:
                    // https://docs.microsoft.com/en-us/dotnet/api/system.threading.timer?redirectedfrom=MSDN&view=netcore-2.1#Remarks
                    //
                    // When a timer is no longer needed, use the Dispose method to free the resources
                    // held by the timer. Note that callbacks can occur after the Dispose() method
                    // overload has been called, because the timer queues callbacks for execution by
                    // thread pool threads. You can use the Dispose(WaitHandle) method overload to
                    // wait until all callbacks have completed.
                }
            }))
            {
                timer.Change(_timeoutMilliseconds, Timeout.Infinite);

                if (cts.IsCancellationRequested)
                    return null;
                var disambiguationHash =
<<<<<<< HEAD
                    HashHelpers.GetDisambiguationHash(await GetNewBlockIndexAsync(), Hash.FromRawBytes(_keyPair.PublicKey));
=======
                    HashHelpers.GetDisambiguationHash(await GetNewBlockIndexAsync(), ProducerAddress);
>>>>>>> b5a43bc8

                var traces = txs.Count == 0
                    ? new List<TransactionTrace>()
                    : await _executingService.ExecuteAsync(txs, Config.ChainId,
                        noTimeout ? CancellationToken.None : cts.Token,
                        disambiguationHash,
                        transactionType);

                return traces;
            }
        }

        private async Task<ulong> GetNewBlockIndexAsync()
        {
            var blockChain = _chainService.GetBlockChain(Config.ChainId);
            var index = await blockChain.GetCurrentBlockHeightAsync() + 1;
            return index;
        }

        /// <summary>
        /// Generate a system tx for parent chain block info and broadcast it.
        /// </summary>
        /// <returns></returns>
        private async Task GenerateTransactionWithParentChainBlockInfo()
        {
            var parentChainBlockInfo = GetParentChainBlockInfo();
            if (parentChainBlockInfo == null)
                return;
            try
            {
                var bn = await BlockChain.GetCurrentBlockHeightAsync();
                bn = bn > 4 ? bn - 4 : 0;
                var bh = bn == 0 ? Hash.Genesis : (await BlockChain.GetHeaderByHeightAsync(bn)).GetHash();
                var bhPref = bh.Value.Where((x, i) => i < 4).ToArray();
                var tx = new Transaction
                {
                    From = _producerAddress,
                    To = ContractHelpers.GetSideChainContractAddress(Config.ChainId),
                    RefBlockNumber = bn,
                    RefBlockPrefix = ByteString.CopyFrom(bhPref),
                    MethodName = "WriteParentChainBlockInfo",
                    Type = TransactionType.CrossChainBlockInfoTransaction,
                    Params = ByteString.CopyFrom(ParamsPacker.Pack(parentChainBlockInfo)),
                    Time = Timestamp.FromDateTime(DateTime.UtcNow)
                };
                
                // sign tx
                var signature = new ECSigner().Sign(_keyPair, tx.GetHash().DumpByteArray());
                tx.Sigs.Add(ByteString.CopyFrom(signature.SigBytes));

                await InsertTransactionToPool(tx);
                _logger?.Trace($"Generated Cross chain info transaction {tx.GetHash()}");
            }
            catch (Exception e)
            {
                _logger?.Error(e, "PCB transaction generation failed.");
            }
        }

        private async Task InsertTransactionToPool(Transaction tx)
        {
            if (tx == null)
                return;
            // insert to tx pool and broadcast
            await _txHub.AddTransactionAsync(tx, skipValidation:true).ConfigureAwait(false);
        }

        /// <summary>
        /// Extract tx results from traces
        /// </summary>
        /// <param name="traces"></param>
        /// <param name="results"></param>
        private void ExtractTransactionResults(IEnumerable<TransactionTrace> traces, out HashSet<TransactionResult> results)
        {
            results = new HashSet<TransactionResult>();
            int index = 0;
            foreach (var trace in traces)
            {
                switch (trace.ExecutionStatus)
                {
                    case ExecutionStatus.Canceled:
                        // Put back transaction
                        break;
                    case ExecutionStatus.ExecutedAndCommitted:
                        // Successful
                        var txRes = new TransactionResult()
                        {
                            TransactionId = trace.TransactionId,
                            Status = Status.Mined,
                            RetVal = ByteString.CopyFrom(trace.RetVal.ToFriendlyBytes()),
                            StateHash = trace.GetSummarizedStateHash(),
                            Index = index++
                        };
                        txRes.UpdateBloom();
                        
                        // insert deferred txn to transaction pool and wait for execution 
                        if (trace.DeferredTransaction.Length != 0)
                        {
                            var deferredTxn = Transaction.Parser.ParseFrom(trace.DeferredTransaction);
                            InsertTransactionToPool(deferredTxn).ConfigureAwait(false);
                            txRes.DeferredTxnId = deferredTxn.GetHash();
                        }
                            
                        results.Add(txRes);
                        break;
                    case ExecutionStatus.ContractError:
                        var txResF = new TransactionResult()
                        {
                            TransactionId = trace.TransactionId,
                            RetVal = ByteString.CopyFromUtf8(trace.StdErr), // Is this needed?
                            Status = Status.Failed,
                            StateHash = trace.GetSummarizedStateHash(),
                            Index = index++
                        };
                        results.Add(txResF);
                        break;
                    case ExecutionStatus.Undefined:
                        _logger?.Fatal(
                            $@"Transaction Id ""{
                                    trace.TransactionId
                                } is executed with status Undefined. Transaction trace: {trace}""");
                        break;
                    case ExecutionStatus.SystemError:
                        // SystemError shouldn't happen, and need to fix
                        _logger?.Fatal(
                            $@"Transaction Id ""{
                                    trace.TransactionId
                                } is executed with status SystemError. Transaction trace: {trace}""");
                        break;
                    case ExecutionStatus.ExecutedButNotCommitted:
                        // If this happens, there's problem with the code
                        _logger?.Fatal(
                            $@"Transaction Id ""{
                                    trace.TransactionId
                                } is executed with status ExecutedButNotCommitted. Transaction trace: {
                                    trace
                                }""");
                        break;
                }
            }
        }


        /// <summary>
        /// Get <see cref="ParentChainBlockInfo"/> from executed transaction
        /// </summary>
        /// <param name="sysTxns">Executed transactions.</param>
        /// <param name="traces"></param>
        /// <param name="parentChainBlockInfo"></param>
        private void FindCrossChainInfo(List<Transaction> sysTxns, List<TransactionTrace> traces, out ParentChainBlockInfo parentChainBlockInfo)
        {
            parentChainBlockInfo = null;
            var crossChainTx =
                sysTxns.FirstOrDefault(t => t.Type == TransactionType.CrossChainBlockInfoTransaction);
            if (crossChainTx == null)
                return;
            
            var trace = traces.FirstOrDefault(t => t.TransactionId.Equals(crossChainTx.GetHash()));
            if (trace == null || trace.ExecutionStatus != ExecutionStatus.ExecutedAndCommitted)
                return;
            parentChainBlockInfo = (ParentChainBlockInfo) ParamsPacker.Unpack(crossChainTx.Params.ToByteArray(),
                new[] {typeof(ParentChainBlockInfo)})[0];
        }
        
        /// <summary>
        /// Update database
        /// </summary>
        /// <param name="txResults"></param>
        /// <param name="block"></param>
        private void Update(HashSet<TransactionResult> txResults, IBlock block)
        {
            var bn = block.Header.Index;
            var bh = block.Header.GetHash();
            txResults.AsParallel().ForEach(async r =>
            {
                r.BlockNumber = bn;
                r.BlockHash = bh;
                r.MerklePath = block.Body.BinaryMerkleTree.GenerateMerklePath(r.Index);
                await _transactionResultManager.AddTransactionResultAsync(r);
            });
            // update merkle tree
            _binaryMerkleTreeManager.AddTransactionsMerkleTreeAsync(block.Body.BinaryMerkleTree, Config.ChainId,
                block.Header.Index);
            if (block.Body.IndexedInfo.Count > 0)
                _binaryMerkleTreeManager.AddSideChainTransactionRootsMerkleTreeAsync(
                    block.Body.BinaryMerkleTreeForSideChainTransactionRoots, Config.ChainId, block.Header.Index);
        }

        /// <summary>
        /// Generate block
        /// </summary>
        /// <param name="results"></param>
        /// <returns></returns>
        private async Task<IBlock> GenerateBlockAsync(HashSet<TransactionResult> results)
        {
            var blockChain = _chainService.GetBlockChain(Config.ChainId);

            var currentBlockHash = await blockChain.GetCurrentBlockHashAsync();
            var index = await blockChain.GetCurrentBlockHeightAsync() + 1;
            var block = new Block(currentBlockHash)
            {
                Header =
                {
                    Index = index,
                    ChainId = Config.ChainId,
                    Bloom = ByteString.CopyFrom(
                        Bloom.AndMultipleBloomBytes(
                            results.Where(x => !x.Bloom.IsEmpty).Select(x => x.Bloom.ToByteArray())
                        )
                    )
                }
            };

            // side chain info
            await CollectSideChainIndexedInfo(block);
            // add tx hash
            block.AddTransactions(results.Select(x => x.TransactionId));

            // set ws merkle tree root
            block.Header.MerkleTreeRootOfWorldState =
                new BinaryMerkleTree().AddNodes(results.Select(x => x.StateHash)).ComputeRootHash();
            block.Header.Time = Timestamp.FromDateTime(DateTime.UtcNow);

            // calculate and set tx merkle tree root 
            block.Complete();
            block.Sign(NodeConfig.Instance.ECKeyPair);
            return block;
        }

        /// <summary>
        /// Generate block header
        /// </summary>
        /// <param name="chainId"></param>
        /// <param name="merkleTreeRootForTransaction"></param>
        /// <returns></returns>
        public async Task<IBlockHeader> GenerateBlockHeaderAsync(Hash chainId, Hash merkleTreeRootForTransaction)
        {
            // get ws merkle tree root
            var blockChain = _chainService.GetBlockChain(chainId);

            var lastBlockHash = await blockChain.GetCurrentBlockHashAsync();
            // TODO: Generic IBlockHeader
            var lastHeader = (BlockHeader) await blockChain.GetHeaderByHashAsync(lastBlockHash);
            var index = lastHeader.Index;
            var block = new Block(lastBlockHash) {Header = {Index = index + 1, ChainId = chainId}};

//            var ws = await _stateDictator.GetWorldStateAsync(lastBlockHash);
//            var state = await ws.GetWorldStateMerkleTreeRootAsync();

            var header = new BlockHeader
            {
                Version = 0,
                PreviousBlockHash = lastBlockHash,
                MerkleTreeRootOfWorldState = Hash.Default,
                MerkleTreeRootOfTransactions = merkleTreeRootForTransaction
            };

            return header;
        }

        /// <summary>
        /// Side chains header info    
        /// </summary>
        /// <returns></returns>
        private async Task CollectSideChainIndexedInfo(IBlock block)
        {
            // interval waiting for each side chain
            var sideChainInfo = await _clientManager.CollectSideChainBlockInfo();
            block.Body.IndexedInfo.Add(sideChainInfo);
        }

        /// <summary>
        /// Get parent chain block info.
        /// </summary>
        /// <returns></returns>
        private ParentChainBlockInfo GetParentChainBlockInfo()
        {
            try
            {
                var blocInfo = _clientManager.TryGetParentChainBlockInfo();
                return blocInfo;
            }
            catch (Exception e)
            {
                if (e is ClientShutDownException)
                    return null;
                throw;
            }
        }

        /// <summary>
        /// Start mining
        /// init clients to side chain node 
        /// </summary>
        public void Init()
        {
            _timeoutMilliseconds = ConsensusConfig.Instance.DPoSMiningInterval * 3 / 4;
            _keyPair = NodeConfig.Instance.ECKeyPair;
<<<<<<< HEAD
            _producerAddress = Address.Parse(NodeConfig.Instance.NodeAccount);
            _blockChain = _chainService.GetBlockChain(Config.ChainId);
=======
>>>>>>> b5a43bc8
        }

        /// <summary>
        /// Stop mining
        /// </summary>
        public void Close()
        {
            _clientManager.CloseClientsToSideChain();
            _serverManager.Close();
        }
    }
}<|MERGE_RESOLUTION|>--- conflicted
+++ resolved
@@ -40,16 +40,9 @@
         private readonly IChainService _chainService;
         private readonly IExecutingService _executingService;
         private readonly ITransactionResultManager _transactionResultManager;
-<<<<<<< HEAD
-=======
-        private int _timeoutMilliseconds;
-        private readonly ILogger _logger;
-        private readonly ClientManager _clientManager;
->>>>>>> b5a43bc8
         private readonly IBinaryMerkleTreeManager _binaryMerkleTreeManager;
         private readonly IBlockValidationService _blockValidationService;
         private readonly IChainContextService _chainContextService;
-<<<<<<< HEAD
         
         private IBlockChain _blockChain;
         
@@ -58,16 +51,6 @@
 
         private Address _producerAddress;
         private ECKeyPair _keyPair;
-=======
-        private readonly IChainManagerBasic _chainManagerBasic;
->>>>>>> b5a43bc8
-
-        private IBlockChain _blockChain;
-
-        private IBlockChain BlockChain => _blockChain ?? (_blockChain = _chainService.GetBlockChain(
-                                              Hash.LoadHex(ChainConfig.Instance.ChainId)));
-        
-        private Address ProducerAddress => Address.LoadHex(NodeConfig.Instance.NodeAccount);
 
         private IMinerConfig Config { get; }
 
@@ -165,7 +148,7 @@
                     return null;
                 }
                 // append block
-                await BlockChain.AddBlocksAsync(new List<IBlock> {block});
+                await _blockChain.AddBlocksAsync(new List<IBlock> {block});
 
                 MessageHub.Instance.Publish(new BlockMined(block));
 
@@ -219,11 +202,7 @@
                 if (cts.IsCancellationRequested)
                     return null;
                 var disambiguationHash =
-<<<<<<< HEAD
                     HashHelpers.GetDisambiguationHash(await GetNewBlockIndexAsync(), Hash.FromRawBytes(_keyPair.PublicKey));
-=======
-                    HashHelpers.GetDisambiguationHash(await GetNewBlockIndexAsync(), ProducerAddress);
->>>>>>> b5a43bc8
 
                 var traces = txs.Count == 0
                     ? new List<TransactionTrace>()
@@ -254,9 +233,9 @@
                 return;
             try
             {
-                var bn = await BlockChain.GetCurrentBlockHeightAsync();
+                var bn = await _blockChain.GetCurrentBlockHeightAsync();
                 bn = bn > 4 ? bn - 4 : 0;
-                var bh = bn == 0 ? Hash.Genesis : (await BlockChain.GetHeaderByHeightAsync(bn)).GetHash();
+                var bh = bn == 0 ? Hash.Genesis : (await _blockChain.GetHeaderByHeightAsync(bn)).GetHash();
                 var bhPref = bh.Value.Where((x, i) => i < 4).ToArray();
                 var tx = new Transaction
                 {
@@ -449,7 +428,7 @@
 
             // calculate and set tx merkle tree root 
             block.Complete();
-            block.Sign(NodeConfig.Instance.ECKeyPair);
+            block.Sign(_keyPair);
             return block;
         }
 
@@ -522,11 +501,8 @@
         {
             _timeoutMilliseconds = ConsensusConfig.Instance.DPoSMiningInterval * 3 / 4;
             _keyPair = NodeConfig.Instance.ECKeyPair;
-<<<<<<< HEAD
             _producerAddress = Address.Parse(NodeConfig.Instance.NodeAccount);
             _blockChain = _chainService.GetBlockChain(Config.ChainId);
-=======
->>>>>>> b5a43bc8
         }
 
         /// <summary>
