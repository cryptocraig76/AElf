﻿using System;
using System.Collections.Generic;
using System.Linq;
using System.Threading;
using System.Threading.Tasks;
using AElf.ChainController;
using AElf.ChainController.EventMessages;
using AElf.Common.Attributes;
using AElf.Configuration;
using AElf.Configuration.Config.GRPC;
using AElf.Cryptography.ECDSA;
using AElf.Kernel;
using AElf.Kernel.Managers;
using AElf.SmartContract;
using Google.Protobuf;
using Google.Protobuf.WellKnownTypes;
using AElf.Miner.Rpc.Client;
using AElf.Miner.Rpc.Server;
using Easy.MessageHub;
using NLog;
using NServiceKit.Common.Extensions;
using ITxPoolService = AElf.ChainController.TxMemPool.ITxPoolService;
using Status = AElf.Kernel.Status;

// ReSharper disable once CheckNamespace
namespace AElf.Miner.Miner
{
    [LoggerName(nameof(Miner))]
    public class Miner : IMiner
    {
        private readonly ITxPoolService _txPoolService;
        private ECKeyPair _keyPair;
        private readonly IChainService _chainService;
        private readonly IStateDictator _stateDictator;
        private readonly IExecutingService _executingService;
        private readonly ITransactionManager _transactionManager;
        private readonly ITransactionResultManager _transactionResultManager;
        private readonly MinerClientManager _clientManager;
        private readonly MinerServer _minerServer;
        private int _timeoutMilliseconds;

        private readonly ILogger _logger;
        private IBlockChain _blockChain;

        public IMinerConfig Config { get; }

        public Hash Coinbase => Config.CoinBase;

        public Miner(IMinerConfig config, ITxPoolService txPoolService, IChainService chainService,
            IStateDictator stateDictator, IExecutingService executingService, ITransactionManager transactionManager,
            ITransactionResultManager transactionResultManager, ILogger logger, MinerClientManager clientManager, 
            MinerServer minerServer)
        {
            Config = config;
            _txPoolService = txPoolService;
            _chainService = chainService;
            _stateDictator = stateDictator;
            _executingService = executingService;
            _transactionManager = transactionManager;
            _transactionResultManager = transactionResultManager;
            _logger = logger;
            _clientManager = clientManager;
            _minerServer = minerServer;
            var chainId = config.ChainId;
            _stateDictator.ChainId = chainId;
        }

        private static Miners Miners
        {
            get
            {
                var dict = MinersConfig.Instance.Producers;
                var miners = new Miners();

                foreach (var bp in dict.Values)
                {
                    var b = bp["address"].RemoveHexPrefix();
                    miners.Nodes.Add(b);
                }

                Globals.BlockProducerNumber = miners.Nodes.Count;
                return miners;
            }
        }

        public async Task<IBlock> Mine()
        {
            using (var cancellationTokenSource = new CancellationTokenSource())
            using (var timer = new Timer(s => cancellationTokenSource.Cancel()))
            {
                timer.Change(_timeoutMilliseconds, Timeout.Infinite);
                try
                {
                    if (cancellationTokenSource.IsCancellationRequested)
                        return null;

                    var readyTxs = await _txPoolService.GetReadyTxsAsync();

                    _logger?.Log(LogLevel.Debug, "Executing Transactions..");
                    var traces = readyTxs.Count == 0
                        ? new List<TransactionTrace>()
                        : await _executingService.ExecuteAsync(readyTxs, Config.ChainId, cancellationTokenSource.Token);
                    _logger?.Log(LogLevel.Debug, "Executed Transactions.");

                    // transaction results
                    ExtractTransactionResults(readyTxs, traces, out var executed, out var rollback, out var results);
                    //var addrs = executed.Select(t => t.From).ToHashSet();

                    // update tx pool state
                    // with transaction block marking no need to update
                    // await _txPoolService.UpdateAccountContext(addrs);

                    // generate block
                    var block = await GenerateBlockAsync(Config.ChainId, results);
                    _logger?.Log(LogLevel.Debug, $"Generated Block at height {block.Header.Index}");

                    // broadcast
                    MessageHub.Instance.Publish(new BlockMinedMessage(block));

                    // append block
                    await _blockChain.AddBlocksAsync(new List<IBlock> {block});
                    // put back canceled transactions
                    // No await so that it won't affect Consensus
                    _txPoolService.Revert(rollback);
                    // insert txs to db
<<<<<<< HEAD
                    InsertTxs(executed, results);
=======
                    InsertTxs(executed, results, block);
                    
>>>>>>> 9ba12917
                    return block;
                }
                catch (Exception e)
                {
                    _logger?.Error(e, "Mining failed with exception.");
                    return null;
                }
            }
        }

        /// <summary>
        /// extract tx results from traces
        /// </summary>
        /// <param name="readyTxs"></param>
        /// <param name="traces"></param>
        /// <param name="executed"></param>
        /// <param name="rollback"></param>
        /// <param name="results"></param>
        private void ExtractTransactionResults(IEnumerable<Transaction> readyTxs, IEnumerable<TransactionTrace> traces,
            out List<Transaction> executed, out List<Transaction> rollback, out List<TransactionResult> results)
        {
            var canceledTxIds = new List<Hash>();
            results = new List<TransactionResult>();
            foreach (var trace in traces)
            {
                switch (trace.ExecutionStatus)
                {
                    case ExecutionStatus.Canceled:
                        // Put back transaction
                        canceledTxIds.Add(trace.TransactionId);
                        break;
                    case ExecutionStatus.ExecutedAndCommitted:
                        // Successful
                        var txRes = new TransactionResult()
                        {
                            TransactionId = trace.TransactionId,
                            Status = Status.Mined,
                            RetVal = ByteString.CopyFrom(trace.RetVal.ToFriendlyBytes())
                        };
                        txRes.UpdateBloom();
                        results.Add(txRes);
                        break;
                    case ExecutionStatus.ContractError:
                        var txResF = new TransactionResult()
                        {
                            TransactionId = trace.TransactionId,
                            Status = Status.Failed
                        };
                        results.Add(txResF);
                        break;
                    case ExecutionStatus.Undefined:
                        _logger?.Fatal(
                            $@"Transaction Id ""{
                                    trace.TransactionId
                                } is executed with status Undefined. Transaction trace: {trace}""");
                        break;
                    case ExecutionStatus.SystemError:
                        // SystemError shouldn't happen, and need to fix
                        _logger?.Fatal(
                            $@"Transaction Id ""{
                                    trace.TransactionId
                                } is executed with status SystemError. Transaction trace: {trace}""");
                        break;
                    case ExecutionStatus.ExecutedButNotCommitted:
                        // If this happens, there's problem with the code
                        _logger?.Fatal(
                            $@"Transaction Id ""{
                                    trace.TransactionId
                                } is executed with status ExecutedButNotCommitted. Transaction trace: {
                                    trace
                                }""");
                        break;
                }
            }

            var canceled = canceledTxIds.ToHashSet();
            executed = new List<Transaction>();
            rollback = new List<Transaction>();
            foreach (var tx in readyTxs)
            {
                if (canceled.Contains(tx.GetHash()))
                {
                    rollback.Add(tx);
                }
                else
                {
                    executed.Add(tx);
                }
            }
        }

        /// <summary>
        /// update database
        /// </summary>
        /// <param name="executedTxs"></param>
        /// <param name="txResults"></param>
        private async Task InsertTxs(List<Transaction> executedTxs, List<TransactionResult> txResults, IBlock block)
        {
            var bn = block.Header.Index;
            var bh = block.Header.GetHash();
            executedTxs.AsParallel().ForEach(async tx =>
<<<<<<< HEAD
            {
                await _transactionManager.AddTransactionAsync(tx);
                _txPoolService.RemoveAsync(tx.GetHash());
            });
            txResults.AsParallel().ForEach(async r =>
            {
=======
                {
                    await _transactionManager.AddTransactionAsync(tx);
                    _txPoolService.RemoveAsync(tx.GetHash());
                });
            txResults.ForEach(async r =>
            {
                r.BlockNumber = bn;
                r.BlockHash = bh;
>>>>>>> 9ba12917
                await _transactionResultManager.AddTransactionResultAsync(r);
            });
        }

        /// <summary>
        /// generate block
        /// </summary>
        /// <param name="chainId"></param>
        /// <param name="results"></param>
        /// <returns></returns>
        private async Task<IBlock> GenerateBlockAsync(Hash chainId, List<TransactionResult> results)
        {
            var blockChain = _chainService.GetBlockChain(chainId);

            var currentBlockHash = await blockChain.GetCurrentBlockHashAsync();
            var index = await blockChain.GetCurrentBlockHeightAsync() + 1;
            var block = new Block(currentBlockHash)
            {
                Header =
                {
                    Index = index,
                    ChainId = chainId,
                    Bloom = ByteString.CopyFrom(
                        Bloom.AndMultipleBloomBytes(
                            results.Where(x => !x.Bloom.IsEmpty).Select(x => x.Bloom.ToByteArray())
                        )
                    )
                }
            };

            // side chain info
            await CollectSideChainIndexedInfo(block);
            // add tx hash
            block.AddTransactions(results.Select(r => r.TransactionId));

            // set ws merkle tree root
            await _stateDictator.SetWorldStateAsync();
            var ws = await _stateDictator.GetLatestWorldStateAsync();
            block.Header.Time = Timestamp.FromDateTime(DateTime.UtcNow);

            if (ws != null)
            {
                block.Header.MerkleTreeRootOfWorldState = await ws.GetWorldStateMerkleTreeRootAsync();
            }

            // calculate and set tx merkle tree root 
            block.Complete();

            block.Sign(_keyPair);
            return block;
        }


        /// <summary>
        /// generate block header
        /// </summary>
        /// <param name="chainId"></param>
        /// <param name="merkleTreeRootForTransaction"></param>
        /// <returns></returns>
        public async Task<IBlockHeader> GenerateBlockHeaderAsync(Hash chainId, Hash merkleTreeRootForTransaction)
        {
            // get ws merkle tree root
            var blockChain = _chainService.GetBlockChain(chainId);

            var lastBlockHash = await blockChain.GetCurrentBlockHashAsync();
            // TODO: Generic IBlockHeader
            var lastHeader = (BlockHeader) await blockChain.GetHeaderByHashAsync(lastBlockHash);
            var index = lastHeader.Index;
            var block = new Block(lastBlockHash);
            block.Header.Index = index + 1;
            block.Header.ChainId = chainId;


            var ws = await _stateDictator.GetWorldStateAsync(lastBlockHash);
            var state = await ws.GetWorldStateMerkleTreeRootAsync();

            var header = new BlockHeader
            {
                Version = 0,
                PreviousBlockHash = lastBlockHash,
                MerkleTreeRootOfWorldState = state,
                MerkleTreeRootOfTransactions = merkleTreeRootForTransaction
            };

            return header;
        }


        /// <summary>
        /// side chains header info    
        /// </summary>
        /// <returns></returns>
        private async Task CollectSideChainIndexedInfo(IBlock block)
        {
            if (!GrpcLocalConfig.Instance.Client)
                return;
            // interval waiting for each side chain
            var sideChainInfo = await _clientManager.CollectSideChainIndexedInfo();
            block.Header.IndexedInfo.Add(sideChainInfo);
        }

        /// <summary>
        /// start mining
        /// init clients to side chain node 
        /// </summary>
        public void Init(ECKeyPair nodeKeyPair)
        {
            _timeoutMilliseconds = Globals.AElfMiningInterval;
            _keyPair = nodeKeyPair;
            _blockChain = _chainService.GetBlockChain(Config.ChainId);
            if (GrpcLocalConfig.Instance.Client)
            {
                _clientManager.CreateClientsToSideChain().Wait();
            }

            if (GrpcLocalConfig.Instance.Server)
            {
                _minerServer.StartUp();
            }
        }

        /// <summary>
        /// stop mining
        /// </summary>
        public void Close()
        {
            if (GrpcLocalConfig.Instance.Client)
                _clientManager.Close();
        }
    }
}<|MERGE_RESOLUTION|>--- conflicted
+++ resolved
@@ -123,12 +123,7 @@
                     // No await so that it won't affect Consensus
                     _txPoolService.Revert(rollback);
                     // insert txs to db
-<<<<<<< HEAD
-                    InsertTxs(executed, results);
-=======
                     InsertTxs(executed, results, block);
-                    
->>>>>>> 9ba12917
                     return block;
                 }
                 catch (Exception e)
@@ -230,14 +225,6 @@
             var bn = block.Header.Index;
             var bh = block.Header.GetHash();
             executedTxs.AsParallel().ForEach(async tx =>
-<<<<<<< HEAD
-            {
-                await _transactionManager.AddTransactionAsync(tx);
-                _txPoolService.RemoveAsync(tx.GetHash());
-            });
-            txResults.AsParallel().ForEach(async r =>
-            {
-=======
                 {
                     await _transactionManager.AddTransactionAsync(tx);
                     _txPoolService.RemoveAsync(tx.GetHash());
@@ -246,7 +233,6 @@
             {
                 r.BlockNumber = bn;
                 r.BlockHash = bh;
->>>>>>> 9ba12917
                 await _transactionResultManager.AddTransactionResultAsync(r);
             });
         }
