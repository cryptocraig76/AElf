﻿using System;
using System.Collections.Generic;
using System.Diagnostics;
using System.Linq;
using System.Threading;
using System.Threading.Tasks;
using AElf.ChainController;
using AElf.Common;
using AElf.Common.Attributes;
using AElf.Configuration;
using AElf.Configuration.Config.Chain;
using AElf.Cryptography.ECDSA;
using AElf.Execution.Execution;
using AElf.Kernel;
using AElf.Kernel.Managers;
using AElf.Miner.EventMessages;
using AElf.Miner.Rpc.Client;
using AElf.Miner.Rpc.Exceptions;
using AElf.Miner.Rpc.Server;
using AElf.Miner.TxMemPool;
using AElf.Types.CSharp;
using Easy.MessageHub;
using Google.Protobuf;
using Google.Protobuf.WellKnownTypes;
using NLog;
using NServiceKit.Common.Extensions;

// ReSharper disable once CheckNamespace
namespace AElf.Miner.Miner
{
    // ReSharper disable IdentifierTypo
    [LoggerName(nameof(Miner))]
    public class Miner : IMiner
    {
        private int _timeoutMilliseconds;
        
        private readonly ILogger _logger;
        private readonly ITxHub _txHub;
        private readonly IChainService _chainService;
        private readonly IExecutingService _executingService;
        private readonly ITransactionResultManager _transactionResultManager;
        private readonly IBinaryMerkleTreeManager _binaryMerkleTreeManager;
        private readonly IBlockValidationService _blockValidationService;
        private readonly IChainContextService _chainContextService;
        
        private IBlockChain _blockChain;
        
        private readonly ClientManager _clientManager;
        private readonly ServerManager _serverManager;

        private Address _producerAddress;
        private ECKeyPair _keyPair;

        private IMinerConfig Config { get; }

        public Address Coinbase => Config.CoinBase;
        private readonly TransactionFilter _txFilter;

        public Miner(IMinerConfig config, ITxHub txHub, IChainService chainService,
            IExecutingService executingService, ITransactionResultManager transactionResultManager,
            ILogger logger, ClientManager clientManager,
            IBinaryMerkleTreeManager binaryMerkleTreeManager, ServerManager serverManager,
            IBlockValidationService blockValidationService, IChainContextService chainContextService)
        {
            Config = config;
            _txHub = txHub;
            _chainService = chainService;
            _executingService = executingService;
            _transactionResultManager = transactionResultManager;
            _logger = logger;
            _clientManager = clientManager;
            _binaryMerkleTreeManager = binaryMerkleTreeManager;
            _serverManager = serverManager;
            _blockValidationService = blockValidationService;
            _chainContextService = chainContextService;
            _txFilter = new TransactionFilter();
        }

        /// <inheritdoc />
        /// <summary>
        /// Mine process.
        /// </summary>
        /// <returns></returns>
        public async Task<IBlock> Mine()
        {
            try
            {
                var stopwatch = new Stopwatch();
                stopwatch.Start();
                await GenerateTransactionWithParentChainBlockInfo();
                var txs = await _txHub.GetReceiptsOfExecutablesAsync();
                var txGrp = txs.GroupBy(tr => tr.IsSystemTxn).ToDictionary(x => x.Key, x => x.ToList());
                var traces = new List<TransactionTrace>();
                //ParentChainBlockInfo pcb = null; 
                if (txGrp.TryGetValue(true, out var sysRcpts))
                {

                    var sysTxs = sysRcpts.Select(x => x.Transaction).ToList();
                    _txFilter.Execute(sysTxs);

                    _logger?.Trace($"Start executing {sysTxs.Count} system transactions.");
                    traces = await ExecuteTransactions(sysTxs, true, TransactionType.DposTransaction);
                    _logger?.Trace($"Finish executing {sysTxs.Count} system transactions.");

                    // need check result of cross chain transaction 
                    //FindCrossChainInfo(sysTxs, traces, out pcb);
                }
                if (txGrp.TryGetValue(false, out var regRcpts))
                {
                    var contractZeroAddress = ContractHelpers.GetGenesisBasicContractAddress(Config.ChainId);
                    var regTxs = new List<Transaction>();
                    var contractTxs = new List<Transaction>();

                    foreach (var regRcpt in regRcpts)
                    {
                        if (regRcpt.Transaction.To.Equals(contractZeroAddress))
                        {
                            contractTxs.Add(regRcpt.Transaction);
                        }
                        else
                        {
                            regTxs.Add(regRcpt.Transaction);
                        }
                    }
                    
                    _logger?.Trace($"Start executing {regTxs.Count} regular transactions.");
                    traces.AddRange(await ExecuteTransactions(regTxs));
                    _logger?.Trace($"Finish executing {regTxs.Count} regular transactions.");
                    
                    _logger?.Trace($"Start executing {regTxs.Count} contract transactions.");
                    traces.AddRange(await ExecuteTransactions(contractTxs, transactionType: TransactionType.ContractDeployTransaction));
                    _logger?.Trace($"Finish executing {regTxs.Count} contract transactions.");
                }

                ExtractTransactionResults(traces, out var results);

                // generate block
                var block = await GenerateBlockAsync(results);
                _logger?.Info($"Generated block {block.BlockHashToHex} at height {block.Header.Index} with {block.Body.TransactionsCount} txs.");

                // validate block before appending
                var chainContext = await _chainContextService.GetChainContextAsync(Hash.LoadBase58(ChainConfig.Instance.ChainId));
                var blockValidationResult = await _blockValidationService.ValidatingOwnBlock(true)
                    .ValidateBlockAsync(block, chainContext);
                if (blockValidationResult != BlockValidationResult.Success)
                {
                    _logger?.Warn($"Found the block generated before invalid: {blockValidationResult}.");
                    return null;
                }
                // append block
                await _blockChain.AddBlocksAsync(new List<IBlock> {block});

                // insert to db
                Update(results, block);
                /*if (pcb != null)
                {
                    await _chainManagerBasic.UpdateCurrentBlockHeightAsync(pcb.ChainId, pcb.Height);
                }*/
                await _txHub.OnNewBlock((Block)block);
                MessageHub.Instance.Publish(new BlockMined(block));
                stopwatch.Stop();
                _logger?.Info($"Generate block {block.BlockHashToHex} at height {block.Header.Index} " +
                              $"with {block.Body.TransactionsCount} txs, duration {stopwatch.ElapsedMilliseconds} ms.");

                return block;
            }
            catch (Exception e)
            {
                _logger?.Error(e, "Mining failed with exception.");
                return null;
            }
        }
       

        private async Task<List<TransactionTrace>> ExecuteTransactions(List<Transaction> txs, bool noTimeout = false, TransactionType transactionType = TransactionType.ContractTransaction)
        {
            using (var cts = new CancellationTokenSource())
            using (var timer = new Timer(s =>
            {
                try
                {
                    cts.Cancel();
                }
                catch (ObjectDisposedException)
                {
                    // Ignore if timer's callback is called after it's been disposed.
                    // The following is paragraph from Microsoft's documentation explaining the behaviour:
                    // https://docs.microsoft.com/en-us/dotnet/api/system.threading.timer?redirectedfrom=MSDN&view=netcore-2.1#Remarks
                    //
                    // When a timer is no longer needed, use the Dispose method to free the resources
                    // held by the timer. Note that callbacks can occur after the Dispose() method
                    // overload has been called, because the timer queues callbacks for execution by
                    // thread pool threads. You can use the Dispose(WaitHandle) method overload to
                    // wait until all callbacks have completed.
                }
            }))
            {
                timer.Change(_timeoutMilliseconds, Timeout.Infinite);

                if (cts.IsCancellationRequested)
                    return null;
                var disambiguationHash =
                    HashHelpers.GetDisambiguationHash(await GetNewBlockIndexAsync(), Hash.FromRawBytes(_keyPair.GetEncodedPublicKey()));

                var traces = txs.Count == 0
                    ? new List<TransactionTrace>()
                    : await _executingService.ExecuteAsync(txs, Config.ChainId,
                        noTimeout ? CancellationToken.None : cts.Token,
                        disambiguationHash,
                        transactionType);

                return traces;
            }
        }

        private async Task<ulong> GetNewBlockIndexAsync()
        {
            var blockChain = _chainService.GetBlockChain(Config.ChainId);
            var index = await blockChain.GetCurrentBlockHeightAsync() + 1;
            return index;
        }

        /// <summary>
        /// Generate a system tx for parent chain block info and broadcast it.
        /// </summary>
        /// <returns></returns>
        private async Task GenerateTransactionWithParentChainBlockInfo()
        {
            var parentChainBlockInfo = GetParentChainBlockInfo();
            if (parentChainBlockInfo == null)
                return;
            try
            {
                var bn = await _blockChain.GetCurrentBlockHeightAsync();
                bn = bn > 4 ? bn - 4 : 0;
                var bh = bn == 0 ? Hash.Genesis : (await _blockChain.GetHeaderByHeightAsync(bn)).GetHash();
                var bhPref = bh.Value.Where((x, i) => i < 4).ToArray();
                var tx = new Transaction
                {
<<<<<<< HEAD
                    From = _producerAddress,
                    To = AddressHelpers.GetSystemContractAddress(Config.ChainId,
                        SmartContractType.SideChainContract.ToString()),
=======
                    From = _keyPair.GetAddress(),
                    To = ContractHelpers.GetSideChainContractAddress(Config.ChainId),
>>>>>>> 2cf27b80
                    RefBlockNumber = bn,
                    RefBlockPrefix = ByteString.CopyFrom(bhPref),
                    MethodName = "WriteParentChainBlockInfo",
                    Sig = new Signature
                    {
                        P = ByteString.CopyFrom(_keyPair.GetEncodedPublicKey())
                    },
                    Type = TransactionType.CrossChainBlockInfoTransaction,
                    Params = ByteString.CopyFrom(ParamsPacker.Pack(parentChainBlockInfo)),
                    Time = Timestamp.FromDateTime(DateTime.UtcNow)
                };
                // sign tx
                var signature = new ECSigner().Sign(_keyPair, tx.GetHash().DumpByteArray());
                tx.Sig.R = ByteString.CopyFrom(signature.R);
                tx.Sig.S = ByteString.CopyFrom(signature.S);

                await InsertTransactionToPool(tx);
                _logger?.Trace($"Generated Cross chain info transaction {tx.GetHash()}");
            }
            catch (Exception e)
            {
                _logger?.Error(e, "PCB transaction generation failed.");
            }
        }

        private async Task InsertTransactionToPool(Transaction tx)
        {
            if (tx == null)
                return;
            // insert to tx pool and broadcast
            await _txHub.AddTransactionAsync(tx, skipValidation:true).ConfigureAwait(false);
        }

        /// <summary>
        /// Extract tx results from traces
        /// </summary>
        /// <param name="traces"></param>
        /// <param name="results"></param>
        private void ExtractTransactionResults(IEnumerable<TransactionTrace> traces, out HashSet<TransactionResult> results)
        {
            results = new HashSet<TransactionResult>();
            int index = 0;
            foreach (var trace in traces)
            {
                switch (trace.ExecutionStatus)
                {
                    case ExecutionStatus.Canceled:
                        // Put back transaction
                        break;
                    case ExecutionStatus.ExecutedAndCommitted:
                        // Successful
                        var txRes = new TransactionResult()
                        {
                            TransactionId = trace.TransactionId,
                            Status = Status.Mined,
                            RetVal = ByteString.CopyFrom(trace.RetVal.ToFriendlyBytes()),
                            StateHash = trace.GetSummarizedStateHash(),
                            Index = index++
                        };
                        txRes.UpdateBloom();
                        results.Add(txRes);
                        break;
                    case ExecutionStatus.ContractError:
                        var txResF = new TransactionResult()
                        {
                            TransactionId = trace.TransactionId,
                            RetVal = ByteString.CopyFromUtf8(trace.StdErr), // Is this needed?
                            Status = Status.Failed,
                            StateHash = trace.GetSummarizedStateHash(),
                            Index = index++
                        };
                        results.Add(txResF);
                        break;
                    case ExecutionStatus.Undefined:
                        _logger?.Fatal(
                            $@"Transaction Id ""{
                                    trace.TransactionId
                                } is executed with status Undefined. Transaction trace: {trace}""");
                        break;
                    case ExecutionStatus.SystemError:
                        // SystemError shouldn't happen, and need to fix
                        _logger?.Fatal(
                            $@"Transaction Id ""{
                                    trace.TransactionId
                                } is executed with status SystemError. Transaction trace: {trace}""");
                        break;
                    case ExecutionStatus.ExecutedButNotCommitted:
                        // If this happens, there's problem with the code
                        _logger?.Fatal(
                            $@"Transaction Id ""{
                                    trace.TransactionId
                                } is executed with status ExecutedButNotCommitted. Transaction trace: {
                                    trace
                                }""");
                        break;
                }
            }
        }


        /// <summary>
        /// Get <see cref="ParentChainBlockInfo"/> from executed transaction
        /// </summary>
        /// <param name="sysTxns">Executed transactions.</param>
        /// <param name="traces"></param>
        /// <param name="parentChainBlockInfo"></param>
        private void FindCrossChainInfo(List<Transaction> sysTxns, List<TransactionTrace> traces, out ParentChainBlockInfo parentChainBlockInfo)
        {
            parentChainBlockInfo = null;
            var crossChainTx =
                sysTxns.FirstOrDefault(t => t.Type == TransactionType.CrossChainBlockInfoTransaction);
            if (crossChainTx == null)
                return;
            
            var trace = traces.FirstOrDefault(t => t.TransactionId.Equals(crossChainTx.GetHash()));
            if (trace == null || trace.ExecutionStatus != ExecutionStatus.ExecutedAndCommitted)
                return;
            parentChainBlockInfo = (ParentChainBlockInfo) ParamsPacker.Unpack(crossChainTx.Params.ToByteArray(),
                new[] {typeof(ParentChainBlockInfo)})[0];
        }
        
        /// <summary>
        /// Update database
        /// </summary>
        /// <param name="txResults"></param>
        /// <param name="block"></param>
        private void Update(HashSet<TransactionResult> txResults, IBlock block)
        {
            var bn = block.Header.Index;
            var bh = block.Header.GetHash();
            txResults.AsParallel().ForEach(async r =>
            {
                r.BlockNumber = bn;
                r.BlockHash = bh;
                r.MerklePath = block.Body.BinaryMerkleTree.GenerateMerklePath(r.Index);
                await _transactionResultManager.AddTransactionResultAsync(r);
            });
            // update merkle tree
            _binaryMerkleTreeManager.AddTransactionsMerkleTreeAsync(block.Body.BinaryMerkleTree, Config.ChainId,
                block.Header.Index);
            if (block.Body.IndexedInfo.Count > 0)
                _binaryMerkleTreeManager.AddSideChainTransactionRootsMerkleTreeAsync(
                    block.Body.BinaryMerkleTreeForSideChainTransactionRoots, Config.ChainId, block.Header.Index);
        }

        /// <summary>
        /// Generate block
        /// </summary>
        /// <param name="results"></param>
        /// <returns></returns>
        private async Task<IBlock> GenerateBlockAsync(HashSet<TransactionResult> results)
        {
            var blockChain = _chainService.GetBlockChain(Config.ChainId);

            var currentBlockHash = await blockChain.GetCurrentBlockHashAsync();
            var index = await blockChain.GetCurrentBlockHeightAsync() + 1;
            var block = new Block(currentBlockHash)
            {
                Header =
                {
                    Index = index,
                    ChainId = Config.ChainId,
                    Bloom = ByteString.CopyFrom(
                        Bloom.AndMultipleBloomBytes(
                            results.Where(x => !x.Bloom.IsEmpty).Select(x => x.Bloom.ToByteArray())
                        )
                    )
                }
            };

            // side chain info
            await CollectSideChainIndexedInfo(block);
            // add tx hash
            block.AddTransactions(results.Select(x => x.TransactionId));

            // set ws merkle tree root
            block.Header.MerkleTreeRootOfWorldState =
                new BinaryMerkleTree().AddNodes(results.Select(x => x.StateHash)).ComputeRootHash();
            block.Header.Time = Timestamp.FromDateTime(DateTime.UtcNow);

            // calculate and set tx merkle tree root 
            block.Complete();
            block.Sign(_keyPair);
            return block;
        }

        /// <summary>
        /// Generate block header
        /// </summary>
        /// <param name="chainId"></param>
        /// <param name="merkleTreeRootForTransaction"></param>
        /// <returns></returns>
        public async Task<IBlockHeader> GenerateBlockHeaderAsync(Hash chainId, Hash merkleTreeRootForTransaction)
        {
            // get ws merkle tree root
            var blockChain = _chainService.GetBlockChain(chainId);

            var lastBlockHash = await blockChain.GetCurrentBlockHashAsync();
            // TODO: Generic IBlockHeader
            var lastHeader = (BlockHeader) await blockChain.GetHeaderByHashAsync(lastBlockHash);
            var index = lastHeader.Index;
            var block = new Block(lastBlockHash) {Header = {Index = index + 1, ChainId = chainId}};

//            var ws = await _stateDictator.GetWorldStateAsync(lastBlockHash);
//            var state = await ws.GetWorldStateMerkleTreeRootAsync();

            var header = new BlockHeader
            {
                Version = 0,
                PreviousBlockHash = lastBlockHash,
                MerkleTreeRootOfWorldState = Hash.Default,
                MerkleTreeRootOfTransactions = merkleTreeRootForTransaction
            };

            return header;
        }

        /// <summary>
        /// Side chains header info    
        /// </summary>
        /// <returns></returns>
        private async Task CollectSideChainIndexedInfo(IBlock block)
        {
            // interval waiting for each side chain
            var sideChainInfo = await _clientManager.CollectSideChainBlockInfo();
            block.Body.IndexedInfo.Add(sideChainInfo);
        }

        /// <summary>
        /// Get parent chain block info.
        /// </summary>
        /// <returns></returns>
        private ParentChainBlockInfo GetParentChainBlockInfo()
        {
            try
            {
                var blocInfo = _clientManager.TryGetParentChainBlockInfo();
                return blocInfo;
            }
            catch (Exception e)
            {
                if (e is ClientShutDownException)
                    return null;
                throw;
            }
        }

        /// <summary>
        /// Start mining
        /// init clients to side chain node 
        /// </summary>
        public void Init()
        {
            _producerAddress = Address.Parse(NodeConfig.Instance.NodeAccount);
            _keyPair = NodeConfig.Instance.ECKeyPair;

            _timeoutMilliseconds = GlobalConfig.AElfMiningInterval;
            
            _blockChain = _chainService.GetBlockChain(Config.ChainId);
        }

        /// <summary>
        /// Stop mining
        /// </summary>
        public void Close()
        {
            _clientManager.CloseClientsToSideChain();
            _serverManager.Close();
        }
    }
}<|MERGE_RESOLUTION|>--- conflicted
+++ resolved
@@ -237,14 +237,8 @@
                 var bhPref = bh.Value.Where((x, i) => i < 4).ToArray();
                 var tx = new Transaction
                 {
-<<<<<<< HEAD
                     From = _producerAddress,
-                    To = AddressHelpers.GetSystemContractAddress(Config.ChainId,
-                        SmartContractType.SideChainContract.ToString()),
-=======
-                    From = _keyPair.GetAddress(),
                     To = ContractHelpers.GetSideChainContractAddress(Config.ChainId),
->>>>>>> 2cf27b80
                     RefBlockNumber = bn,
                     RefBlockPrefix = ByteString.CopyFrom(bhPref),
                     MethodName = "WriteParentChainBlockInfo",
