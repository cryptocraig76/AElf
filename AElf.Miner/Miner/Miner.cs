﻿using System;
using System.Collections.Generic;
using System.Diagnostics;
using System.Linq;
using System.Threading;
using System.Threading.Tasks;
using AElf.ChainController;
using AElf.Common;
using AElf.Common.Attributes;
using AElf.Configuration;
using AElf.Cryptography.ECDSA;
using AElf.Execution.Execution;
using AElf.Kernel;
using AElf.Kernel.Managers;
using AElf.Miner.EventMessages;
using AElf.Miner.Rpc.Client;
using AElf.Miner.Rpc.Exceptions;
using AElf.Miner.Rpc.Server;
using AElf.Miner.TxMemPool;
using AElf.Types.CSharp;
using Easy.MessageHub;
using Google.Protobuf;
using Google.Protobuf.WellKnownTypes;
using NLog;
using NServiceKit.Common.Extensions;

// ReSharper disable once CheckNamespace
namespace AElf.Miner.Miner
{
    // ReSharper disable IdentifierTypo
    [LoggerName(nameof(Miner))]
    public class Miner : IMiner
    {
        private readonly ITxHub _txHub;
        private ECKeyPair _keyPair;
        private readonly IChainService _chainService;
        private readonly IExecutingService _executingService;
        private readonly ITransactionResultManager _transactionResultManager;
        private int _timeoutMilliseconds;
        private readonly ILogger _logger;
        private IBlockChain _blockChain;
        private readonly ClientManager _clientManager;
        private readonly IBinaryMerkleTreeManager _binaryMerkleTreeManager;
        private readonly ServerManager _serverManager;
        private readonly IBlockValidationService _blockValidationService;
        private readonly IChainContextService _chainContextService;
        private Address _producerAddress;
        private readonly IChainManagerBasic _chainManagerBasic;

        private IMinerConfig Config { get; }

        public Address Coinbase => Config.CoinBase;
        private readonly TransactionFilter _txFilter;

        public Miner(IMinerConfig config, ITxHub txHub, IChainService chainService,
            IExecutingService executingService, ITransactionResultManager transactionResultManager,
            ILogger logger, ClientManager clientManager,
            IBinaryMerkleTreeManager binaryMerkleTreeManager, ServerManager serverManager,
            IBlockValidationService blockValidationService, IChainContextService chainContextService, IChainManagerBasic chainManagerBasic)
        {
            Config = config;
            _txHub = txHub;
            _chainService = chainService;
            _executingService = executingService;
            _transactionResultManager = transactionResultManager;
            _logger = logger;
            _clientManager = clientManager;
            _binaryMerkleTreeManager = binaryMerkleTreeManager;
            _serverManager = serverManager;
            _blockValidationService = blockValidationService;
            _chainContextService = chainContextService;
            _chainManagerBasic = chainManagerBasic;
            _txFilter = new TransactionFilter();
        }

        /// <inheritdoc />
        /// <summary>
        /// Mine process.
        /// </summary>
        /// <param name="currentRoundInfo"></param>
        /// <returns></returns>
        public async Task<IBlock> Mine(Round currentRoundInfo = null)
        {
            try
            {
                var stopwatch = new Stopwatch();
                stopwatch.Start();

                var parentChainBlockInfo = await GetParentChainBlockInfo();
                var genTx = await GenerateTransactionWithParentChainBlockInfo(parentChainBlockInfo);
                var txs = await _txHub.GetReceiptsOfExecutablesAsync();
                var txGrp = txs.GroupBy(tr => tr.IsSystemTxn).ToDictionary(x => x.Key, x => x.ToList());
                var readyTxs = new List<Transaction>();
                var traces = new List<TransactionTrace>();
                if (txGrp.TryGetValue(true, out var sysRcpts))
                {
<<<<<<< HEAD
                    if (cancellationTokenSource.IsCancellationRequested)
                        return null;

                    var txs = await _txHub.GetReceiptsOfExecutablesAsync();
                    var txGrp = txs.GroupBy(tr => tr.IsSystemTxn).ToDictionary(x => x.Key, x => x.ToList());
                    var traces = new List<TransactionTrace>();
                    ParentChainBlockInfo pcb = null; 
                    if (txGrp.TryGetValue(true, out var sysRcpts))
                    {
                        var sysTxs = sysRcpts.Select(x => x.Transaction).ToList();
                        var dposTxns = sysTxs.Where(t => t.Type == TransactionType.DposTransaction).ToList();
                        if (currentRoundInfo != null)
                        {
                            _txFilter.Execute(dposTxns);
                        }

                        var others = sysTxs.Where(t => t.Type != TransactionType.DposTransaction).ToList();
                        _txFilter.Execute(others);

                        _logger?.Trace($"Start executing {sysTxs.Count} system transactions.");
                        traces = await ExecuteTransactions(sysTxs);
                        _logger?.Trace($"Finish executing {sysTxs.Count} system transactions.");

                        FindCrossChainInfo(others, traces, out pcb);
                    }
                    if (txGrp.TryGetValue(false, out var regRcpts))
                    {
                        var regTxs = regRcpts.Select(x => x.Transaction).ToList();
                        _logger?.Trace($"Start executing {regTxs.Count} regular transactions.");
                        traces.AddRange(await ExecuteTransactions(regTxs));
                        _logger?.Trace($"Finish executing {regTxs.Count} regular transactions.");
                    }

                    ExtractTransactionResults(traces, out var results);

                    // generate block
                    var block = await GenerateBlockAsync(results);
                    _logger?.Info($"Generate block {block.BlockHashToHex} at height {block.Header.Index} with {block.Body.TransactionsCount} txs.");

                    // We need at least check the txs count of this block.
                    var chainContext = await _chainContextService.GetChainContextAsync(Hash.LoadHex(NodeConfig.Instance.ChainId));
                    var blockValidationResult = await _blockValidationService.ValidatingOwnBlock(true).ValidateBlockAsync(block, chainContext);
                    if (blockValidationResult != BlockValidationResult.Success)
                    {
                        _logger?.Warn($"Found the block generated before invalid: {blockValidationResult}.");
                        return null;
                    }
                    // append block
                    await _blockChain.AddBlocksAsync(new List<IBlock> {block});

                    // insert to db
                    Update(results, block);
                    if (pcb != null)
                    {
                        await _chainManagerBasic.UpdateCurrentBlockHeightAsync(pcb.ChainId, pcb.Height);
                    }
                    GenerateTransactionWithParentChainBlockInfo().ConfigureAwait(false);
                    MessageHub.Instance.Publish(new BlockMined(block));
=======
                    var sysTxs = sysRcpts.Select(x => x.Transaction).ToList();
                    var needFilter = currentRoundInfo != null;
                    if (needFilter)
                    {
                        sysTxs = FilterDpos(sysTxs);
                    }

                    readyTxs = sysTxs;
                    _logger?.Trace($"Start executing {sysTxs.Count} system transactions.");
                    traces = await ExecuteTransactions(sysTxs, noTimeout: true);
                    _logger?.Trace($"Finish executing {sysTxs.Count} system transactions.");
                }

                if (txGrp.TryGetValue(false, out var regRcpts))
                {
                    var regTxs = regRcpts.Select(x => x.Transaction).ToList();
                    readyTxs.AddRange(regTxs);
                    _logger?.Trace($"Start executing {regTxs.Count} regular transactions.");
                    traces.AddRange(await ExecuteTransactions(regTxs));
                    _logger?.Trace($"Finish executing {regTxs.Count} regular transactions.");
                }

                ExtractTransactionResults(readyTxs, traces, out var executed, out var rollback, out var results);
                var block = await GenerateBlockAsync(Config.ChainId, results);
>>>>>>> 6bd72900

                // We need at least check the txs count of this block.
                var chainContext = await _chainContextService.GetChainContextAsync(Hash.LoadHex(NodeConfig.Instance.ChainId));
                var blockValidationResult = await _blockValidationService.ValidatingOwnBlock(true)
                    .ValidateBlockAsync(block, chainContext);
                if (blockValidationResult != BlockValidationResult.Success)
                {
                    _logger?.Warn($"Found the block generated before invalid: {blockValidationResult}.");
                    return null;
                }

                // append block
                await _blockChain.AddBlocksAsync(new List<IBlock> {block});

                // insert to db
                Update(executed, results, block, parentChainBlockInfo, genTx);

                MessageHub.Instance.Publish(new BlockMined(block));

                stopwatch.Stop();
                _logger?.Info($"Generate block {block.BlockHashToHex} at height {block.Header.Index} " +
                              $"with {block.Body.TransactionsCount} txs, duration {stopwatch.ElapsedMilliseconds} ms.");

                return block;
            }
            catch (Exception e)
            {
                _logger?.Error(e, "Mining failed with exception.");
                return null;
            }
        }

        /*private void FilterSystemTxns(List<Transaction> txs)
        {
            /*var txGroup = txs.GroupBy(tx => tx.Type == TransactionType.DposTransaction)
                .ToDictionary(x => x.Key, x => x.ToList());

            if (txGroup.TryGetValue(true, out var dposTxs))
            {
                _txFilter.Execute(dposTxs);
            }

            _txFilter.Execute(txs);
        }*/

        private async Task<List<TransactionTrace>> ExecuteTransactions(List<Transaction> txs, bool noTimeout = false)
        {
            using (var cts = new CancellationTokenSource())
            using (var timer = new Timer(s =>
            {
                try
                {
                    cts.Cancel();
                }
                catch (ObjectDisposedException)
                {
                    // Ignore if timer's callback is called after it's been disposed.
                    // The following is paragraph from Microsoft's documentation explaining the behaviour:
                    // https://docs.microsoft.com/en-us/dotnet/api/system.threading.timer?redirectedfrom=MSDN&view=netcore-2.1#Remarks
                    //
                    // When a timer is no longer needed, use the Dispose method to free the resources
                    // held by the timer. Note that callbacks can occur after the Dispose() method
                    // overload has been called, because the timer queues callbacks for execution by
                    // thread pool threads. You can use the Dispose(WaitHandle) method overload to
                    // wait until all callbacks have completed.
                }
            }))
            {
                timer.Change(_timeoutMilliseconds, Timeout.Infinite);

                if (cts.IsCancellationRequested)
                    return null;
                var disambiguationHash =
                    HashHelpers.GetDisambiguationHash(await GetNewBlockIndexAsync(), _producerAddress);

                var traces = txs.Count == 0
                    ? new List<TransactionTrace>()
                    : await _executingService.ExecuteAsync(txs, Config.ChainId,
                        noTimeout ? CancellationToken.None : cts.Token,
                        disambiguationHash);

                return traces;
            }
        }

        private async Task<ulong> GetNewBlockIndexAsync()
        {
            var blockChain = _chainService.GetBlockChain(Config.ChainId);
            var index = await blockChain.GetCurrentBlockHeightAsync() + 1;
            return index;
        }

        /// <summary>
        /// Generate a system tx for parent chain block info and broadcast it.
        /// </summary>
        /// <returns></returns>
        private async Task GenerateTransactionWithParentChainBlockInfo()
        {
            var parentChainBlockInfo = await GetParentChainBlockInfo();
            if (parentChainBlockInfo == null)
                return;
            try
            {
                var bn = await _blockChain.GetCurrentBlockHeightAsync();
                bn = bn > 4 ? bn - 4 : 0;
                var bh = bn == 0 ? Hash.Genesis : (await _blockChain.GetHeaderByHeightAsync(bn)).GetHash();
                var bhPref = bh.Value.Where((x, i) => i < 4).ToArray();
                var tx = new Transaction
                {
                    From = _keyPair.GetAddress(),
                    To = AddressHelpers.GetSystemContractAddress(Config.ChainId,
                        SmartContractType.SideChainContract.ToString()),
                    RefBlockNumber = bn,
                    RefBlockPrefix = ByteString.CopyFrom(bhPref),
                    MethodName = "WriteParentChainBlockInfo",
                    Sig = new Signature
                    {
                        P = ByteString.CopyFrom(_keyPair.GetEncodedPublicKey())
                    },
                    Type = TransactionType.CrossChainBlockInfoTransaction,
                    Params = ByteString.CopyFrom(ParamsPacker.Pack(parentChainBlockInfo)),
                    Time = Timestamp.FromDateTime(DateTime.UtcNow)
                };
                // sign tx
                var signature = new ECSigner().Sign(_keyPair, tx.GetHash().DumpByteArray());
                tx.Sig.R = ByteString.CopyFrom(signature.R);
                tx.Sig.S = ByteString.CopyFrom(signature.S);

                InsertTransactionToPool(tx).ConfigureAwait(false);
            }
            catch (Exception e)
            {
                _logger?.Error(e, "PCB transaction generation failed.");
            }
        }

        private async Task InsertTransactionToPool(Transaction tx)
        {
            if (tx == null)
                return;
            // insert to tx pool and broadcast
            await _txHub.AddTransactionAsync(tx);
        }

        /// <summary>
        /// Extract tx results from traces
        /// </summary>
        /// <param name="traces"></param>
        /// <param name="results"></param>
        private void ExtractTransactionResults(IEnumerable<TransactionTrace> traces, out HashSet<TransactionResult> results)
        {
            results = new HashSet<TransactionResult>();
            int index = 0;
            foreach (var trace in traces)
            {
                switch (trace.ExecutionStatus)
                {
                    case ExecutionStatus.Canceled:
                        // Put back transaction
                        break;
                    case ExecutionStatus.ExecutedAndCommitted:
                        // Successful
                        var txRes = new TransactionResult()
                        {
                            TransactionId = trace.TransactionId,
                            Status = Status.Mined,
                            RetVal = ByteString.CopyFrom(trace.RetVal.ToFriendlyBytes()),
                            StateHash = trace.GetSummarizedStateHash(),
                            Index = index++
                        };
                        txRes.UpdateBloom();
                        results.Add(txRes);
                        break;
                    case ExecutionStatus.ContractError:
                        var txResF = new TransactionResult()
                        {
                            TransactionId = trace.TransactionId,
                            RetVal = ByteString.CopyFromUtf8(trace.StdErr), // Is this needed?
                            Status = Status.Failed,
                            StateHash = trace.GetSummarizedStateHash(),
                            Index = index++
                        };
                        results.Add(txResF);
                        break;
                    case ExecutionStatus.Undefined:
                        _logger?.Fatal(
                            $@"Transaction Id ""{
                                    trace.TransactionId
                                } is executed with status Undefined. Transaction trace: {trace}""");
                        break;
                    case ExecutionStatus.SystemError:
                        // SystemError shouldn't happen, and need to fix
                        _logger?.Fatal(
                            $@"Transaction Id ""{
                                    trace.TransactionId
                                } is executed with status SystemError. Transaction trace: {trace}""");
                        break;
                    case ExecutionStatus.ExecutedButNotCommitted:
                        // If this happens, there's problem with the code
                        _logger?.Fatal(
                            $@"Transaction Id ""{
                                    trace.TransactionId
                                } is executed with status ExecutedButNotCommitted. Transaction trace: {
                                    trace
                                }""");
                        break;
                }
            }
        }


        /// <summary>
        /// Get <see cref="ParentChainBlockInfo"/> from executed transaction
        /// </summary>
        /// <param name="sysTxns">Executed transactions.</param>
        /// <param name="traces"></param>
        /// <param name="parentChainBlockInfo"></param>
        private void FindCrossChainInfo(List<Transaction> sysTxns, List<TransactionTrace> traces, out ParentChainBlockInfo parentChainBlockInfo)
        {
            parentChainBlockInfo = null;
            var crossChainTx =
                sysTxns.FirstOrDefault(t => t.Type == TransactionType.CrossChainBlockInfoTransaction);
            if (crossChainTx == null)
                return;
            
            var trace = traces.FirstOrDefault(t => t.TransactionId.Equals(crossChainTx.GetHash()));
            if (trace == null || trace.ExecutionStatus != ExecutionStatus.ExecutedAndCommitted)
                return;
            parentChainBlockInfo = (ParentChainBlockInfo) ParamsPacker.Unpack(crossChainTx.Params.ToByteArray(),
                new[] {typeof(ParentChainBlockInfo)})[0];
        }
        
        /// <summary>
        /// Update database
        /// </summary>
        /// <param name="txResults"></param>
        /// <param name="block"></param>
        private void Update(HashSet<TransactionResult> txResults, IBlock block)
        {
            var bn = block.Header.Index;
            var bh = block.Header.GetHash();
            txResults.AsParallel().ForEach(async r =>
            {
                r.BlockNumber = bn;
                r.BlockHash = bh;
                r.MerklePath = block.Body.BinaryMerkleTree.GenerateMerklePath(r.Index);
                await _transactionResultManager.AddTransactionResultAsync(r);
            });
            // update merkle tree
            _binaryMerkleTreeManager.AddTransactionsMerkleTreeAsync(block.Body.BinaryMerkleTree, Config.ChainId,
                block.Header.Index);
            if (block.Body.IndexedInfo.Count > 0)
                _binaryMerkleTreeManager.AddSideChainTransactionRootsMerkleTreeAsync(
                    block.Body.BinaryMerkleTreeForSideChainTransactionRoots, Config.ChainId, block.Header.Index);
        }

        /// <summary>
        /// Generate block
        /// </summary>
        /// <param name="results"></param>
        /// <returns></returns>
        private async Task<IBlock> GenerateBlockAsync(HashSet<TransactionResult> results)
        {
            var blockChain = _chainService.GetBlockChain(Config.ChainId);

            var currentBlockHash = await blockChain.GetCurrentBlockHashAsync();
            var index = await blockChain.GetCurrentBlockHeightAsync() + 1;
            var block = new Block(currentBlockHash)
            {
                Header =
                {
                    Index = index,
                    ChainId = Config.ChainId,
                    Bloom = ByteString.CopyFrom(
                        Bloom.AndMultipleBloomBytes(
                            results.Where(x => !x.Bloom.IsEmpty).Select(x => x.Bloom.ToByteArray())
                        )
                    )
                }
            };

            // side chain info
            await CollectSideChainIndexedInfo(block);
            // add tx hash
            block.AddTransactions(results.Select(x => x.TransactionId));

            // set ws merkle tree root
            block.Header.MerkleTreeRootOfWorldState =
                new BinaryMerkleTree().AddNodes(results.Select(x => x.StateHash)).ComputeRootHash();
            block.Header.Time = Timestamp.FromDateTime(DateTime.UtcNow);

            // calculate and set tx merkle tree root 
            block.Complete();
            block.Sign(_keyPair);
            return block;
        }

        /// <summary>
        /// Generate block header
        /// </summary>
        /// <param name="chainId"></param>
        /// <param name="merkleTreeRootForTransaction"></param>
        /// <returns></returns>
        public async Task<IBlockHeader> GenerateBlockHeaderAsync(Hash chainId, Hash merkleTreeRootForTransaction)
        {
            // get ws merkle tree root
            var blockChain = _chainService.GetBlockChain(chainId);

            var lastBlockHash = await blockChain.GetCurrentBlockHashAsync();
            // TODO: Generic IBlockHeader
            var lastHeader = (BlockHeader) await blockChain.GetHeaderByHashAsync(lastBlockHash);
            var index = lastHeader.Index;
            var block = new Block(lastBlockHash) {Header = {Index = index + 1, ChainId = chainId}};

//            var ws = await _stateDictator.GetWorldStateAsync(lastBlockHash);
//            var state = await ws.GetWorldStateMerkleTreeRootAsync();

            var header = new BlockHeader
            {
                Version = 0,
                PreviousBlockHash = lastBlockHash,
                MerkleTreeRootOfWorldState = Hash.Default,
                MerkleTreeRootOfTransactions = merkleTreeRootForTransaction
            };

            return header;
        }

        /// <summary>
        /// Side chains header info    
        /// </summary>
        /// <returns></returns>
        private async Task CollectSideChainIndexedInfo(IBlock block)
        {
            // interval waiting for each side chain
            var sideChainInfo = await _clientManager.CollectSideChainBlockInfo();
            block.Body.IndexedInfo.Add(sideChainInfo);
        }

        /// <summary>
        /// Get parent chain block info.
        /// </summary>
        /// <returns></returns>
        private async Task<ParentChainBlockInfo> GetParentChainBlockInfo()
        {
            try
            {
                var blocInfo = await _clientManager.TryGetParentChainBlockInfo();
                return blocInfo;
            }
            catch (Exception e)
            {
                if (e is ClientShutDownException)
                    return null;
                throw;
            }
        }

        /// <summary>
        /// Start mining
        /// init clients to side chain node 
        /// </summary>
        public void Init()
        {
            _timeoutMilliseconds = GlobalConfig.AElfMiningInterval;
            _keyPair = NodeConfig.Instance.ECKeyPair;
            _producerAddress = Address.FromRawBytes(_keyPair.GetEncodedPublicKey());
            _blockChain = _chainService.GetBlockChain(Config.ChainId);
        }

        /// <summary>
        /// Stop mining
        /// </summary>
        public void Close()
        {
            _clientManager.CloseClientsToSideChain();
            _serverManager.Close();
        }
    }
}<|MERGE_RESOLUTION|>--- conflicted
+++ resolved
@@ -86,116 +86,62 @@
                 var stopwatch = new Stopwatch();
                 stopwatch.Start();
 
-                var parentChainBlockInfo = await GetParentChainBlockInfo();
-                var genTx = await GenerateTransactionWithParentChainBlockInfo(parentChainBlockInfo);
+                await GenerateTransactionWithParentChainBlockInfo();
                 var txs = await _txHub.GetReceiptsOfExecutablesAsync();
                 var txGrp = txs.GroupBy(tr => tr.IsSystemTxn).ToDictionary(x => x.Key, x => x.ToList());
-                var readyTxs = new List<Transaction>();
                 var traces = new List<TransactionTrace>();
+                ParentChainBlockInfo pcb = null; 
                 if (txGrp.TryGetValue(true, out var sysRcpts))
                 {
-<<<<<<< HEAD
-                    if (cancellationTokenSource.IsCancellationRequested)
-                        return null;
-
-                    var txs = await _txHub.GetReceiptsOfExecutablesAsync();
-                    var txGrp = txs.GroupBy(tr => tr.IsSystemTxn).ToDictionary(x => x.Key, x => x.ToList());
-                    var traces = new List<TransactionTrace>();
-                    ParentChainBlockInfo pcb = null; 
-                    if (txGrp.TryGetValue(true, out var sysRcpts))
+
+                    var sysTxs = sysRcpts.Select(x => x.Transaction).ToList();
+                    var dposTxns = sysTxs.Where(t => t.Type == TransactionType.DposTransaction).ToList();
+                    if (currentRoundInfo != null)
                     {
-                        var sysTxs = sysRcpts.Select(x => x.Transaction).ToList();
-                        var dposTxns = sysTxs.Where(t => t.Type == TransactionType.DposTransaction).ToList();
-                        if (currentRoundInfo != null)
-                        {
-                            _txFilter.Execute(dposTxns);
-                        }
-
-                        var others = sysTxs.Where(t => t.Type != TransactionType.DposTransaction).ToList();
-                        _txFilter.Execute(others);
-
-                        _logger?.Trace($"Start executing {sysTxs.Count} system transactions.");
-                        traces = await ExecuteTransactions(sysTxs);
-                        _logger?.Trace($"Finish executing {sysTxs.Count} system transactions.");
-
-                        FindCrossChainInfo(others, traces, out pcb);
+                        _txFilter.Execute(dposTxns);
                     }
-                    if (txGrp.TryGetValue(false, out var regRcpts))
-                    {
-                        var regTxs = regRcpts.Select(x => x.Transaction).ToList();
-                        _logger?.Trace($"Start executing {regTxs.Count} regular transactions.");
-                        traces.AddRange(await ExecuteTransactions(regTxs));
-                        _logger?.Trace($"Finish executing {regTxs.Count} regular transactions.");
-                    }
-
-                    ExtractTransactionResults(traces, out var results);
-
-                    // generate block
-                    var block = await GenerateBlockAsync(results);
-                    _logger?.Info($"Generate block {block.BlockHashToHex} at height {block.Header.Index} with {block.Body.TransactionsCount} txs.");
-
-                    // We need at least check the txs count of this block.
-                    var chainContext = await _chainContextService.GetChainContextAsync(Hash.LoadHex(NodeConfig.Instance.ChainId));
-                    var blockValidationResult = await _blockValidationService.ValidatingOwnBlock(true).ValidateBlockAsync(block, chainContext);
-                    if (blockValidationResult != BlockValidationResult.Success)
-                    {
-                        _logger?.Warn($"Found the block generated before invalid: {blockValidationResult}.");
-                        return null;
-                    }
-                    // append block
-                    await _blockChain.AddBlocksAsync(new List<IBlock> {block});
-
-                    // insert to db
-                    Update(results, block);
-                    if (pcb != null)
-                    {
-                        await _chainManagerBasic.UpdateCurrentBlockHeightAsync(pcb.ChainId, pcb.Height);
-                    }
-                    GenerateTransactionWithParentChainBlockInfo().ConfigureAwait(false);
-                    MessageHub.Instance.Publish(new BlockMined(block));
-=======
-                    var sysTxs = sysRcpts.Select(x => x.Transaction).ToList();
-                    var needFilter = currentRoundInfo != null;
-                    if (needFilter)
-                    {
-                        sysTxs = FilterDpos(sysTxs);
-                    }
-
-                    readyTxs = sysTxs;
+
+                    var others = sysTxs.Where(t => t.Type != TransactionType.DposTransaction).ToList();
+                    _txFilter.Execute(others);
+
                     _logger?.Trace($"Start executing {sysTxs.Count} system transactions.");
-                    traces = await ExecuteTransactions(sysTxs, noTimeout: true);
+                    traces = await ExecuteTransactions(sysTxs);
                     _logger?.Trace($"Finish executing {sysTxs.Count} system transactions.");
-                }
-
+
+                    FindCrossChainInfo(others, traces, out pcb);
+                }
                 if (txGrp.TryGetValue(false, out var regRcpts))
                 {
                     var regTxs = regRcpts.Select(x => x.Transaction).ToList();
-                    readyTxs.AddRange(regTxs);
                     _logger?.Trace($"Start executing {regTxs.Count} regular transactions.");
                     traces.AddRange(await ExecuteTransactions(regTxs));
                     _logger?.Trace($"Finish executing {regTxs.Count} regular transactions.");
                 }
 
-                ExtractTransactionResults(readyTxs, traces, out var executed, out var rollback, out var results);
-                var block = await GenerateBlockAsync(Config.ChainId, results);
->>>>>>> 6bd72900
+                ExtractTransactionResults(traces, out var results);
+
+                // generate block
+                var block = await GenerateBlockAsync(results);
+                _logger?.Info($"Generate block {block.BlockHashToHex} at height {block.Header.Index} with {block.Body.TransactionsCount} txs.");
 
                 // We need at least check the txs count of this block.
                 var chainContext = await _chainContextService.GetChainContextAsync(Hash.LoadHex(NodeConfig.Instance.ChainId));
-                var blockValidationResult = await _blockValidationService.ValidatingOwnBlock(true)
-                    .ValidateBlockAsync(block, chainContext);
+                var blockValidationResult = await _blockValidationService.ValidatingOwnBlock(true).ValidateBlockAsync(block, chainContext);
                 if (blockValidationResult != BlockValidationResult.Success)
                 {
                     _logger?.Warn($"Found the block generated before invalid: {blockValidationResult}.");
                     return null;
                 }
-
                 // append block
                 await _blockChain.AddBlocksAsync(new List<IBlock> {block});
 
                 // insert to db
-                Update(executed, results, block, parentChainBlockInfo, genTx);
-
+                Update(results, block);
+                if (pcb != null)
+                {
+                    await _chainManagerBasic.UpdateCurrentBlockHeightAsync(pcb.ChainId, pcb.Height);
+                }
+                GenerateTransactionWithParentChainBlockInfo().ConfigureAwait(false);
                 MessageHub.Instance.Publish(new BlockMined(block));
 
                 stopwatch.Stop();
