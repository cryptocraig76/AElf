--- conflicted
+++ resolved
@@ -24,10 +24,7 @@
 using ITxPoolService = AElf.ChainController.TxMemPool.ITxPoolService;
 using Status = AElf.Kernel.Status;
 using AElf.Common;
-<<<<<<< HEAD
 using Org.BouncyCastle.Asn1.X9;
-=======
->>>>>>> b290d241
 using AElf.Miner.Rpc.Exceptions;
 
 // ReSharper disable once CheckNamespace
@@ -90,7 +87,6 @@
                         return null;
 
                     var parentChainBlockInfo = await GetParentChainBlockInfo();
-<<<<<<< HEAD
                     Transaction genTx= await GenerateTransactionWithParentChainBlockInfo(parentChainBlockInfo);
                     var readyTxs = await _txPoolService.GetReadyTxsAsync(currentRoundInfo);
                     var bn = await _blockChain.GetCurrentBlockHeightAsync();
@@ -108,11 +104,6 @@
                     }
 
                     var disambiguationHash = HashHelpers.GetDisambiguationHash(await GetNewBlockIndexAsync(), _producerAddress);
-=======
-                    var genTx = await GenerateTransactionWithParentChainBlockInfo(parentChainBlockInfo);
-                    var readyTxs = await _txPoolService.GetReadyTxsAsync(currentRoundInfo);
-
->>>>>>> b290d241
                     _logger?.Log(LogLevel.Debug, "Executing Transactions..");
                     var traces = readyTxs.Count == 0
                         ? new List<TransactionTrace>()
@@ -145,8 +136,6 @@
                 }
             }
         }
-<<<<<<< HEAD
-//<<<<<<< HEAD
 
         private async Task<ulong> GetNewBlockIndexAsync()
         {
@@ -160,17 +149,6 @@
             await _clientManager.UpdateParentChainBlockInfo(parentChainBlockInfo);
         }
 
-//        private void BroadcastBlock(IBlock block)
-//        {
-//            MessageHub.Instance.Publish(new BlockMinedMessage(block));
-//        }
-
-//=======
-//        
-//>>>>>>> dev
-=======
-        
->>>>>>> b290d241
         /// <summary>
         /// Generate a system tx for parent chain block info and broadcast it.
         /// </summary>
@@ -257,10 +235,7 @@
                             TransactionId = trace.TransactionId,
                             Status = Status.Mined,
                             RetVal = ByteString.CopyFrom(trace.RetVal.ToFriendlyBytes()),
-<<<<<<< HEAD
                             StateHash=trace.GetSummarizedStateHash(),
-=======
->>>>>>> b290d241
                             Index = index++,
                             Transaction = trace.Transaction
                         };
@@ -467,10 +442,7 @@
         {
             _timeoutMilliseconds = GlobalConfig.AElfMiningInterval;
             _keyPair = NodeConfig.Instance.ECKeyPair;
-<<<<<<< HEAD
             _producerAddress = Address.FromRawBytes(_keyPair.GetEncodedPublicKey());
-=======
->>>>>>> b290d241
             _blockChain = _chainService.GetBlockChain(Config.ChainId);
         }
 
