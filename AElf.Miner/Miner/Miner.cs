﻿using System;
using System.Collections.Generic;
using System.Linq;
using System.Threading;
using System.Threading.Tasks;
using AElf.ChainController;
using AElf.ChainController.EventMessages;
using AElf.ChainController.TxMemPool;
using AElf.Common.Attributes;
using AElf.Common;
using AElf.Configuration;
using AElf.Cryptography.ECDSA;
using AElf.Kernel;
using AElf.Kernel.Managers;
using AElf.Miner.Rpc.Exceptions;
using AElf.Miner.Rpc.Server;
using AElf.SmartContract;
using AElf.Types.CSharp;
using Google.Protobuf;
using Google.Protobuf.WellKnownTypes;
using Easy.MessageHub;
using NLog;
using NServiceKit.Common.Extensions;
using ITxPoolService = AElf.ChainController.TxMemPool.ITxPoolService;
using Status = AElf.Kernel.Status;
using AElf.Common;

// ReSharper disable once CheckNamespace
namespace AElf.Miner.Miner
{
    // ReSharper disable IdentifierTypo
    [LoggerName(nameof(Miner))]
    public class Miner : IMiner
    {
        private readonly ITxPoolService _txPoolService;
        private ECKeyPair _keyPair;
        private readonly IChainService _chainService;
        private readonly IStateDictator _stateDictator;
        private readonly IExecutingService _executingService;
        private readonly ITransactionManager _transactionManager;
        private readonly ITransactionResultManager _transactionResultManager;
        private int _timeoutMilliseconds;
        private readonly ILogger _logger;
        private IBlockChain _blockChain;
        private readonly ClientManager _clientManager;
        private readonly IBinaryMerkleTreeManager _binaryMerkleTreeManager;

        private IMinerConfig Config { get; }

        public Address Coinbase => Config.CoinBase;

        public Miner(IMinerConfig config, ITxPoolService txPoolService, IChainService chainService,
            IStateDictator stateDictator, IExecutingService executingService, ITransactionManager transactionManager,
            ITransactionResultManager transactionResultManager, ILogger logger, ClientManager clientManager, 
            IBinaryMerkleTreeManager binaryMerkleTreeManager)
        {
            Config = config;
            _txPoolService = txPoolService;
            _chainService = chainService;
            _stateDictator = stateDictator;
            _executingService = executingService;
            _transactionManager = transactionManager;
            _transactionResultManager = transactionResultManager;
            _logger = logger;
            _clientManager = clientManager;
            _binaryMerkleTreeManager = binaryMerkleTreeManager;
            var chainId = config.ChainId;
            _stateDictator.ChainId = chainId;
        }

        /// <inheritdoc />
        /// <summary>
        /// Mine process.
        /// </summary>
        /// <param name="currentRoundInfo"></param>
        /// <returns></returns>
        public async Task<IBlock> Mine(Round currentRoundInfo = null)
        {
            using (var cancellationTokenSource = new CancellationTokenSource())
            using (var timer = new Timer(s => cancellationTokenSource.Cancel()))
            {
                timer.Change(_timeoutMilliseconds, Timeout.Infinite);
                try
                {
                    if (cancellationTokenSource.IsCancellationRequested)
                        return null;

                    var parentChainBlockInfo = await GetParentChainBlockInfo();
<<<<<<< HEAD
                    var genTx = await GenerateTransactionWithParentChainBlockInfo(parentChainBlockInfo);
                    var readyTxs = await _txPoolService.GetReadyTxsAsync(currentRoundInfo);

                    // remove invalid CrossChainBlockInfoTransaction, only that from local can be executed)
                    /*readyTxs.RemoveAll(t =>
                        t.Type == TransactionType.CrossChainBlockInfoTransaction &&
                        !t.GetHash().Equals(genTx.GetHash()));*/

=======
                    Transaction genTx= await GenerateTransactionWithParentChainBlockInfo(parentChainBlockInfo);
                    var readyTxs = await _txPoolService.GetReadyTxsAsync(currentRoundInfo, _stateDictator.BlockProducerAccountAddress);
                    
                    var dposTxs = readyTxs.Where(tx => tx.Type == TransactionType.DposTransaction);
                    _logger?.Trace($"Will package {dposTxs.Count()} DPoS txs.");
                    foreach (var transaction in dposTxs)
                    {
                        _logger?.Trace($"{transaction.GetHash().DumpHex()} - {transaction.MethodName} from {transaction.From.DumpHex()}");
                    }
                    
>>>>>>> f2e0c458
                    _logger?.Log(LogLevel.Debug, "Executing Transactions..");
                    var traces = readyTxs.Count == 0
                        ? new List<TransactionTrace>()
                        : await _executingService.ExecuteAsync(readyTxs, Config.ChainId, cancellationTokenSource.Token);
                    _logger?.Log(LogLevel.Debug, "Executed Transactions.");

                    // transaction results
                    ExtractTransactionResults(readyTxs, traces, out var executed, out var rollback, out var results);

                    // generate block
                    var block = await GenerateBlockAsync(Config.ChainId, results);
                    _logger?.Log(LogLevel.Debug, $"Generated Block at height {block.Header.Index}");

                    // append block
                    await _blockChain.AddBlocksAsync(new List<IBlock> {block});
                    // put back canceled transactions
                    // No await so that it won't affect Consensus
                    _txPoolService.Revert(rollback);
                    // insert to db
                    Update(executed, results, block, parentChainBlockInfo, genTx);

                    return block;
                }
                catch (Exception e)
                {
                    _logger?.Error(e, "Mining failed with exception.");
                    return null;
                }
            }
        }

<<<<<<< HEAD
        private async Task UpdateParentChainBlockInfo(ParentChainBlockInfo parentChainBlockInfo)
        {
            await _clientManager.UpdateParentChainBlockInfo(parentChainBlockInfo);
=======
        private void BroadcastBlock(IBlock block)
        {
            MessageHub.Instance.Publish(new BlockMinedMessage(block));
>>>>>>> f2e0c458
        }

        /// <summary>
        /// Generate a system tx for parent chain block info and broadcast it.
        /// </summary>
        /// <param name="parentChainBlockInfo"></param>
        /// <returns></returns>
        private async Task<Transaction> GenerateTransactionWithParentChainBlockInfo(ParentChainBlockInfo parentChainBlockInfo)
        {
            if (parentChainBlockInfo == null)
                return null; 
            try
            {
                var bn = await _blockChain.GetCurrentBlockHeightAsync();
                var bh = bn == 0 ? Hash.Genesis : (await _blockChain.GetHeaderByHeightAsync(bn)).GetHash();
                var bhPref = bh.Value.Where((x, i) => i < 4).ToArray();
                var tx = new Transaction
                {
                    From = _keyPair.GetAddress(),
                    To = AddressHelpers.GetSystemContractAddress(Config.ChainId, SmartContractType.SideChainContract.ToString()),
                    RefBlockNumber = bn,
                    RefBlockPrefix = ByteString.CopyFrom(bhPref),
                    MethodName = "WriteParentChainBlockInfo",
                    P = ByteString.CopyFrom(_keyPair.GetEncodedPublicKey()),
                    Type = TransactionType.CrossChainBlockInfoTransaction,
                    Params = ByteString.CopyFrom(ParamsPacker.Pack(parentChainBlockInfo))
                };
                // sign tx
                var signature = new ECSigner().Sign(_keyPair, tx.GetHash().DumpByteArray());
                tx.R = ByteString.CopyFrom(signature.R);
                tx.S = ByteString.CopyFrom(signature.S);
                
                await BroadcastTransaction(tx);
                return tx;
            }
            catch (Exception e)
            {
                _logger?.Error(e, "PCB transaction generation failed.");
                return null;
            }
        }

        private async Task<bool> BroadcastTransaction(Transaction tx)
        {
            if (tx == null)
                return false;
            
            // insert to tx pool and broadcast
            var insertion = await _txPoolService.AddTxAsync(tx);
            if (insertion == TxValidation.TxInsertionAndBroadcastingError.Success)
            {
                MessageHub.Instance.Publish(new TransactionAddedToPool(tx));
                _logger.Debug($"Parent chain block info transaction insertion success. {tx.GetHash()}");
                return true;
            }
            _logger?.Debug($"Parent chain block info transaction insertion failed. {insertion}");
            return false;
        }
        
        /// <summary>
        /// Extract tx results from traces
        /// </summary>
        /// <param name="readyTxs"></param>
        /// <param name="traces"></param>
        /// <param name="executed"></param>
        /// <param name="rollback"></param>
        /// <param name="results"></param>
        private void ExtractTransactionResults(IEnumerable<Transaction> readyTxs, IEnumerable<TransactionTrace> traces,
            out List<Transaction> executed, out List<Transaction> rollback, out List<TransactionResult> results)
        {
            var canceledTxIds = new List<Hash>();
            results = new List<TransactionResult>();
            int index = 0;
            foreach (var trace in traces)
            {
                switch (trace.ExecutionStatus)
                {
                    case ExecutionStatus.Canceled:
                        // Put back transaction
                        canceledTxIds.Add(trace.TransactionId);
                        break;
                    case ExecutionStatus.ExecutedAndCommitted:
                        // Successful
                        var txRes = new TransactionResult()
                        {
                            TransactionId = trace.TransactionId,
                            Status = Status.Mined,
                            RetVal = ByteString.CopyFrom(trace.RetVal.ToFriendlyBytes()),
                            Index = index++,
                            Transaction = trace.Transaction
                        };
                        txRes.UpdateBloom();
                        results.Add(txRes);
                        break;
                    case ExecutionStatus.ContractError:
                        var txResF = new TransactionResult()
                        {
                            TransactionId = trace.TransactionId,
                            RetVal = ByteString.CopyFromUtf8(trace.StdErr), // Is this needed?
                            Status = Status.Failed,
                            Index = index++,
                            Transaction = trace.Transaction
                        };
                        results.Add(txResF);
                        break;
                    case ExecutionStatus.Undefined:
                        _logger?.Fatal(
                            $@"Transaction Id ""{
                                    trace.TransactionId
                                } is executed with status Undefined. Transaction trace: {trace}""");
                        break;
                    case ExecutionStatus.SystemError:
                        // SystemError shouldn't happen, and need to fix
                        _logger?.Fatal(
                            $@"Transaction Id ""{
                                    trace.TransactionId
                                } is executed with status SystemError. Transaction trace: {trace}""");
                        break;
                    case ExecutionStatus.ExecutedButNotCommitted:
                        // If this happens, there's problem with the code
                        _logger?.Fatal(
                            $@"Transaction Id ""{
                                    trace.TransactionId
                                } is executed with status ExecutedButNotCommitted. Transaction trace: {
                                    trace
                                }""");
                        break;
                }
            }

            var canceled = canceledTxIds.ToHashSet();
            executed = new List<Transaction>();
            rollback = new List<Transaction>();
            foreach (var tx in readyTxs)
            {
                if (canceled.Contains(tx.GetHash()))
                {
                    rollback.Add(tx);
                }
                else
                {
                    executed.Add(tx);
                }
            }
        }

        /// <summary>
        /// Update database
        /// </summary>
        /// <param name="executedTxs"></param>
        /// <param name="txResults"></param>
        /// <param name="block"></param>
        /// <param name="parentChainBlockInfo"></param>
        /// <param name="pcbTransaction"></param>
        private void Update(List<Transaction> executedTxs, List<TransactionResult> txResults, IBlock block, 
            ParentChainBlockInfo parentChainBlockInfo, Transaction pcbTransaction)
        {
            var bn = block.Header.Index;
            var bh = block.Header.GetHash();
            executedTxs.AsParallel().ForEach(async tx =>
                {
                    await _transactionManager.AddTransactionAsync(tx);
                    _txPoolService.RemoveAsync(tx.GetHash());
                });
            txResults.AsParallel().ForEach(async r =>
            {
                r.BlockNumber = bn;
                r.BlockHash = bh;
                r.MerklePath = block.Body.BinaryMerkleTree.GenerateMerklePath(r.Index);
                await _transactionResultManager.AddTransactionResultAsync(r);
                
                // update parent chain block info
                if (pcbTransaction != null && r.TransactionId.Equals(pcbTransaction.GetHash()) && r.Status.Equals(Status.Mined))
                {
                    await _clientManager.UpdateParentChainBlockInfo(parentChainBlockInfo);
                }
            });
            // update merkle tree
            _binaryMerkleTreeManager.AddTransactionsMerkleTreeAsync(block.Body.BinaryMerkleTree, Config.ChainId,
                block.Header.Index);
            _binaryMerkleTreeManager.AddSideChainTransactionRootsMerkleTreeAsync(
                block.Body.BinaryMerkleTreeForSideChainTransactionRoots, Config.ChainId, block.Header.Index);
        }

        /// <summary>
        /// Generate block
        /// </summary>
        /// <param name="chainId"></param>
        /// <param name="results"></param>
        /// <returns></returns>
        private async Task<IBlock> GenerateBlockAsync(Hash chainId, List<TransactionResult> results)
        {
            var blockChain = _chainService.GetBlockChain(chainId);

            var currentBlockHash = await blockChain.GetCurrentBlockHashAsync();
            var index = await blockChain.GetCurrentBlockHeightAsync() + 1;
            var block = new Block(currentBlockHash)
            {
                Header =
                {
                    Index = index,
                    ChainId = chainId,
                    Bloom = ByteString.CopyFrom(
                        Bloom.AndMultipleBloomBytes(
                            results.Where(x => !x.Bloom.IsEmpty).Select(x => x.Bloom.ToByteArray())
                        )
                    )
                }
            };

            // side chain info
            await CollectSideChainIndexedInfo(block);
            // add tx hash
            block.AddTransactions(results.Select(r => r.Transaction));

            // set ws merkle tree root
            await _stateDictator.SetWorldStateAsync();
            var ws = await _stateDictator.GetLatestWorldStateAsync();
            block.Header.Time = Timestamp.FromDateTime(DateTime.UtcNow);

            if (ws != null)
            {
                block.Header.MerkleTreeRootOfWorldState = await ws.GetWorldStateMerkleTreeRootAsync();
            }

            // calculate and set tx merkle tree root 
            block.Complete();
            block.Sign(_keyPair);
            return block;
        }

        /// <summary>
        /// Generate block header
        /// </summary>
        /// <param name="chainId"></param>
        /// <param name="merkleTreeRootForTransaction"></param>
        /// <returns></returns>
        public async Task<IBlockHeader> GenerateBlockHeaderAsync(Hash chainId, Hash merkleTreeRootForTransaction)
        {
            // get ws merkle tree root
            var blockChain = _chainService.GetBlockChain(chainId);

            var lastBlockHash = await blockChain.GetCurrentBlockHashAsync();
            // TODO: Generic IBlockHeader
            var lastHeader = (BlockHeader) await blockChain.GetHeaderByHashAsync(lastBlockHash);
            var index = lastHeader.Index;
            var block = new Block(lastBlockHash) {Header = {Index = index + 1, ChainId = chainId}};

            var ws = await _stateDictator.GetWorldStateAsync(lastBlockHash);
            var state = await ws.GetWorldStateMerkleTreeRootAsync();

            var header = new BlockHeader
            {
                Version = 0,
                PreviousBlockHash = lastBlockHash,
                MerkleTreeRootOfWorldState = state,
                MerkleTreeRootOfTransactions = merkleTreeRootForTransaction
            };

            return header;
        }

        /// <summary>
        /// Side chains header info    
        /// </summary>
        /// <returns></returns>
        private async Task CollectSideChainIndexedInfo(IBlock block)
        {
            // interval waiting for each side chain
            var sideChainInfo = await _clientManager.CollectSideChainBlockInfo();
            block.Body.IndexedInfo.Add(sideChainInfo);
        }

        /// <summary>
        /// Get parent chain block info.
        /// </summary>
        /// <returns></returns>
        private async Task<ParentChainBlockInfo> GetParentChainBlockInfo()
        {
            try
            {
                var blocInfo = await _clientManager.TryGetParentChainBlockInfo();
                return blocInfo;
            }
            catch (Exception e)
            {
                if (e is ClientShutDownException)
                    return null;
                throw;
            }
        }
        
        /// <summary>
        /// Start mining
        /// init clients to side chain node 
        /// </summary>
        public void Init()
        {
            _timeoutMilliseconds = GlobalConfig.AElfMiningInterval;
            _keyPair = NodeConfig.Instance.ECKeyPair;
            _blockChain = _chainService.GetBlockChain(Config.ChainId);
        }

        /// <summary>
        /// Stop mining
        /// </summary>
        public void Close()
        {
            _clientManager.CloseClientsToSideChain();
            _serverManager.Close();
        }
    }
}<|MERGE_RESOLUTION|>--- conflicted
+++ resolved
@@ -24,6 +24,7 @@
 using ITxPoolService = AElf.ChainController.TxMemPool.ITxPoolService;
 using Status = AElf.Kernel.Status;
 using AElf.Common;
+using AElf.Miner.Rpc.Exceptions;
 
 // ReSharper disable once CheckNamespace
 namespace AElf.Miner.Miner
@@ -44,6 +45,7 @@
         private IBlockChain _blockChain;
         private readonly ClientManager _clientManager;
         private readonly IBinaryMerkleTreeManager _binaryMerkleTreeManager;
+        private readonly ServerManager _serverManager;
 
         private IMinerConfig Config { get; }
 
@@ -52,7 +54,7 @@
         public Miner(IMinerConfig config, ITxPoolService txPoolService, IChainService chainService,
             IStateDictator stateDictator, IExecutingService executingService, ITransactionManager transactionManager,
             ITransactionResultManager transactionResultManager, ILogger logger, ClientManager clientManager, 
-            IBinaryMerkleTreeManager binaryMerkleTreeManager)
+            IBinaryMerkleTreeManager binaryMerkleTreeManager, ServerManager serverManager)
         {
             Config = config;
             _txPoolService = txPoolService;
@@ -64,6 +66,7 @@
             _logger = logger;
             _clientManager = clientManager;
             _binaryMerkleTreeManager = binaryMerkleTreeManager;
+            _serverManager = serverManager;
             var chainId = config.ChainId;
             _stateDictator.ChainId = chainId;
         }
@@ -86,27 +89,9 @@
                         return null;
 
                     var parentChainBlockInfo = await GetParentChainBlockInfo();
-<<<<<<< HEAD
                     var genTx = await GenerateTransactionWithParentChainBlockInfo(parentChainBlockInfo);
                     var readyTxs = await _txPoolService.GetReadyTxsAsync(currentRoundInfo);
 
-                    // remove invalid CrossChainBlockInfoTransaction, only that from local can be executed)
-                    /*readyTxs.RemoveAll(t =>
-                        t.Type == TransactionType.CrossChainBlockInfoTransaction &&
-                        !t.GetHash().Equals(genTx.GetHash()));*/
-
-=======
-                    Transaction genTx= await GenerateTransactionWithParentChainBlockInfo(parentChainBlockInfo);
-                    var readyTxs = await _txPoolService.GetReadyTxsAsync(currentRoundInfo, _stateDictator.BlockProducerAccountAddress);
-                    
-                    var dposTxs = readyTxs.Where(tx => tx.Type == TransactionType.DposTransaction);
-                    _logger?.Trace($"Will package {dposTxs.Count()} DPoS txs.");
-                    foreach (var transaction in dposTxs)
-                    {
-                        _logger?.Trace($"{transaction.GetHash().DumpHex()} - {transaction.MethodName} from {transaction.From.DumpHex()}");
-                    }
-                    
->>>>>>> f2e0c458
                     _logger?.Log(LogLevel.Debug, "Executing Transactions..");
                     var traces = readyTxs.Count == 0
                         ? new List<TransactionTrace>()
@@ -137,18 +122,7 @@
                 }
             }
         }
-
-<<<<<<< HEAD
-        private async Task UpdateParentChainBlockInfo(ParentChainBlockInfo parentChainBlockInfo)
-        {
-            await _clientManager.UpdateParentChainBlockInfo(parentChainBlockInfo);
-=======
-        private void BroadcastBlock(IBlock block)
-        {
-            MessageHub.Instance.Publish(new BlockMinedMessage(block));
->>>>>>> f2e0c458
-        }
-
+        
         /// <summary>
         /// Generate a system tx for parent chain block info and broadcast it.
         /// </summary>
