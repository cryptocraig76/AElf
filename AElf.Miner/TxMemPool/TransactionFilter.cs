--- conflicted
+++ resolved
@@ -128,11 +128,7 @@
             var correctRefBlockNumber = list.FirstOrDefault(tx => tx.MethodName == ConsensusBehavior.BroadcastInValue.ToString())?.RefBlockNumber;
             if (correctRefBlockNumber.HasValue)
             {
-<<<<<<< HEAD
-                toRemove.AddRange(list.FindAll(tx => tx.RefBlockNumber != correctRefBlockNumber && tx.MethodName == ConsensusBehavior.BroadcastInValue.ToString()));
-=======
-                toRemove.RemoveAll(tx => tx.RefBlockNumber == correctRefBlockNumber && tx.MethodName == ConsensusBehavior.PublishInValue.ToString());
->>>>>>> 7b0bb138
+                toRemove.RemoveAll(tx => tx.RefBlockNumber == correctRefBlockNumber && tx.MethodName == ConsensusBehavior.BroadcastInValue.ToString());
             }
             
             toRemove.AddRange(
@@ -203,9 +199,6 @@
                     throw;
                 }
             }
-
-            Console.WriteLine("After filter:");
-            PrintTxList(txs);
         }
 
         private void PrintTxList(IEnumerable<Transaction> txs)
