--- conflicted
+++ resolved
@@ -1,411 +1,412 @@
-using System;
-using System.Collections.Concurrent;
-using System.Collections.Generic;
-using System.Linq;
-using System.Threading.Tasks;
-using AElf.ChainController;
-using AElf.ChainController.EventMessages;
-using AElf.Common;
-using AElf.Configuration;
-using AElf.Configuration.Config.Chain;
-using AElf.Kernel;
-using AElf.Kernel.Consensus;
-using AElf.Kernel.EventMessages;
-using AElf.Kernel.Managers;
-using AElf.Kernel.Types.Common;
-using AElf.Miner.EventMessages;
-using AElf.Miner.TxMemPool.RefBlockExceptions;
-using Easy.MessageHub;
-using NLog;
-using Org.BouncyCastle.Crypto.Engines;
-
-namespace AElf.Miner.TxMemPool
-{
-    public class TxHub : ITxHub
-    {
-        private readonly ILogger _logger = LogManager.GetLogger(nameof(TxHub));
-        private readonly ITransactionManager _transactionManager;
-        private readonly ITransactionReceiptManager _receiptManager;
-        private readonly ITxSignatureVerifier _signatureVerifier;
-        private readonly ITxRefBlockValidator _refBlockValidator;
-
-        private readonly ConcurrentDictionary<Hash, TransactionReceipt> _allTxns =
-            new ConcurrentDictionary<Hash, TransactionReceipt>();
-
-        private readonly IChainService _chainService;
-        private IBlockChain _blockChain;
-
-        private IBlockChain BlockChain => _blockChain ??
-                                          (_blockChain =
-                                              _chainService.GetBlockChain(Hash.LoadBase58(ChainConfig.Instance.ChainId)));
-        
-        private static bool _terminated;
-
-        private ulong _curHeight;
-
-        private ulong CurHeight
-        {
-            get
-            {
-                if (_curHeight == 0)
-                {
-                    _curHeight = BlockChain.GetCurrentBlockHeightAsync().Result;
-                }
-
-                return _curHeight;
-            }
-        }
-
-        private static Address DPosContractAddress =>
-<<<<<<< HEAD
-            Address.BuildContractAddress(Hash.LoadBase58(ChainConfig.Instance.ChainId).DumpByteArray(),
-                SmartContractType.AElfDPoS.ToString());
-
-        private static Address SideChainContractAddress =>
-            Address.BuildContractAddress(Hash.LoadBase58(ChainConfig.Instance.ChainId).DumpByteArray(),
-                SmartContractType.SideChainContract.ToString());
-=======
-            ContractHelpers.GetConsensusContractAddress(Hash.LoadHex(ChainConfig.Instance.ChainId));
-
-        private static Address SideChainContractAddress =>
-            ContractHelpers.GetSideChainContractAddress(Hash.LoadHex(ChainConfig.Instance.ChainId));
->>>>>>> 2cf27b80
-        
-        private readonly List<Address> _systemAddresses = new List<Address>()
-        {
-            DPosContractAddress, 
-            SideChainContractAddress
-        };
-
-        public TxHub(ITransactionManager transactionManager, ITransactionReceiptManager receiptManager,
-            IChainService chainService,
-            ITxSignatureVerifier signatureVerifier,
-            ITxRefBlockValidator refBlockValidator)
-        {
-            _transactionManager = transactionManager;
-            _receiptManager = receiptManager;
-            _chainService = chainService;
-            _signatureVerifier = signatureVerifier;
-            _refBlockValidator = refBlockValidator;
-
-            _terminated = false;
-        }
-
-        public void Initialize()
-        {
-            MessageHub.Instance.Subscribe<BranchRolledBack>(async branch =>
-                await OnBranchRolledBack(branch.Blocks).ConfigureAwait(false));
-            
-            MessageHub.Instance.Subscribe<TerminationSignal>(signal =>
-            {
-                if (signal.Module == TerminatedModuleEnum.TxPool)
-                {
-                    _terminated = true;
-                    MessageHub.Instance.Publish(new TerminatedModule(TerminatedModuleEnum.TxPool));
-                }
-            });
-        }
-
-        public void Start()
-        {
-        }
-
-        public Task Stop()
-        {
-            return Task.CompletedTask;
-        }
-
-        public async Task AddTransactionAsync(Transaction transaction, bool skipValidation = false)
-        {
-            if (_terminated)
-            {
-                return;
-            }
-
-            var tr = new TransactionReceipt(transaction);
-            if (skipValidation)
-            {
-                tr.SignatureSt = TransactionReceipt.Types.SignatureStatus.SignatureValid;
-                tr.RefBlockSt = TransactionReceipt.Types.RefBlockStatus.RefBlockValid;
-            }
-
-            var txn = await _transactionManager.GetTransaction(tr.TransactionId);
-
-            // if the transaction is in TransactionManager, it is either executed or added into _allTxns
-            if (txn != null && !txn.Equals(new Transaction()))
-            {
-                // _logger?.Warn($"Transaction {transaction.GetHash()} already exists.");
-                return;
-            }
-
-            if (!_allTxns.TryAdd(tr.TransactionId, tr))
-            {
-                // _logger?.Warn($"Transaction {transaction.GetHash()} already exists.");
-                return;
-            }
-
-            IdentifyTransactionType(tr);
-
-            Task.Run(async () =>
-            {
-                VerifySignature(tr);
-                await ValidateRefBlock(tr);
-                MaybePublishTransaction(tr);
-            }).ConfigureAwait(false);
-        }
-
-        public async Task<List<TransactionReceipt>> GetReceiptsOfExecutablesAsync()
-        {
-            return await Task.FromResult(_allTxns.Values.Where(x => x.IsExecutable).ToList());
-        }
-
-        public async Task<List<TransactionReceipt>> GetReceiptsForAsync(IEnumerable<Transaction> transactions)
-        {
-            var trs = new List<TransactionReceipt>();
-            // TODO: Check if parallelization is needed
-            foreach (var txn in transactions)
-            {
-                if (!_allTxns.TryGetValue(txn.GetHash(), out var tr))
-                {
-                    tr = new TransactionReceipt(txn);
-                    _allTxns.TryAdd(tr.TransactionId, tr);
-                }
-
-                VerifySignature(tr);
-                await ValidateRefBlock(tr);
-
-                trs.Add(tr);
-            }
-
-            return trs;
-        }
-
-        public async Task<TransactionReceipt> GetReceiptAsync(Hash txId)
-        {
-            if (!_allTxns.TryGetValue(txId, out var tr))
-            {
-                tr = await _receiptManager.GetReceiptAsync(txId);
-            }
-
-            return tr;
-        }
-
-        public async Task<Transaction> GetTxAsync(Hash txId)
-        {
-            var tr = await GetReceiptAsync(txId);
-            if (tr != null)
-            {
-                return tr.Transaction;
-            }
-
-            return await Task.FromResult<Transaction>(null);
-        }
-
-        public bool TryGetTx(Hash txHash, out Transaction tx)
-        {
-            tx = GetTxAsync(txHash).Result;
-            return tx != null;
-        }
-
-        private static void MaybePublishTransaction(TransactionReceipt tr)
-        {
-            if (tr.Transaction.ShouldNotBroadcast())
-            {
-                return;
-            }
-            
-            if (tr.IsExecutable && tr.ToBeBroadCasted)
-            {
-                MessageHub.Instance.Publish(new TransactionAddedToPool(tr.Transaction));
-            }
-        }
-
-        #region Private Methods
-
-        private void VerifySignature(TransactionReceipt tr)
-        {
-            if (tr.SignatureSt != TransactionReceipt.Types.SignatureStatus.UnknownSignatureStatus)
-            {
-                return;
-            }
-
-            var validSig = _signatureVerifier.Verify(tr.Transaction);
-            tr.SignatureSt = validSig
-                ? TransactionReceipt.Types.SignatureStatus.SignatureValid
-                : TransactionReceipt.Types.SignatureStatus.SignatureInvalid;
-        }
-
-        private async Task ValidateRefBlock(TransactionReceipt tr)
-        {
-            if (tr.RefBlockSt != TransactionReceipt.Types.RefBlockStatus.UnknownRefBlockStatus &&
-                tr.RefBlockSt != TransactionReceipt.Types.RefBlockStatus.FutureRefBlock)
-            {
-                return;
-            }
-
-            try
-            {
-                await _refBlockValidator.ValidateAsync(tr.Transaction);
-                tr.RefBlockSt = TransactionReceipt.Types.RefBlockStatus.RefBlockValid;
-            }
-            catch (FutureRefBlockException)
-            {
-                tr.RefBlockSt = TransactionReceipt.Types.RefBlockStatus.FutureRefBlock;
-            }
-            catch (RefBlockInvalidException)
-            {
-                tr.RefBlockSt = TransactionReceipt.Types.RefBlockStatus.RefBlockInvalid;
-            }
-            catch (RefBlockExpiredException)
-            {
-                tr.RefBlockSt = TransactionReceipt.Types.RefBlockStatus.RefBlockExpired;
-            }
-        }
-
-        private void IdentifyTransactionType(TransactionReceipt tr)
-        {
-            if (_systemAddresses.Contains(tr.Transaction.To))
-            {
-                tr.IsSystemTxn = true;
-            }
-
-            // cross chain txn should not be  broadcasted
-            if (tr.Transaction.Type == TransactionType.CrossChainBlockInfoTransaction 
-                && SideChainContractAddress.Equals(tr.Transaction.To))
-                tr.ToBeBroadCasted = false;
-        }
-
-        #endregion Private Methods
-
-        #region Event Handlers
-
-        // Change transaction status and add transaction into TransactionManager.
-        private void UpdateExecutedTransactions(IEnumerable<Hash> txIds, ulong blockNumber)
-        {
-            var receipts = new List<TransactionReceipt>();
-            foreach (var txId in txIds)
-            {
-                if (_allTxns.TryGetValue(txId, out var tr))
-                {
-                    tr.Status = TransactionReceipt.Types.TransactionStatus.TransactionExecuted;
-                    tr.ExecutedBlockNumber = blockNumber;
-                    _transactionManager.AddTransactionAsync(tr.Transaction);
-                    receipts.Add(tr);
-                }
-                else
-                {
-                    //TODO: Handle this, but it should never happen  
-                }
-            }
-
-            _receiptManager.AddOrUpdateReceiptsAsync(receipts);
-        }
-
-        private void IdentifyExpiredTransactions()
-        {
-            if (CurHeight > GlobalConfig.ReferenceBlockValidPeriod)
-            {
-                var expired = _allTxns.Where(tr =>
-                    tr.Value.Status == TransactionReceipt.Types.TransactionStatus.UnknownTransactionStatus
-                    && tr.Value.RefBlockSt != TransactionReceipt.Types.RefBlockStatus.RefBlockExpired
-                    && CurHeight > tr.Value.Transaction.RefBlockNumber
-                    && CurHeight - tr.Value.Transaction.RefBlockNumber > GlobalConfig.ReferenceBlockValidPeriod
-                );
-                foreach (var tr in expired)
-                {
-                    tr.Value.RefBlockSt = TransactionReceipt.Types.RefBlockStatus.RefBlockExpired;
-                }
-            }
-        }
-
-        private void RemoveOldTransactions()
-        {
-            // TODO: Improve
-            // Remove old transactions (executed, invalid and expired)
-            var keepNBlocks = GlobalConfig.ReferenceBlockValidPeriod / 4 * 5;
-            if (CurHeight - GlobalConfig.GenesisBlockHeight > keepNBlocks)
-            {
-                var blockNumberThreshold = CurHeight - keepNBlocks;
-                var toRemove = _allTxns.Where(tr => tr.Value.Transaction.RefBlockNumber < blockNumberThreshold);
-                foreach (var tr in toRemove)
-                {
-                    _allTxns.TryRemove(tr.Key, out _);
-                }
-            }
-        }
-
-        private async Task RevalidateFutureTransactions()
-        {
-            // Re-validate FutureRefBlock transactions
-            foreach (var tr in _allTxns.Values.Where(x =>
-                x.RefBlockSt == TransactionReceipt.Types.RefBlockStatus.FutureRefBlock))
-            {
-                await ValidateRefBlock(tr);
-            }
-        }
-
-        // Render transactions to expire, and purge old transactions (RefBlockValidPeriod + some buffer)
-        public async Task OnNewBlock(Block block)
-        {
-            var blockHeader = block.Header;
-            // TODO: Handle LIB
-            if (blockHeader.Index > (CurHeight + 1) && CurHeight != GlobalConfig.GenesisBlockHeight)
-            {
-                throw new Exception($"Invalid block index {blockHeader.Index} but current height is {CurHeight}.");
-            }
-
-            _curHeight = blockHeader.Index;
-
-            UpdateExecutedTransactions(block.Body.Transactions, block.Header.Index);
-
-            IdentifyExpiredTransactions();
-
-            RemoveOldTransactions();
-
-            await RevalidateFutureTransactions();
-        }
-
-        private async Task OnBranchRolledBack(List<Block> blocks)
-        {
-            var minBN = blocks.Select(x => x.Header.Index).Min();
-
-            // Invalid RefBlock becomes unknown
-            foreach (var tr in _allTxns.Where(x =>
-                x.Value.Transaction.RefBlockNumber >= minBN &&
-                x.Value.RefBlockSt == TransactionReceipt.Types.RefBlockStatus.RefBlockInvalid))
-            {
-                tr.Value.RefBlockSt = TransactionReceipt.Types.RefBlockStatus.UnknownRefBlockStatus;
-            }
-
-            // Executed transactions added back to pending
-            foreach (var b in blocks.OrderByDescending(b => b.Header.Index))
-            {
-                foreach (var txId in b.Body.Transactions)
-                {
-                    if (!_allTxns.TryGetValue(txId, out var tr))
-                    {
-                        var t = await _transactionManager.GetTransaction(txId);
-                        tr = new TransactionReceipt(t);
-                    }
-                    
-                    // cross chain type and dpos type transaction should not be reverted.
-                    if (tr.Transaction.Type == TransactionType.CrossChainBlockInfoTransaction
-                        && tr.Transaction.To.Equals(SideChainContractAddress) ||
-                        tr.Transaction.Type == TransactionType.DposTransaction
-                        && tr.Transaction.To.Equals(DPosContractAddress) && tr.Transaction.ShouldNotBroadcast())
-                        continue;
-                    
-                    tr.SignatureSt = TransactionReceipt.Types.SignatureStatus.SignatureValid;
-                    tr.Status = TransactionReceipt.Types.TransactionStatus.UnknownTransactionStatus;
-                    tr.ExecutedBlockNumber = 0;
-                    if (tr.Transaction.RefBlockNumber >= minBN)
-                    {
-                        tr.RefBlockSt = TransactionReceipt.Types.RefBlockStatus.UnknownRefBlockStatus;
-                    }
-                }
-            }
-        }
-
-        #endregion
-    }
+using System;
+using System.Collections.Concurrent;
+using System.Collections.Generic;
+using System.Linq;
+using System.Threading.Tasks;
+using AElf.ChainController;
+using AElf.ChainController.EventMessages;
+using AElf.Common;
+using AElf.Configuration;
+using AElf.Configuration.Config.Chain;
+using AElf.Kernel;
+using AElf.Kernel.Consensus;
+using AElf.Kernel.EventMessages;
+using AElf.Kernel.Managers;
+using AElf.Kernel.Types.Common;
+using AElf.Miner.EventMessages;
+using AElf.Miner.TxMemPool.RefBlockExceptions;
+using Easy.MessageHub;
+using NLog;
+using Org.BouncyCastle.Crypto.Engines;
+
+namespace AElf.Miner.TxMemPool
+{
+    public class TxHub : ITxHub
+    {
+        private readonly ILogger _logger = LogManager.GetLogger(nameof(TxHub));
+        private readonly ITransactionManager _transactionManager;
+        private readonly ITransactionReceiptManager _receiptManager;
+        private readonly ITxSignatureVerifier _signatureVerifier;
+        private readonly ITxRefBlockValidator _refBlockValidator;
+
+        private readonly ConcurrentDictionary<Hash, TransactionReceipt> _allTxns =
+            new ConcurrentDictionary<Hash, TransactionReceipt>();
+
+        private readonly IChainService _chainService;
+        private IBlockChain _blockChain;
+
+        private IBlockChain BlockChain => _blockChain ??
+                                          (_blockChain =
+                                              _chainService.GetBlockChain(Hash.LoadBase58(ChainConfig.Instance.ChainId)));
+        
+        private static bool _terminated;
+
+        private ulong _curHeight;
+
+        private ulong CurHeight
+        {
+            get
+            {
+                if (_curHeight == 0)
+                {
+                    _curHeight = BlockChain.GetCurrentBlockHeightAsync().Result;
+                }
+
+                return _curHeight;
+            }
+        }
+
+//        private static Address DPosContractAddress =>
+//            ContractHelpers.GetConsensusContractAddress(Hash.LoadBase58(ChainConfig.Instance.ChainId));
+
+        private static Address DPosContractAddress;
+
+//        private static Address SideChainContractAddress =>
+//            ContractHelpers.GetSideChainContractAddress(Hash.LoadBase58(ChainConfig.Instance.ChainId));
+        
+        private static Address SideChainContractAddress;
+        
+        private readonly List<Address> _systemAddresses = new List<Address>()
+        {
+            DPosContractAddress, 
+            SideChainContractAddress
+        };
+
+        public TxHub(ITransactionManager transactionManager, ITransactionReceiptManager receiptManager,
+            IChainService chainService,
+            ITxSignatureVerifier signatureVerifier,
+            ITxRefBlockValidator refBlockValidator)
+        {
+            _transactionManager = transactionManager;
+            _receiptManager = receiptManager;
+            _chainService = chainService;
+            _signatureVerifier = signatureVerifier;
+            _refBlockValidator = refBlockValidator;
+
+            _terminated = false;
+
+            DPosContractAddress =
+                ContractHelpers.GetConsensusContractAddress(Hash.LoadBase58(ChainConfig.Instance.ChainId));
+            
+            SideChainContractAddress = 
+                ContractHelpers.GetSideChainContractAddress(Hash.LoadBase58(ChainConfig.Instance.ChainId));
+        }
+
+        public void Initialize()
+        {
+            MessageHub.Instance.Subscribe<BranchRolledBack>(async branch =>
+                await OnBranchRolledBack(branch.Blocks).ConfigureAwait(false));
+            
+            MessageHub.Instance.Subscribe<TerminationSignal>(signal =>
+            {
+                if (signal.Module == TerminatedModuleEnum.TxPool)
+                {
+                    _terminated = true;
+                    MessageHub.Instance.Publish(new TerminatedModule(TerminatedModuleEnum.TxPool));
+                }
+            });
+        }
+
+        public void Start()
+        {
+        }
+
+        public Task Stop()
+        {
+            return Task.CompletedTask;
+        }
+
+        public async Task AddTransactionAsync(Transaction transaction, bool skipValidation = false)
+        {
+            if (_terminated)
+            {
+                return;
+            }
+
+            var tr = new TransactionReceipt(transaction);
+            if (skipValidation)
+            {
+                tr.SignatureSt = TransactionReceipt.Types.SignatureStatus.SignatureValid;
+                tr.RefBlockSt = TransactionReceipt.Types.RefBlockStatus.RefBlockValid;
+            }
+
+            var txn = await _transactionManager.GetTransaction(tr.TransactionId);
+
+            // if the transaction is in TransactionManager, it is either executed or added into _allTxns
+            if (txn != null && !txn.Equals(new Transaction()))
+            {
+                // _logger?.Warn($"Transaction {transaction.GetHash()} already exists.");
+                return;
+            }
+
+            if (!_allTxns.TryAdd(tr.TransactionId, tr))
+            {
+                // _logger?.Warn($"Transaction {transaction.GetHash()} already exists.");
+                return;
+            }
+
+            IdentifyTransactionType(tr);
+
+            Task.Run(async () =>
+            {
+                VerifySignature(tr);
+                await ValidateRefBlock(tr);
+                MaybePublishTransaction(tr);
+            }).ConfigureAwait(false);
+        }
+
+        public async Task<List<TransactionReceipt>> GetReceiptsOfExecutablesAsync()
+        {
+            return await Task.FromResult(_allTxns.Values.Where(x => x.IsExecutable).ToList());
+        }
+
+        public async Task<List<TransactionReceipt>> GetReceiptsForAsync(IEnumerable<Transaction> transactions)
+        {
+            var trs = new List<TransactionReceipt>();
+            // TODO: Check if parallelization is needed
+            foreach (var txn in transactions)
+            {
+                if (!_allTxns.TryGetValue(txn.GetHash(), out var tr))
+                {
+                    tr = new TransactionReceipt(txn);
+                    _allTxns.TryAdd(tr.TransactionId, tr);
+                }
+
+                VerifySignature(tr);
+                await ValidateRefBlock(tr);
+
+                trs.Add(tr);
+            }
+
+            return trs;
+        }
+
+        public async Task<TransactionReceipt> GetReceiptAsync(Hash txId)
+        {
+            if (!_allTxns.TryGetValue(txId, out var tr))
+            {
+                tr = await _receiptManager.GetReceiptAsync(txId);
+            }
+
+            return tr;
+        }
+
+        public async Task<Transaction> GetTxAsync(Hash txId)
+        {
+            var tr = await GetReceiptAsync(txId);
+            if (tr != null)
+            {
+                return tr.Transaction;
+            }
+
+            return await Task.FromResult<Transaction>(null);
+        }
+
+        public bool TryGetTx(Hash txHash, out Transaction tx)
+        {
+            tx = GetTxAsync(txHash).Result;
+            return tx != null;
+        }
+
+        private static void MaybePublishTransaction(TransactionReceipt tr)
+        {
+            if (tr.Transaction.ShouldNotBroadcast())
+            {
+                return;
+            }
+            
+            if (tr.IsExecutable && tr.ToBeBroadCasted)
+            {
+                MessageHub.Instance.Publish(new TransactionAddedToPool(tr.Transaction));
+            }
+        }
+
+        #region Private Methods
+
+        private void VerifySignature(TransactionReceipt tr)
+        {
+            if (tr.SignatureSt != TransactionReceipt.Types.SignatureStatus.UnknownSignatureStatus)
+            {
+                return;
+            }
+
+            var validSig = _signatureVerifier.Verify(tr.Transaction);
+            tr.SignatureSt = validSig
+                ? TransactionReceipt.Types.SignatureStatus.SignatureValid
+                : TransactionReceipt.Types.SignatureStatus.SignatureInvalid;
+        }
+
+        private async Task ValidateRefBlock(TransactionReceipt tr)
+        {
+            if (tr.RefBlockSt != TransactionReceipt.Types.RefBlockStatus.UnknownRefBlockStatus &&
+                tr.RefBlockSt != TransactionReceipt.Types.RefBlockStatus.FutureRefBlock)
+            {
+                return;
+            }
+
+            try
+            {
+                await _refBlockValidator.ValidateAsync(tr.Transaction);
+                tr.RefBlockSt = TransactionReceipt.Types.RefBlockStatus.RefBlockValid;
+            }
+            catch (FutureRefBlockException)
+            {
+                tr.RefBlockSt = TransactionReceipt.Types.RefBlockStatus.FutureRefBlock;
+            }
+            catch (RefBlockInvalidException)
+            {
+                tr.RefBlockSt = TransactionReceipt.Types.RefBlockStatus.RefBlockInvalid;
+            }
+            catch (RefBlockExpiredException)
+            {
+                tr.RefBlockSt = TransactionReceipt.Types.RefBlockStatus.RefBlockExpired;
+            }
+        }
+
+        private void IdentifyTransactionType(TransactionReceipt tr)
+        {
+            if (_systemAddresses.Contains(tr.Transaction.To))
+            {
+                tr.IsSystemTxn = true;
+            }
+
+            // cross chain txn should not be  broadcasted
+            if (tr.Transaction.Type == TransactionType.CrossChainBlockInfoTransaction 
+                && SideChainContractAddress.Equals(tr.Transaction.To))
+                tr.ToBeBroadCasted = false;
+        }
+
+        #endregion Private Methods
+
+        #region Event Handlers
+
+        // Change transaction status and add transaction into TransactionManager.
+        private void UpdateExecutedTransactions(IEnumerable<Hash> txIds, ulong blockNumber)
+        {
+            var receipts = new List<TransactionReceipt>();
+            foreach (var txId in txIds)
+            {
+                if (_allTxns.TryGetValue(txId, out var tr))
+                {
+                    tr.Status = TransactionReceipt.Types.TransactionStatus.TransactionExecuted;
+                    tr.ExecutedBlockNumber = blockNumber;
+                    _transactionManager.AddTransactionAsync(tr.Transaction);
+                    receipts.Add(tr);
+                }
+                else
+                {
+                    //TODO: Handle this, but it should never happen  
+                }
+            }
+
+            _receiptManager.AddOrUpdateReceiptsAsync(receipts);
+        }
+
+        private void IdentifyExpiredTransactions()
+        {
+            if (CurHeight > GlobalConfig.ReferenceBlockValidPeriod)
+            {
+                var expired = _allTxns.Where(tr =>
+                    tr.Value.Status == TransactionReceipt.Types.TransactionStatus.UnknownTransactionStatus
+                    && tr.Value.RefBlockSt != TransactionReceipt.Types.RefBlockStatus.RefBlockExpired
+                    && CurHeight > tr.Value.Transaction.RefBlockNumber
+                    && CurHeight - tr.Value.Transaction.RefBlockNumber > GlobalConfig.ReferenceBlockValidPeriod
+                );
+                foreach (var tr in expired)
+                {
+                    tr.Value.RefBlockSt = TransactionReceipt.Types.RefBlockStatus.RefBlockExpired;
+                }
+            }
+        }
+
+        private void RemoveOldTransactions()
+        {
+            // TODO: Improve
+            // Remove old transactions (executed, invalid and expired)
+            var keepNBlocks = GlobalConfig.ReferenceBlockValidPeriod / 4 * 5;
+            if (CurHeight - GlobalConfig.GenesisBlockHeight > keepNBlocks)
+            {
+                var blockNumberThreshold = CurHeight - keepNBlocks;
+                var toRemove = _allTxns.Where(tr => tr.Value.Transaction.RefBlockNumber < blockNumberThreshold);
+                foreach (var tr in toRemove)
+                {
+                    _allTxns.TryRemove(tr.Key, out _);
+                }
+            }
+        }
+
+        private async Task RevalidateFutureTransactions()
+        {
+            // Re-validate FutureRefBlock transactions
+            foreach (var tr in _allTxns.Values.Where(x =>
+                x.RefBlockSt == TransactionReceipt.Types.RefBlockStatus.FutureRefBlock))
+            {
+                await ValidateRefBlock(tr);
+            }
+        }
+
+        // Render transactions to expire, and purge old transactions (RefBlockValidPeriod + some buffer)
+        public async Task OnNewBlock(Block block)
+        {
+            var blockHeader = block.Header;
+            // TODO: Handle LIB
+            if (blockHeader.Index > (CurHeight + 1) && CurHeight != GlobalConfig.GenesisBlockHeight)
+            {
+                throw new Exception($"Invalid block index {blockHeader.Index} but current height is {CurHeight}.");
+            }
+
+            _curHeight = blockHeader.Index;
+
+            UpdateExecutedTransactions(block.Body.Transactions, block.Header.Index);
+
+            IdentifyExpiredTransactions();
+
+            RemoveOldTransactions();
+
+            await RevalidateFutureTransactions();
+        }
+
+        private async Task OnBranchRolledBack(List<Block> blocks)
+        {
+            var minBN = blocks.Select(x => x.Header.Index).Min();
+
+            // Invalid RefBlock becomes unknown
+            foreach (var tr in _allTxns.Where(x =>
+                x.Value.Transaction.RefBlockNumber >= minBN &&
+                x.Value.RefBlockSt == TransactionReceipt.Types.RefBlockStatus.RefBlockInvalid))
+            {
+                tr.Value.RefBlockSt = TransactionReceipt.Types.RefBlockStatus.UnknownRefBlockStatus;
+            }
+
+            // Executed transactions added back to pending
+            foreach (var b in blocks.OrderByDescending(b => b.Header.Index))
+            {
+                foreach (var txId in b.Body.Transactions)
+                {
+                    if (!_allTxns.TryGetValue(txId, out var tr))
+                    {
+                        var t = await _transactionManager.GetTransaction(txId);
+                        tr = new TransactionReceipt(t);
+                    }
+                    
+                    // cross chain type and dpos type transaction should not be reverted.
+                    if (tr.Transaction.Type == TransactionType.CrossChainBlockInfoTransaction
+                        && tr.Transaction.To.Equals(SideChainContractAddress) ||
+                        tr.Transaction.Type == TransactionType.DposTransaction
+                        && tr.Transaction.To.Equals(DPosContractAddress) && tr.Transaction.ShouldNotBroadcast())
+                        continue;
+                    
+                    tr.SignatureSt = TransactionReceipt.Types.SignatureStatus.SignatureValid;
+                    tr.Status = TransactionReceipt.Types.TransactionStatus.UnknownTransactionStatus;
+                    tr.ExecutedBlockNumber = 0;
+                    if (tr.Transaction.RefBlockNumber >= minBN)
+                    {
+                        tr.RefBlockSt = TransactionReceipt.Types.RefBlockStatus.UnknownRefBlockStatus;
+                    }
+                }
+            }
+        }
+
+        #endregion
+    }
 }