--- conflicted
+++ resolved
@@ -9,23 +9,9 @@
     {
         private readonly RedisClient _client;
 
-<<<<<<< HEAD
         public RedisDatabase()
         {
-            _options = new ConfigurationOptions
-            {
-                EndPoints = {{DatabaseConfig.Instance.Host, DatabaseConfig.Instance.Port}},
-                CommandMap = CommandMap.Default
-            };
-=======
-        public RedisDatabase() : this(new DatabaseConfig())
-        {
-        }
-
-        public RedisDatabase(DatabaseConfig config)
-        {
-            _client = new RedisClient($"{config.Host}:{config.Port}");
->>>>>>> 0c6f2cdf
+            _client = new RedisClient($"{DatabaseConfig.Instance.Host}:{DatabaseConfig.Instance.Port}");
         }
 
         public async Task<byte[]> GetAsync(string key, Type type)
