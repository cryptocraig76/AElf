﻿using System;
using System.Threading.Tasks;
using AElf.Database.Config;
using StackExchange.Redis;

namespace AElf.Database
{
    public class SsdbDatabase : IKeyValueDatabase
    {
        private readonly ConfigurationOptions _options;

        public SsdbDatabase()
            : this(new DatabaseConfig())
        {
        }

        public SsdbDatabase(IDatabaseConfig config)
        {
            _options = new ConfigurationOptions
            {
                EndPoints = {{config.Host, config.Port}},
                CommandMap = CommandMap.SSDB
            };
        }

        public async Task<byte[]> GetAsync(string key, Type type)
        {
            using (var conn = ConnectionMultiplexer.Connect(_options))
            {
                var db = conn.GetDatabase(0);
                return await db.StringGetAsync(key);
            }
        }

        public async Task SetAsync(string key, ISerializable data)
        {
<<<<<<< HEAD
            await Task.FromResult(Set(key, data.Serialize()));
=======
            using (var conn = ConnectionMultiplexer.Connect(_options))
            {
                var db = conn.GetDatabase(0);
                await db.StringSetAsync(key, bytes);
            }
>>>>>>> 02edb5d9
        }

        public bool IsConnected()
        {
            try
            {
                using (var conn = ConnectionMultiplexer.Connect(_options))
                {
                    var db = conn.GetDatabase(0);
                    db.Ping();
                }

                return true;
            }
            catch
            {
                return false;
            }
        }
    }
}<|MERGE_RESOLUTION|>--- conflicted
+++ resolved
@@ -32,17 +32,13 @@
             }
         }
 
-        public async Task SetAsync(string key, ISerializable data)
+        public async Task SetAsync(string key, byte[] bytes)
         {
-<<<<<<< HEAD
-            await Task.FromResult(Set(key, data.Serialize()));
-=======
             using (var conn = ConnectionMultiplexer.Connect(_options))
             {
                 var db = conn.GetDatabase(0);
                 await db.StringSetAsync(key, bytes);
             }
->>>>>>> 02edb5d9
         }
 
         public bool IsConnected()
