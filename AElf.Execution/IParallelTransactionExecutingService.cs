﻿using System.Collections.Generic;
using System.Threading.Tasks;
using AElf.ChainController;
using AElf.Kernel;
using AElf.SmartContract;

namespace AElf.Execution
{
    public interface IParallelTransactionExecutingService : IExecutingService
    {
<<<<<<< HEAD
	    int TimeoutMilliSeconds { get; set; }
	    Task<List<TransactionTrace>> ExecuteAsync(List<Transaction> transactions, Hash chainId);
=======
        int TimeoutMilliSeconds { get; set; }
        Task<List<TransactionTrace>> ExecuteAsync(List<ITransaction> transactions, Hash chainId);
>>>>>>> 5d29b67a
    }
}<|MERGE_RESOLUTION|>--- conflicted
+++ resolved
@@ -8,12 +8,7 @@
 {
     public interface IParallelTransactionExecutingService : IExecutingService
     {
-<<<<<<< HEAD
-	    int TimeoutMilliSeconds { get; set; }
-	    Task<List<TransactionTrace>> ExecuteAsync(List<Transaction> transactions, Hash chainId);
-=======
         int TimeoutMilliSeconds { get; set; }
         Task<List<TransactionTrace>> ExecuteAsync(List<ITransaction> transactions, Hash chainId);
->>>>>>> 5d29b67a
     }
 }