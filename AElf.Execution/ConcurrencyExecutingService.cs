using System.Collections.Generic;
using System.Linq;
using System.Text;
using System.Threading;
using System.Threading.Tasks;
using AElf.ChainController;
using Akka.Actor;
using Akka.Configuration;
using Akka.Routing;
using AElf.Kernel;
using AElf.SmartContract;
using AElf.Configuration;
using AElf.ChainController.Execution;

namespace AElf.Execution
{
    public class ConcurrencyExecutingService : IExecutingService
    {
        private ActorSystem _actorSystem;
        private IActorRef _router;
        private bool _isInit;
        private const string SystemName = "AElfSystem";
        private readonly ServicePack _servicePack;
        private readonly IGrouper _grouper;
        private IExecutingService _service;

        private IExecutingService Service
        {
            get
            {
                if (_service != null)
                {
                    var requestor = _actorSystem.ActorOf(Requestor.Props(_router));
                    _service = new ParallelTransactionExecutingService(requestor, _grouper);
                }

                return _service;
            }
        }

        public Task TerminationHandle => _actorSystem.WhenTerminated;

        public ConcurrencyExecutingService(ServicePack servicePack, IGrouper grouper)
        {
            _servicePack = servicePack;
            _grouper = grouper;
            _isInit = false;
        }

<<<<<<< HEAD
        public async Task<List<TransactionTrace>> ExecuteAsync(List<Transaction> transactions, Hash chainId,
=======
        public async Task<List<TransactionTrace>> ExecuteAsync(List<ITransaction> transactions, Hash chainId,
>>>>>>> 5d29b67a
            CancellationToken token)
        {
            if (!_isInit)
            {
                InitActorSystem();
            }
            return await Service.ExecuteAsync(transactions, chainId, token);
        }

        public void InitActorSystem()
        {
            if (ActorConfig.Instance.IsCluster)
            {
                var config = PrepareActorConfig(ActorConfig.Instance.MasterHoconConfig);

                _actorSystem = ActorSystem.Create(SystemName, config);
                //Todo waiting for join cluster. we should get the status here.
                Thread.Sleep(8000);
                _router = _actorSystem.ActorOf(Props.Empty.WithRouter(FromConfig.Instance), "router");
            }
            else
            {
                var config = PrepareActorConfig(ActorConfig.Instance.SingleHoconConfig);

                _actorSystem = ActorSystem.Create(SystemName, config);
                _router = _actorSystem.ActorOf(Props.Empty.WithRouter(FromConfig.Instance), "router");
                InitWorkerServicePack();
            }

            _isInit = true;
        }

        private void InitWorkerServicePack()
        {
            for (var i = 0; i < ActorConfig.Instance.ActorCount; i++)
            {
                var worker = _actorSystem.ActorOf(Props.Create<Worker>(), "worker" + i);
                worker.Tell(new LocalSerivcePack(_servicePack));
            }
        }

        public async Task StopAsync()
        {
            await CoordinatedShutdown.Get(_actorSystem).Run();
        }
        
        #region static method

        private static Config PrepareActorConfig(string content)
        {
            if (ActorConfig.Instance.Seeds == null || ActorConfig.Instance.Seeds.Count == 0)
            {
                ActorConfig.Instance.Seeds = new List<SeedNode>
                {
                    new SeedNode {HostName = ActorConfig.Instance.HostName, Port = ActorConfig.Instance.Port}
                };
            }

            var seeds = string.Join(",",
                ActorConfig.Instance.Seeds.Select(s => $@"""akka.tcp://{SystemName}@{s.HostName}:{s.Port}"""));
            var seedsString = $"akka.cluster.seed-nodes = [{seeds}]";

            var paths = string.Join(",",
                Enumerable.Range(0, ActorConfig.Instance.ActorCount).Select(i => $@"""/user/worker{i}"""));
            var pathsString = $"akka.actor.deployment./router.routees.paths = [{paths}]";

            var config = ConfigurationFactory
                .ParseString($"akka.remote.dot-netty.tcp.hostname = {ActorConfig.Instance.HostName}")
                .WithFallback(
                    ConfigurationFactory.ParseString($"akka.remote.dot-netty.tcp.port = {ActorConfig.Instance.Port}"))
                .WithFallback(ConfigurationFactory.ParseString(seedsString))
                .WithFallback(ConfigurationFactory.ParseString(pathsString))
                .WithFallback(content);

            return config;
        }

        #endregion static method
    }
}<|MERGE_RESOLUTION|>--- conflicted
+++ resolved
@@ -47,11 +47,7 @@
             _isInit = false;
         }
 
-<<<<<<< HEAD
-        public async Task<List<TransactionTrace>> ExecuteAsync(List<Transaction> transactions, Hash chainId,
-=======
         public async Task<List<TransactionTrace>> ExecuteAsync(List<ITransaction> transactions, Hash chainId,
->>>>>>> 5d29b67a
             CancellationToken token)
         {
             if (!_isInit)
