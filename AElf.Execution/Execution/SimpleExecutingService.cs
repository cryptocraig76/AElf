﻿using System;
using System.Collections.Generic;
using System.Linq;
using System.Threading;
using System.Threading.Tasks;
using AElf.ChainController;
using AElf.Common;
using AElf.Kernel;
using AElf.SmartContract;
using AElf.Common;
using AElf.Kernel.Managers;
<<<<<<< HEAD
using AElf.Kernel.Storages;
using AElf.Types.CSharp;
using Google.Protobuf;
=======
>>>>>>> c0bfa497

namespace AElf.Execution.Execution
{

    public class SimpleExecutingService : IExecutingService
    {
        private ISmartContractService _smartContractService;
        private ITransactionTraceManager _transactionTraceManager;
        private IChainContextService _chainContextService;
        private IStateManager _stateManager;

        public SimpleExecutingService(ISmartContractService smartContractService,
            ITransactionTraceManager transactionTraceManager, IStateManager stateManager,
            IChainContextService chainContextService)
        {
            _smartContractService = smartContractService;
            _transactionTraceManager = transactionTraceManager;
            _chainContextService = chainContextService;
            _stateManager = stateManager;
        }

        public async Task<List<TransactionTrace>> ExecuteAsync(List<Transaction> transactions, Hash chainId,
            CancellationToken cancellationToken, Hash disambiguationHash = null,
            TransactionType transactionType = TransactionType.ContractTransaction,
            bool skipFee = false)
        {
            var chainContext = await _chainContextService.GetChainContextAsync(chainId);
            var stateCache = new Dictionary<StatePath, StateCache>();
            var traces = new List<TransactionTrace>();
            foreach (var transaction in transactions)
            {
<<<<<<< HEAD
                var trace = await ExecuteOneAsync(0, transaction, chainId, chainContext, stateCache, cancellationToken,
                    skipFee);
                if (!trace.IsSuccessful())
=======
                var trace = await ExecuteOneAsync(0, transaction, chainId, chainContext, stateCache, cancellationToken);
                //Console.WriteLine($"{transaction.GetHash().ToHex()} : {trace.ExecutionStatus.ToString()}");
                if (trace.IsSuccessful())
                {
                    if (trace.ExecutionStatus == ExecutionStatus.ExecutedButNotCommitted)
                    {
                        await trace.CommitChangesAsync(_stateManager);
                    }
                }
                else
>>>>>>> c0bfa497
                {
                    trace.SurfaceUpError();
                }

                await trace.SmartCommitChangesAsync(_stateStore);

                if (_transactionTraceManager != null)
                {
                    // Will be null only in tests
                    await _transactionTraceManager.AddTransactionTraceAsync(trace, disambiguationHash);
                }


                traces.Add(trace);

                if (cancellationToken.IsCancellationRequested)
                {
                    break;
                }
            }

//            await _stateDictator.ApplyCachedDataAction(stateCache);
            return traces;
        }

        private async Task<TransactionTrace> ExecuteOneAsync(int depth, Transaction transaction, Hash chainId,
            IChainContext chainContext, Dictionary<StatePath, StateCache> stateCache,
            CancellationToken cancellationToken, bool skipFee = false)
        {
            if (cancellationToken.IsCancellationRequested)
            {
                return new TransactionTrace()
                {
                    TransactionId = transaction.GetHash(),
                    StdErr = "Execution Canceled",
                    ExecutionStatus = ExecutionStatus.Canceled
                };
            }

            var trace = new TransactionTrace()
            {
                TransactionId = transaction.GetHash()
            };

            var txCtxt = new TransactionContext()
            {
                PreviousBlockHash = chainContext.BlockHash,
                Transaction = transaction,
                BlockHeight = chainContext.BlockHeight,
                Trace = trace,
                CallDepth = depth
            };

            var executive = await _smartContractService.GetExecutiveAsync(transaction.To, chainId);

            #region Charge Fees

            if (depth == 0 && !skipFee && !UnitTestDetector.IsInUnitTest)
            {
                // Fee is only charged to the main transaction
                var feeAmount = executive.GetFee(transaction.MethodName);
                var chargeFeesTrace = await ChargeTransactionFeesFor(feeAmount, transaction, chainId, chainContext,
                    stateCache, cancellationToken);
                if (chargeFeesTrace.ExecutionStatus == ExecutionStatus.Canceled)
                {
                    return new TransactionTrace()
                    {
                        TransactionId = transaction.GetHash(),
                        StdErr = "Execution Canceled",
                        ExecutionStatus = ExecutionStatus.Canceled
                    };
                }

                if (!chargeFeesTrace.IsSuccessful())
                {
                    return new TransactionTrace()
                    {
                        TransactionId = transaction.GetHash(),
                        ExecutionStatus = ExecutionStatus.InsufficientTransactionFees
                    };
                }

                trace.FeeTransactionTrace = chargeFeesTrace;
            }

            #endregion

            try
            {
                executive.SetDataCache(stateCache);
                await executive.SetTransactionContext(txCtxt).Apply();

                foreach (var kv in txCtxt.Trace.StateChanges)
                {
                    // TODO: Better encapsulation/abstraction for committing to state cache
                    stateCache[kv.StatePath] = new StateCache(kv.StateValue.CurrentValue.ToByteArray());
                }

                foreach (var inlineTx in txCtxt.Trace.InlineTransactions)
                {
                    var inlineTrace = await ExecuteOneAsync(depth + 1, inlineTx, chainId, chainContext, stateCache,
                        cancellationToken, skipFee);
                    trace.InlineTraces.Add(inlineTrace);
                }
            }
            catch (Exception ex)
            {
                txCtxt.Trace.ExecutionStatus = ExecutionStatus.ContractError;
                txCtxt.Trace.StdErr += ex + "\n";
            }
            finally
            {
                await _smartContractService.PutExecutiveAsync(transaction.To, executive);
            }

            return trace;
        }

        private async Task<TransactionTrace> ChargeTransactionFeesFor(ulong feeAmount, Transaction originalTxn,
            Hash chainId,
            IChainContext chainContext, Dictionary<StatePath, StateCache> stateCache,
            CancellationToken cancellationToken)
        {
            var chargeFeesTxn = new Transaction()
            {
                From = originalTxn.From,
                To = ContractHelpers.GetTokenContractAddress(chainId),
                MethodName = "ChargeTransactionFees",
                Params = ByteString.CopyFrom(ParamsPacker.Pack(feeAmount))
            };
            return await ExecuteOneAsync(1, chargeFeesTxn, chainId, chainContext, stateCache, cancellationToken);
        }
    }
}<|MERGE_RESOLUTION|>--- conflicted
+++ resolved
@@ -9,12 +9,9 @@
 using AElf.SmartContract;
 using AElf.Common;
 using AElf.Kernel.Managers;
-<<<<<<< HEAD
 using AElf.Kernel.Storages;
 using AElf.Types.CSharp;
 using Google.Protobuf;
-=======
->>>>>>> c0bfa497
 
 namespace AElf.Execution.Execution
 {
@@ -46,27 +43,14 @@
             var traces = new List<TransactionTrace>();
             foreach (var transaction in transactions)
             {
-<<<<<<< HEAD
                 var trace = await ExecuteOneAsync(0, transaction, chainId, chainContext, stateCache, cancellationToken,
                     skipFee);
                 if (!trace.IsSuccessful())
-=======
-                var trace = await ExecuteOneAsync(0, transaction, chainId, chainContext, stateCache, cancellationToken);
-                //Console.WriteLine($"{transaction.GetHash().ToHex()} : {trace.ExecutionStatus.ToString()}");
-                if (trace.IsSuccessful())
-                {
-                    if (trace.ExecutionStatus == ExecutionStatus.ExecutedButNotCommitted)
-                    {
-                        await trace.CommitChangesAsync(_stateManager);
-                    }
-                }
-                else
->>>>>>> c0bfa497
                 {
                     trace.SurfaceUpError();
                 }
 
-                await trace.SmartCommitChangesAsync(_stateStore);
+                await trace.SmartCommitChangesAsync(_stateManager);
 
                 if (_transactionTraceManager != null)
                 {
