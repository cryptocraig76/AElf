--- conflicted
+++ resolved
@@ -27,12 +27,7 @@
         {
             _actorEnvironment = actorEnvironment;
             _grouper = grouper;
-<<<<<<< HEAD
-            _singlExecutingService = new SimpleExecutingService(servicePack.SmartContractService,
-                servicePack.TransactionTraceManager, servicePack.StateStore, servicePack.ChainContextService);
-=======
             _singlExecutingService = new SimpleExecutingService(servicePack.SmartContractService, servicePack.TransactionTraceManager, servicePack.StateManager, servicePack.ChainContextService);
->>>>>>> c0bfa497
         }
 
         public async Task<List<TransactionTrace>> ExecuteAsync(List<Transaction> transactions, Hash chainId,
