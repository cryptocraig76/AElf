using System.Collections.Generic;
using System.IO;
using System.Threading.Tasks;
using AElf.ChainController;
using AElf.ChainController.CrossChain;
using AElf.Configuration;
using AElf.Configuration.Config.GRPC;
using AElf.Cryptography.Certificate;
using AElf.Kernel;
using AElf.Kernel.Managers;
using AElf.Kernel.Storages;
using AElf.Miner.Miner;
using AElf.Miner.Rpc.Server;
using AElf.Runtime.CSharp;
using AElf.SmartContract;
using AElf.SmartContract.Metadata;
using Google.Protobuf;
using Moq;
using NLog;
using AElf.Common;
using AElf.Configuration.Config.Chain;
using AElf.Database;
using AElf.Execution.Execution;
using AElf.Kernel.Types.Transaction;
using AElf.Miner.Rpc.Client;
using AElf.Miner.TxMemPool;
using AElf.SmartContract.Proposal;
using AElf.Synchronization.BlockExecution;
using AElf.Synchronization.BlockSynchronization;

namespace AElf.Miner.Tests
{
    public class MockSetup
    {
        private List<IBlockHeader> _headers = new List<IBlockHeader>();
        private List<IBlockHeader> _sideChainHeaders = new List<IBlockHeader>();
        private List<IBlock> _blocks = new List<IBlock>();
        private readonly ILogger _logger;
        private ulong _i = 0;
        private IChainCreationService _chainCreationService;
        private ISmartContractManager _smartContractManager;
        private ISmartContractRunnerFactory _smartContractRunnerFactory;
        private ITransactionManager _transactionManager;
        private ITransactionReceiptManager _transactionReceiptManager;
        private ITransactionResultManager _transactionResultManager;
        private ITransactionTraceManager _transactionTraceManager;
        private IExecutingService _concurrencyExecutingService;
        private IFunctionMetadataService _functionMetadataService;
        private IChainService _chainService;
        private IBinaryMerkleTreeManager _binaryMerkleTreeManager;
        private IKeyValueDatabase _database;
        private readonly IDataStore _dataStore;
        public readonly IStateStore StateStore;
        private IChainContextService _chainContextService;
        private ITxSignatureVerifier _signatureVerifier;
        private ITxRefBlockValidator _refBlockValidator;
        private IChainManagerBasic _chainManagerBasic;
<<<<<<< HEAD
        private IAuthorizationInfo _authorizationInfo;
=======
        private IStateStore _stateStore;
>>>>>>> 5f27b2b5

        public MockSetup(ILogger logger, IKeyValueDatabase database, IDataStore dataStore, IStateStore stateStore, ITxSignatureVerifier signatureVerifier, ITxRefBlockValidator refBlockValidator)
        {
            _logger = logger;
            _database = database;
            _dataStore = dataStore;
            StateStore = stateStore;
            _signatureVerifier = signatureVerifier;
            _refBlockValidator = refBlockValidator;
            Initialize();
        }

        private void Initialize()
        {
            _transactionManager = new TransactionManager(_dataStore, _logger);
            _transactionReceiptManager = new TransactionReceiptManager(_database);
            _smartContractManager = new SmartContractManager(_dataStore);
            _transactionResultManager = new TransactionResultManager(_dataStore);
            _transactionTraceManager = new TransactionTraceManager(_dataStore);
            _functionMetadataService = new FunctionMetadataService(_dataStore, _logger);
            _chainManagerBasic = new ChainManagerBasic(_dataStore);
            _chainService = new ChainService(_chainManagerBasic, new BlockManagerBasic(_dataStore),
                _transactionManager, _transactionTraceManager, _dataStore, StateStore);
            _smartContractRunnerFactory = new SmartContractRunnerFactory();
            /*var runner = new SmartContractRunner("../../../../AElf.SDK.CSharp/bin/Debug/netstandard2.0/");
            _smartContractRunnerFactory.AddRunner(0, runner);*/
            var runner = new SmartContractRunner(ContractCodes.TestContractFolder);
            _smartContractRunnerFactory.AddRunner(0, runner);
            _concurrencyExecutingService = new SimpleExecutingService(
                new SmartContractService(_smartContractManager, _smartContractRunnerFactory, StateStore,
                    _functionMetadataService), _transactionTraceManager, StateStore,
                new ChainContextService(_chainService));
            
            _chainCreationService = new ChainCreationService(_chainService,
                new SmartContractService(new SmartContractManager(_dataStore), _smartContractRunnerFactory,
                    StateStore, _functionMetadataService), _logger);

            _binaryMerkleTreeManager = new BinaryMerkleTreeManager(_dataStore);
            _chainContextService = new ChainContextService(_chainService);
<<<<<<< HEAD
            _authorizationInfo = new AuthorizationInfo(StateStore);
=======
            _stateStore = new StateStore(_database);
>>>>>>> 5f27b2b5
        }

        private byte[] SmartContractZeroCode => ContractCodes.TestContractZeroCode;

        public async Task<IChain> CreateChain()
        {            
            var chainId = Hash.LoadByteArray(ChainHelpers.GetRandomChainId());
            
            var reg = new SmartContractRegistration
            {
                Category = 0,
                ContractBytes = ByteString.CopyFrom(SmartContractZeroCode),
                ContractHash = Hash.FromRawBytes(SmartContractZeroCode)
            };

            var chain = await _chainCreationService.CreateNewChainAsync(chainId,
                new List<SmartContractRegistration> {reg});
            return chain;
        }

        internal IMiner GetMiner(IMinerConfig config, ITxHub hub, ClientManager clientManager = null)
        {
            var miner = new AElf.Miner.Miner.Miner(config, hub, _chainService, _concurrencyExecutingService,
                _transactionResultManager, _logger, clientManager, _binaryMerkleTreeManager, null,
<<<<<<< HEAD
                MockBlockValidationService().Object, _chainContextService);
=======
                MockBlockValidationService().Object, _chainContextService, _chainManagerBasic, _stateStore);
>>>>>>> 5f27b2b5

            return miner;
        }

        internal IBlockExecutor GetBlockExecutor(ClientManager clientManager = null)
        {
            var blockExecutor = new BlockExecutor(_chainService, _concurrencyExecutingService,
                _transactionResultManager, clientManager, _binaryMerkleTreeManager,
<<<<<<< HEAD
                new TxHub(_transactionManager, _transactionReceiptManager, _chainService, _authorizationInfo, _signatureVerifier, _refBlockValidator, null), _chainManagerBasic);
=======
                new TxHub(_transactionManager, _transactionReceiptManager, _chainService, _signatureVerifier, _refBlockValidator), _chainManagerBasic, StateStore);
>>>>>>> 5f27b2b5

            return blockExecutor;
        }

        internal IBlockChain GetBlockChain(Hash chainId)
        {
            return _chainService.GetBlockChain(chainId);
        }
        
        internal ITxHub CreateAndInitTxHub()
        {
            var hub = new TxHub(_transactionManager, _transactionReceiptManager, _chainService, _authorizationInfo, _signatureVerifier, _refBlockValidator, null);
            hub.Initialize();
            return hub;
        }

        public IMinerConfig GetMinerConfig(Hash chainId)
        {
            return new MinerConfig { ChainId = chainId };
        }

        private Mock<ILightChain> MockLightChain()
        {
            Mock<ILightChain> mock = new Mock<ILightChain>();
            mock.Setup(lc => lc.GetCurrentBlockHeightAsync()).Returns(Task.FromResult((ulong)_headers.Count - 1 + GlobalConfig.GenesisBlockHeight));
            mock.Setup(lc => lc.GetHeaderByHeightAsync(It.IsAny<ulong>()))
                .Returns<ulong>(p =>
                {
                    return Task.FromResult(_sideChainHeaders[(int) p - 1]);
                });

            return mock;
        }

        private Mock<IBlockChain> MockBlockChain()
        {
            Mock<IBlockChain> mock = new Mock<IBlockChain>();
            mock.Setup(bc => bc.GetBlockByHeightAsync(It.IsAny<ulong>()))
                .Returns<ulong>(p => Task.FromResult(_blocks[(int) p - 1]));
            return mock;
        }

        private Mock<IChainService> MockChainService()
        {
            Mock<IChainService> mock = new Mock<IChainService>();
            mock.Setup(cs => cs.GetLightChain(It.IsAny<Hash>())).Returns(MockLightChain().Object);
            mock.Setup(cs => cs.GetBlockChain(It.IsAny<Hash>())).Returns(MockBlockChain().Object);
            return mock;
        }

        private IBlockHeader MockBlockHeader()
        {
            return new BlockHeader
            {
                MerkleTreeRootOfTransactions = Hash.Generate(),
                SideChainTransactionsRoot = Hash.Generate(),
                SideChainBlockHeadersRoot = Hash.Generate(),
                ChainId = Hash.LoadByteArray(ChainHelpers.GetRandomChainId()),
                PreviousBlockHash = Hash.Generate(),
                MerkleTreeRootOfWorldState = Hash.Generate()
            };
        }

        private IBlockBody MockBlockBody(ulong height, Hash chainId = null)
        {
            return new BlockBody
            {
                IndexedInfo = { MockSideChainBlockInfo(height, chainId)}
            };
        }

        private SideChainBlockInfo MockSideChainBlockInfo(ulong height, Hash chainId = null)
        {
            return new SideChainBlockInfo
            {
                Height = height,
                ChainId = chainId ?? Hash.LoadByteArray(ChainHelpers.GetRandomChainId()),
                TransactionMKRoot = Hash.Generate(),
                BlockHeaderHash = Hash.Generate()
            };
        }
        
        public Mock<IBlock> MockBlock(IBlockHeader header, IBlockBody body)
        {
            Mock<IBlock> mock = new Mock<IBlock>();
            mock.Setup(b => b.Header).Returns((BlockHeader)header);
            mock.Setup(b => b.Body).Returns((BlockBody)body);
            return mock;
        }

        private Mock<IBinaryMerkleTreeManager> MockBinaryMerkleTreeManager()
        {
            Mock<IBinaryMerkleTreeManager> mock = new Mock<IBinaryMerkleTreeManager>();
            mock.Setup(b => b.GetSideChainTransactionRootsMerkleTreeByHeightAsync(It.IsAny<Hash>(), It.IsAny<ulong>()))
                .Returns<Hash, ulong>((_, u) =>
                {
                    _blocks[(int) u - 1].Body.CalculateMerkleTreeRoots();
                    return Task.FromResult(_blocks[(int) u - 1].Body.BinaryMerkleTreeForSideChainTransactionRoots);
                });
            return mock;
        }
        
        public ParentChainBlockInfoRpcServerImpl MockParentChainBlockInfoRpcServerImpl()
        {
            return new ParentChainBlockInfoRpcServerImpl(MockChainService().Object, _logger, MockBinaryMerkleTreeManager().Object);
        }

        public SideChainBlockInfoRpcServerImpl MockSideChainBlockInfoRpcServerImpl()
        {
            return new SideChainBlockInfoRpcServerImpl(MockChainService().Object, _logger);
        }
        
        public ServerManager ServerManager(ParentChainBlockInfoRpcServerImpl impl1, SideChainBlockInfoRpcServerImpl impl2)
        {
            return new ServerManager(impl1, impl2, _logger);
        }
        
        public Mock<IChainManagerBasic> MockChainManager()
        {
            var mock = new Mock<IChainManagerBasic>();
            mock.Setup(cm => cm.GetCurrentBlockHeightAsync(It.IsAny<Hash>())).Returns(() =>
            {
                var k = _i;
                return Task.FromResult(k);
            });
            mock.Setup(cm => cm.UpdateCurrentBlockHeightAsync(It.IsAny<Hash>(), It.IsAny<ulong>()))
                .Returns<Hash, ulong>((h, u) =>
                {
                    _i = u;
                    return Task.CompletedTask;
                });
            return mock;
        }

        public ClientManager MinerClientManager()
        {
            return new ClientManager(_logger, MockChainManager().Object, MockCrossChainInfo().Object);
        }

        public ulong GetTimes = 0;
        private Mock<ICrossChainInfo> MockCrossChainInfo()
        {
            var mock = new Mock<ICrossChainInfo>();
            mock.Setup(m => m.GetParentChainCurrentHeight()).Returns(() => GetTimes);
            return mock;
        }

        public void MockKeyPair(Hash chainId, string dir)
        {
            
            var certificateStore = new CertificateStore(dir);
            var name = chainId.DumpBase58();
            var keyPair = certificateStore.WriteKeyAndCertificate(name, "127.0.0.1");
        }
        
        public Hash MockSideChainServer(int port, string address, string dir)
        {
            _sideChainHeaders = new List<IBlockHeader>
            {
                MockBlockHeader(),
                MockBlockHeader(),
                MockBlockHeader()
            };
            
            var sideChainId = Hash.LoadByteArray(ChainHelpers.GetRandomChainId());
            ChainConfig.Instance.ChainId = sideChainId.DumpBase58();
            
            MockKeyPair(sideChainId, dir);
            GrpcLocalConfig.Instance.LocalSideChainServerPort = port;
            GrpcLocalConfig.Instance.LocalServerIP = address;
            GrpcLocalConfig.Instance.SideChainServer = true;
            //start server, sidechain is server-side
            
            return sideChainId;
        }

        public Hash MockParentChainServer(int port, string address, string dir, Hash chainId = null)
        {
            
            chainId = chainId??Hash.LoadByteArray(ChainHelpers.GetRandomChainId());
            
            _headers = new List<IBlockHeader>
            {
                MockBlockHeader(),
                MockBlockHeader(),
                MockBlockHeader()
            };
            //IBlockHeader blockHeader = Headers[0];
            _blocks = new List<IBlock>
            {
                MockBlock(_headers[0], MockBlockBody(GlobalConfig.GenesisBlockHeight, chainId)).Object,
                MockBlock(_headers[1], MockBlockBody(GlobalConfig.GenesisBlockHeight + 1, chainId)).Object,
                MockBlock(_headers[2], MockBlockBody(GlobalConfig.GenesisBlockHeight + 2, chainId)).Object
            };

            MockKeyPair(chainId, dir);
            GrpcLocalConfig.Instance.LocalParentChainServerPort = port;
            GrpcLocalConfig.Instance.LocalServerIP = address;
            GrpcLocalConfig.Instance.ParentChainServer = true;
            ChainConfig.Instance.ChainId = chainId.DumpBase58();
            
            return chainId;
        }

        private Mock<IBlockValidationService> MockBlockValidationService()
        {
            var mock = new Mock<IBlockValidationService>();
            mock.Setup(bvs => bvs.ValidateBlockAsync(It.IsAny<IBlock>(), It.IsAny<IChainContext>()))
                .Returns(() => Task.FromResult(BlockValidationResult.Success));
            return mock;
        }
        
        public void ClearDirectory(string dir)
        {
            if(Directory.Exists(Path.Combine(dir, "certs")))
                Directory.Delete(Path.Combine(dir, "certs"), true);
        }
    }
}<|MERGE_RESOLUTION|>--- conflicted
+++ resolved
@@ -55,11 +55,8 @@
         private ITxSignatureVerifier _signatureVerifier;
         private ITxRefBlockValidator _refBlockValidator;
         private IChainManagerBasic _chainManagerBasic;
-<<<<<<< HEAD
         private IAuthorizationInfo _authorizationInfo;
-=======
         private IStateStore _stateStore;
->>>>>>> 5f27b2b5
 
         public MockSetup(ILogger logger, IKeyValueDatabase database, IDataStore dataStore, IStateStore stateStore, ITxSignatureVerifier signatureVerifier, ITxRefBlockValidator refBlockValidator)
         {
@@ -99,11 +96,8 @@
 
             _binaryMerkleTreeManager = new BinaryMerkleTreeManager(_dataStore);
             _chainContextService = new ChainContextService(_chainService);
-<<<<<<< HEAD
             _authorizationInfo = new AuthorizationInfo(StateStore);
-=======
             _stateStore = new StateStore(_database);
->>>>>>> 5f27b2b5
         }
 
         private byte[] SmartContractZeroCode => ContractCodes.TestContractZeroCode;
@@ -128,11 +122,7 @@
         {
             var miner = new AElf.Miner.Miner.Miner(config, hub, _chainService, _concurrencyExecutingService,
                 _transactionResultManager, _logger, clientManager, _binaryMerkleTreeManager, null,
-<<<<<<< HEAD
-                MockBlockValidationService().Object, _chainContextService);
-=======
                 MockBlockValidationService().Object, _chainContextService, _chainManagerBasic, _stateStore);
->>>>>>> 5f27b2b5
 
             return miner;
         }
@@ -141,11 +131,7 @@
         {
             var blockExecutor = new BlockExecutor(_chainService, _concurrencyExecutingService,
                 _transactionResultManager, clientManager, _binaryMerkleTreeManager,
-<<<<<<< HEAD
-                new TxHub(_transactionManager, _transactionReceiptManager, _chainService, _authorizationInfo, _signatureVerifier, _refBlockValidator, null), _chainManagerBasic);
-=======
-                new TxHub(_transactionManager, _transactionReceiptManager, _chainService, _signatureVerifier, _refBlockValidator), _chainManagerBasic, StateStore);
->>>>>>> 5f27b2b5
+                new TxHub(_transactionManager, _transactionReceiptManager, _chainService, _authorizationInfo, _signatureVerifier, _refBlockValidator, null), _chainManagerBasic, StateStore);
 
             return blockExecutor;
         }
