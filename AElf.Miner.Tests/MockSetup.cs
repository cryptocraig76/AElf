--- conflicted
+++ resolved
@@ -9,8 +9,6 @@
 using AElf.Configuration.Config.GRPC;
 using AElf.Cryptography.Certificate;
 using AElf.Kernel;
-using AElf.Kernel.Managers;
-using AElf.Kernel.Storages;
 using AElf.Miner.Miner;
 using AElf.Miner.Rpc.Server;
 using AElf.Runtime.CSharp;
@@ -23,10 +21,7 @@
 using AElf.Configuration.Config.Chain;
 using AElf.Database;
 using AElf.Execution.Execution;
-<<<<<<< HEAD
 using AElf.Kernel.Managers;
-=======
->>>>>>> 348ca55c
 using AElf.Kernel.Types.Transaction;
 using AElf.Miner.Rpc.Client;
 using AElf.Miner.TxMemPool;
@@ -55,37 +50,25 @@
         private IFunctionMetadataService _functionMetadataService;
         private IChainService _chainService;
         private IBinaryMerkleTreeManager _binaryMerkleTreeManager;
-<<<<<<< HEAD
-=======
-        private IKeyValueDatabase _database;
-        private readonly IDataStore _dataStore;
-        public readonly IStateStore StateStore;
->>>>>>> 348ca55c
         private IChainContextService _chainContextService;
         private ITxSignatureVerifier _signatureVerifier;
         private ITxRefBlockValidator _refBlockValidator;
         private IChainManager _chainManager;
+        private IBlockManager _blockManager;
         private IAuthorizationInfoReader _authorizationInfoReader;
-        private IStateStore _stateStore;
-
-<<<<<<< HEAD
+        private IStateManager _stateManager;
+
         public MockSetup(ILogger logger, IStateManager stateManager,
             ITxSignatureVerifier signatureVerifier, ITxRefBlockValidator refBlockValidator,
             IBlockManager blockManager, ISmartContractManager smartContractManager,
             ITransactionReceiptManager transactionReceiptManager,ITransactionResultManager transactionResultManager, 
             ITransactionTraceManager transactionTraceManager,IChainManager chainManager,IFunctionMetadataService functionMetadataService,
             ITransactionManager transactionManager, IBinaryMerkleTreeManager binaryMerkleTreeManager)
-=======
-        public MockSetup(ILogger logger, IKeyValueDatabase database, IDataStore dataStore, IStateStore stateStore, ITxSignatureVerifier signatureVerifier, ITxRefBlockValidator refBlockValidator)
->>>>>>> 348ca55c
         {
             _logger = logger;
-            _database = database;
-            _dataStore = dataStore;
-            StateStore = stateStore;
+            _stateManager = stateManager;
             _signatureVerifier = signatureVerifier;
             _refBlockValidator = refBlockValidator;
-<<<<<<< HEAD
             _blockManager = blockManager;
             _smartContractManager = smartContractManager;
             _transactionReceiptManager = transactionReceiptManager;
@@ -96,40 +79,29 @@
             _transactionManager = transactionManager;
             _stateManager = stateManager;
             _binaryMerkleTreeManager = binaryMerkleTreeManager;
-=======
->>>>>>> 348ca55c
             Initialize();
         }
 
         private void Initialize()
         {
-            _transactionManager = new TransactionManager(_dataStore, _logger);
-            _transactionReceiptManager = new TransactionReceiptManager(_database);
-            _smartContractManager = new SmartContractManager(_dataStore);
-            _transactionResultManager = new TransactionResultManager(_dataStore);
-            _transactionTraceManager = new TransactionTraceManager(_dataStore);
-            _functionMetadataService = new FunctionMetadataService(_dataStore, _logger);
-            _chainManager = new ChainManager(_dataStore);
-            _chainService = new ChainService(_chainManager, new BlockManager(_dataStore),
-                _transactionManager, _transactionTraceManager, _dataStore, StateStore);
+            _chainService = new ChainService(_chainManager, _blockManager,
+                _transactionManager, _transactionTraceManager, _stateManager);
             _smartContractRunnerContainer = new SmartContractRunnerContainer();
             /*var runner = new SmartContractRunner("../../../../AElf.SDK.CSharp/bin/Debug/netstandard2.0/");
             _smartContractRunnerContainer.AddRunner(0, runner);*/
             var runner = new SmartContractRunner(ContractCodes.TestContractFolder);
             _smartContractRunnerContainer.AddRunner(0, runner);
             _concurrencyExecutingService = new SimpleExecutingService(
-                new SmartContractService(_smartContractManager, _smartContractRunnerContainer, StateStore,
-                    _functionMetadataService), _transactionTraceManager, StateStore,
+                new SmartContractService(_smartContractManager, _smartContractRunnerContainer, _stateManager,
+                    _functionMetadataService), _transactionTraceManager, _stateManager,
                 new ChainContextService(_chainService));
-            
+
             _chainCreationService = new ChainCreationService(_chainService,
                 new SmartContractService(_smartContractManager, _smartContractRunnerContainer,
-                    StateStore, _functionMetadataService), _logger);
-
-            _binaryMerkleTreeManager = new BinaryMerkleTreeManager(_dataStore);
+                    _stateManager, _functionMetadataService), _logger);
+
             _chainContextService = new ChainContextService(_chainService);
-            _authorizationInfoReader = new AuthorizationInfoReader(StateStore);
-            _stateStore = new StateStore(_database);
+            _authorizationInfoReader = new AuthorizationInfoReader(_stateManager);
         }
 
         private byte[] SmartContractZeroCode => ContractCodes.TestContractZeroCode;
@@ -173,11 +145,7 @@
         {
             var miner = new AElf.Miner.Miner.Miner(config, hub, _chainService, _concurrencyExecutingService,
                 _transactionResultManager, _logger, clientManager, _binaryMerkleTreeManager, null,
-<<<<<<< HEAD
                 MockBlockValidationService().Object, _chainContextService, _chainManager, _stateManager);
-=======
-                MockBlockValidationService().Object, _chainContextService, _stateStore);
->>>>>>> 348ca55c
 
             return miner;
         }
@@ -186,11 +154,7 @@
         {
             var blockExecutor = new BlockExecutor(_chainService, _concurrencyExecutingService,
                 _transactionResultManager, clientManager, _binaryMerkleTreeManager,
-<<<<<<< HEAD
                 new TxHub(_transactionManager, _transactionReceiptManager, _chainService, _authorizationInfoReader, _signatureVerifier, _refBlockValidator, null), _chainManager, _stateManager);
-=======
-                new TxHub(_transactionManager, _transactionReceiptManager, _chainService, _authorizationInfoReader, _signatureVerifier, _refBlockValidator, null), StateStore);
->>>>>>> 348ca55c
 
             return blockExecutor;
         }
