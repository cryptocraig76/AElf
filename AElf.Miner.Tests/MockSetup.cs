--- conflicted
+++ resolved
@@ -92,22 +92,13 @@
             var runner = new SmartContractRunner(ContractCodes.TestContractFolder);
             _smartContractRunnerContainer.AddRunner(0, runner);
             _concurrencyExecutingService = new SimpleExecutingService(
-<<<<<<< HEAD
-                new SmartContractService(_smartContractManager, _smartContractRunnerContainer, StateStore,
-                    _functionMetadataService, _chainService), _transactionTraceManager, StateStore,
-=======
                 new SmartContractService(_smartContractManager, _smartContractRunnerContainer, _stateManager,
-                    _functionMetadataService), _transactionTraceManager, _stateManager,
->>>>>>> c0bfa497
+                    _functionMetadataService, _chainService), _transactionTraceManager, _stateManager,
                 new ChainContextService(_chainService));
 
             _chainCreationService = new ChainCreationService(_chainService,
                 new SmartContractService(_smartContractManager, _smartContractRunnerContainer,
-<<<<<<< HEAD
-                    StateStore, _functionMetadataService, _chainService), _logger);
-=======
-                    _stateManager, _functionMetadataService), _logger);
->>>>>>> c0bfa497
+                    _stateManager, _functionMetadataService, _chainService), _logger);
 
             _chainContextService = new ChainContextService(_chainService);
             _authorizationInfoReader = new AuthorizationInfoReader(_stateManager);
