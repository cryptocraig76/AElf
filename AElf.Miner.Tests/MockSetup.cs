using System;
using System.Collections.Generic;
using System.IO;
using System.Linq;
using System.Threading.Tasks;
using AElf.ChainController;
using AElf.ChainController.CrossChain;
using AElf.Configuration;
using AElf.Configuration.Config.GRPC;
using AElf.Cryptography.Certificate;
using AElf.Kernel;
using AElf.Miner.Miner;
using AElf.Miner.Rpc.Server;
using AElf.Runtime.CSharp;
using AElf.SmartContract;
using AElf.SmartContract.Metadata;
using Google.Protobuf;
using Moq;
using NLog;
using AElf.Common;
using AElf.Common.Serializers;
using AElf.Configuration.Config.Chain;
using AElf.Database;
using AElf.Execution.Execution;
using AElf.Kernel.Manager.Interfaces;
using AElf.Kernel.Manager.Managers;
using AElf.Kernel.Storage.Interfaces;
using AElf.Kernel.Storage.Storages;
using AElf.Kernel.Types.Transaction;
using AElf.Miner.Rpc.Client;
using AElf.Miner.TxMemPool;
using AElf.SmartContract.Proposal;
using AElf.Synchronization.BlockExecution;
using AElf.Synchronization.BlockSynchronization;
using ServiceStack;

namespace AElf.Miner.Tests
{
    public class MockSetup
    {
        private List<IBlockHeader> _headers = new List<IBlockHeader>();
        private List<IBlockHeader> _sideChainHeaders = new List<IBlockHeader>();
        private List<IBlock> _blocks = new List<IBlock>();
        private readonly ILogger _logger;
        private ulong _i = 0;
        private IChainCreationService _chainCreationService;
        private ISmartContractManager _smartContractManager;
        private ISmartContractRunnerFactory _smartContractRunnerFactory;
        private ITransactionManager _transactionManager;
        private ITransactionReceiptManager _transactionReceiptManager;
        private ITransactionResultManager _transactionResultManager;
        private ITransactionTraceManager _transactionTraceManager;
        private IExecutingService _concurrencyExecutingService;
        private IFunctionMetadataService _functionMetadataService;
        private IChainService _chainService;
        private IMerkleTreeManager _merkleTreeManager;
        private IChainContextService _chainContextService;
        private ITxSignatureVerifier _signatureVerifier;
        private ITxRefBlockValidator _refBlockValidator;
        private IChainManager _chainManager;
<<<<<<< HEAD
        private IBlockManager _blockManager;
=======
>>>>>>> 064f6b36
        private IAuthorizationInfo _authorizationInfo;
        private IStateManager _stateManager;

        public MockSetup(ILogger logger, IStateManager stateManager,
            ITxSignatureVerifier signatureVerifier, ITxRefBlockValidator refBlockValidator,
            IBlockManager blockManager, ISmartContractManager smartContractManager,
            ITransactionReceiptManager transactionReceiptManager,ITransactionResultManager transactionResultManager, 
            ITransactionTraceManager transactionTraceManager,IChainManager chainManager,IFunctionMetadataService functionMetadataService,
            ITransactionManager transactionManager, IMerkleTreeManager merkleTreeManager)
        {
            _logger = logger;
            _stateManager = stateManager;
            _signatureVerifier = signatureVerifier;
            _refBlockValidator = refBlockValidator;
            _blockManager = blockManager;
            _smartContractManager = smartContractManager;
            _transactionReceiptManager = transactionReceiptManager;
            _transactionResultManager = transactionResultManager;
            _transactionTraceManager = transactionTraceManager;
            _chainManager = chainManager;
            _functionMetadataService = functionMetadataService;
            _transactionManager = transactionManager;
            _stateManager = stateManager;
            _merkleTreeManager = merkleTreeManager;
            Initialize();
        }

        private void Initialize()
        {
<<<<<<< HEAD
            _chainService = new ChainService(_chainManager, _blockManager,
                _transactionManager, _transactionTraceManager, _stateManager);
=======
            _transactionManager = new TransactionManager(_dataStore, _logger);
            _transactionReceiptManager = new TransactionReceiptManager(_database);
            _smartContractManager = new SmartContractManager(_dataStore);
            _transactionResultManager = new TransactionResultManager(_dataStore);
            _transactionTraceManager = new TransactionTraceManager(_dataStore);
            _functionMetadataService = new FunctionMetadataService(_dataStore, _logger);
            _chainManager = new ChainManager(_dataStore);
            _chainService = new ChainService(_chainManager, new BlockManager(_dataStore),
                _transactionManager, _transactionTraceManager, _dataStore, StateStore);
>>>>>>> 064f6b36
            _smartContractRunnerFactory = new SmartContractRunnerFactory();
            /*var runner = new SmartContractRunner("../../../../AElf.SDK.CSharp/bin/Debug/netstandard2.0/");
            _smartContractRunnerFactory.AddRunner(0, runner);*/
            var runner = new SmartContractRunner(ContractCodes.TestContractFolder);
            _smartContractRunnerFactory.AddRunner(0, runner);
            _concurrencyExecutingService = new SimpleExecutingService(
                new SmartContractService(_smartContractManager, _smartContractRunnerFactory, _stateManager,
                    _functionMetadataService), _transactionTraceManager, _stateManager,
                new ChainContextService(_chainService));

            _chainCreationService = new ChainCreationService(_chainService,
                new SmartContractService(_smartContractManager, _smartContractRunnerFactory,
<<<<<<< HEAD
                    _stateManager, _functionMetadataService), _logger);
=======
                    StateStore, _functionMetadataService), _logger);
>>>>>>> 064f6b36

            _chainContextService = new ChainContextService(_chainService);
            _authorizationInfo = new AuthorizationInfo(_stateManager);
        }

        private byte[] SmartContractZeroCode => ContractCodes.TestContractZeroCode;

        public byte[] CrossChainCode
        {
            get
            {
                byte[] code = null;
                using (FileStream file = File.OpenRead(Path.GetFullPath("../../../../AElf.Contracts.CrossChain/bin/Debug/netstandard2.0/AElf.Contracts.CrossChain.dll")))
                {
                    code = file.ReadFully();
                }
                return code;
            }
        }
        public async Task<IChain> CreateChain()
        {            
            var chainId = Hash.LoadByteArray(ChainHelpers.GetRandomChainId());
            
            var reg = new SmartContractRegistration
            {
                Category = 0,
                ContractBytes = ByteString.CopyFrom(SmartContractZeroCode),
                ContractHash = Hash.FromRawBytes(SmartContractZeroCode)
            };
            var reg1 = new SmartContractRegistration
            {
                Category = 0,
                ContractBytes = ByteString.CopyFrom(CrossChainCode),
                ContractHash = Hash.FromRawBytes(CrossChainCode),
                SerialNumber = GlobalConfig.CrossChainContract
            };

            var chain = await _chainCreationService.CreateNewChainAsync(chainId,
                new List<SmartContractRegistration> {reg, reg1});
            return chain;
        }

        internal IMiner GetMiner(IMinerConfig config, ITxHub hub, ClientManager clientManager = null)
        {
            var miner = new AElf.Miner.Miner.Miner(config, hub, _chainService, _concurrencyExecutingService,
<<<<<<< HEAD
                _transactionResultManager, _logger, clientManager, _merkleTreeManager, null,
                MockBlockValidationService().Object, _chainContextService, _chainManager, _stateManager);
=======
                _transactionResultManager, _logger, clientManager, _binaryMerkleTreeManager, null,
                MockBlockValidationService().Object, _chainContextService, _stateStore);
>>>>>>> 064f6b36

            return miner;
        }

        internal IBlockExecutor GetBlockExecutor(ClientManager clientManager = null)
        {
            var blockExecutor = new BlockExecutor(_chainService, _concurrencyExecutingService,
<<<<<<< HEAD
                _transactionResultManager, clientManager, _merkleTreeManager,
                new TxHub(_transactionManager, _transactionReceiptManager, _chainService, _authorizationInfo, _signatureVerifier, _refBlockValidator, null), _chainManager, _stateManager);
=======
                _transactionResultManager, clientManager, _binaryMerkleTreeManager,
                new TxHub(_transactionManager, _transactionReceiptManager, _chainService, _authorizationInfo, _signatureVerifier, _refBlockValidator, null), StateStore);
>>>>>>> 064f6b36

            return blockExecutor;
        }

        internal IBlockChain GetBlockChain(Hash chainId)
        {
            return _chainService.GetBlockChain(chainId);
        }
        
        internal ITxHub CreateAndInitTxHub()
        {
            var hub = new TxHub(_transactionManager, _transactionReceiptManager, _chainService, _authorizationInfo, _signatureVerifier, _refBlockValidator, null);
            hub.Initialize();
            return hub;
        }

        public IMinerConfig GetMinerConfig(Hash chainId)
        {
            return new MinerConfig { ChainId = chainId };
        }

        private Mock<ILightChain> MockLightChain()
        {
            Mock<ILightChain> mock = new Mock<ILightChain>();
            mock.Setup(lc => lc.GetCurrentBlockHeightAsync()).Returns(Task.FromResult((ulong)_headers.Count - 1 + GlobalConfig.GenesisBlockHeight));
            mock.Setup(lc => lc.GetHeaderByHeightAsync(It.IsAny<ulong>()))
                .Returns<ulong>(p =>
                {
                    return (int)p > _sideChainHeaders.Count ? null :Task.FromResult(_sideChainHeaders[(int) p - 1]);
                });

            return mock;
        }

        private Mock<IBlockChain> MockBlockChain()
        {
            Mock<IBlockChain> mock = new Mock<IBlockChain>();
            mock.Setup(bc => bc.GetBlockByHeightAsync(It.IsAny<ulong>()))
                .Returns<ulong>(p => Task.FromResult(_blocks[(int) p - 1]));
            return mock;
        }

        private Mock<IChainService> MockChainService()
        {
            Mock<IChainService> mock = new Mock<IChainService>();
            mock.Setup(cs => cs.GetLightChain(It.IsAny<Hash>())).Returns(MockLightChain().Object);
            mock.Setup(cs => cs.GetBlockChain(It.IsAny<Hash>())).Returns(MockBlockChain().Object);
            return mock;
        }

        private IBlockHeader MockBlockHeader()
        {
            return new BlockHeader
            {
                MerkleTreeRootOfTransactions = Hash.Generate(),
                SideChainTransactionsRoot = Hash.Generate(),
                ChainId = Hash.LoadByteArray(ChainHelpers.GetRandomChainId()),
                PreviousBlockHash = Hash.Generate(),
                MerkleTreeRootOfWorldState = Hash.Generate()
            };
        }

        private IBlockBody MockBlockBody(ulong height, Hash chainId = null)
        {
            return new BlockBody
            {
                IndexedInfo = { MockSideChainBlockInfo(height, chainId)}
            };
        }

        private SideChainBlockInfo MockSideChainBlockInfo(ulong height, Hash chainId = null)
        {
            return new SideChainBlockInfo
            {
                Height = height,
                ChainId = chainId ?? Hash.LoadByteArray(ChainHelpers.GetRandomChainId()),
                TransactionMKRoot = Hash.Generate(),
                BlockHeaderHash = Hash.Generate()
            };
        }
        
        public Mock<IBlock> MockBlock(IBlockHeader header, IBlockBody body)
        {
            Mock<IBlock> mock = new Mock<IBlock>();
            mock.Setup(b => b.Header).Returns((BlockHeader)header);
            mock.Setup(b => b.Body).Returns((BlockBody)body);
            return mock;
        }
<<<<<<< HEAD

        private Mock<IMerkleTreeManager> MockBinaryMerkleTreeManager()
        {
            Mock<IMerkleTreeManager> mock = new Mock<IMerkleTreeManager>();
            mock.Setup(b => b.GetSideChainTransactionRootsMerkleTreeByHeightAsync(It.IsAny<Hash>(), It.IsAny<ulong>()))
                .Returns<Hash, ulong>((_, u) =>
                {
                    _blocks[(int) u - 1].Body.CalculateMerkleTreeRoots();
                    return Task.FromResult(_blocks[(int) u - 1].Body.BinaryMerkleTreeForSideChainTransactionRoots);
                });
            return mock;
        }
=======
>>>>>>> 064f6b36
        
        public ParentChainBlockInfoRpcServer MockParentChainBlockInfoRpcServer()
        {
            return new ParentChainBlockInfoRpcServer(MockChainService().Object, _logger, MockCrossChainInfoReader().Object);
        }

        public SideChainBlockInfoRpcServer MockSideChainBlockInfoRpcServer()
        {
            return new SideChainBlockInfoRpcServer(MockChainService().Object, _logger);
        }
        
        public ServerManager ServerManager(ParentChainBlockInfoRpcServer impl1, SideChainBlockInfoRpcServer impl2)
        {
            return new ServerManager(impl1, impl2, _logger);
        }
        
        public Mock<IChainManager> MockChainManager()
        {
            var mock = new Mock<IChainManager>();
            mock.Setup(cm => cm.GetCurrentBlockHeightAsync(It.IsAny<Hash>())).Returns(() =>
            {
                var k = _i;
                return Task.FromResult(k);
            });
            mock.Setup(cm => cm.UpdateCurrentBlockHeightAsync(It.IsAny<Hash>(), It.IsAny<ulong>()))
                .Returns<Hash, ulong>((h, u) =>
                {
                    _i = u;
                    return Task.CompletedTask;
                });
            return mock;
        }

        public ClientManager MinerClientManager()
        {
            return new ClientManager(_logger, MockCrossChainInfoReader().Object);
        }

        public ulong GetTimes = 0;
        private Mock<ICrossChainInfoReader> MockCrossChainInfoReader()
        {
            var mock = new Mock<ICrossChainInfoReader>();
            mock.Setup(m => m.GetParentChainCurrentHeight()).Returns(() => GetTimes);
            mock.Setup(m => m.GetMerkleTreeForSideChainTransactionRoot(It.IsAny<ulong>())).Returns<ulong>(u =>
            {
                var binaryMerkleTree = new BinaryMerkleTree();
                binaryMerkleTree.AddNodes(_blocks[(int) u - 1].Body.IndexedInfo.Select(info => info.TransactionMKRoot));
                Console.WriteLine($"merkle tree root for {u} : {binaryMerkleTree.ComputeRootHash()}");
                return binaryMerkleTree;
            });
            mock.Setup(m => m.GetSideChainCurrentHeight(It.IsAny<Hash>())).Returns<Hash>(chainId => GetTimes);
            return mock;
        }

        public void MockKeyPair(Hash chainId, string dir)
        {
            
            var certificateStore = new CertificateStore(dir);
            var name = chainId.DumpBase58();
            var keyPair = certificateStore.WriteKeyAndCertificate(name, "127.0.0.1");
        }
        
        public Hash MockSideChainServer(int port, string address, string dir)
        {
            _sideChainHeaders = new List<IBlockHeader>
            {
                MockBlockHeader(),
                MockBlockHeader(),
                MockBlockHeader()
            };
            
            var sideChainId = Hash.LoadByteArray(ChainHelpers.GetRandomChainId());
            ChainConfig.Instance.ChainId = sideChainId.DumpBase58();
            
            MockKeyPair(sideChainId, dir);
            GrpcLocalConfig.Instance.LocalSideChainServerPort = port;
            GrpcLocalConfig.Instance.LocalServerIP = address;
            GrpcLocalConfig.Instance.SideChainServer = true;
            //start server, sidechain is server-side
            
            return sideChainId;
        }

        public Hash MockParentChainServer(int port, string address, string dir, Hash chainId = null)
        {
            
            chainId = chainId??Hash.LoadByteArray(ChainHelpers.GetRandomChainId());
            
            _headers = new List<IBlockHeader>
            {
                MockBlockHeader(),
                MockBlockHeader(),
                MockBlockHeader()
            };
            //IBlockHeader blockHeader = Headers[0];
            _blocks = new List<IBlock>
            {
                MockBlock(_headers[0], MockBlockBody(GlobalConfig.GenesisBlockHeight, chainId)).Object,
                MockBlock(_headers[1], MockBlockBody(GlobalConfig.GenesisBlockHeight + 1, chainId)).Object,
                MockBlock(_headers[2], MockBlockBody(GlobalConfig.GenesisBlockHeight + 2, chainId)).Object
            };

            MockKeyPair(chainId, dir);
            GrpcLocalConfig.Instance.LocalParentChainServerPort = port;
            GrpcLocalConfig.Instance.LocalServerIP = address;
            GrpcLocalConfig.Instance.ParentChainServer = true;
            ChainConfig.Instance.ChainId = chainId.DumpBase58();
            
            return chainId;
        }

        private Mock<IBlockValidationService> MockBlockValidationService()
        {
            var mock = new Mock<IBlockValidationService>();
            mock.Setup(bvs => bvs.ValidateBlockAsync(It.IsAny<IBlock>(), It.IsAny<IChainContext>()))
                .Returns(() => Task.FromResult(BlockValidationResult.Success));
            return mock;
        }
        
        public void ClearDirectory(string dir)
        {
            if(Directory.Exists(Path.Combine(dir, "certs")))
                Directory.Delete(Path.Combine(dir, "certs"), true);
        }
    }
}<|MERGE_RESOLUTION|>--- conflicted
+++ resolved
@@ -58,10 +58,7 @@
         private ITxSignatureVerifier _signatureVerifier;
         private ITxRefBlockValidator _refBlockValidator;
         private IChainManager _chainManager;
-<<<<<<< HEAD
         private IBlockManager _blockManager;
-=======
->>>>>>> 064f6b36
         private IAuthorizationInfo _authorizationInfo;
         private IStateManager _stateManager;
 
@@ -91,20 +88,8 @@
 
         private void Initialize()
         {
-<<<<<<< HEAD
             _chainService = new ChainService(_chainManager, _blockManager,
                 _transactionManager, _transactionTraceManager, _stateManager);
-=======
-            _transactionManager = new TransactionManager(_dataStore, _logger);
-            _transactionReceiptManager = new TransactionReceiptManager(_database);
-            _smartContractManager = new SmartContractManager(_dataStore);
-            _transactionResultManager = new TransactionResultManager(_dataStore);
-            _transactionTraceManager = new TransactionTraceManager(_dataStore);
-            _functionMetadataService = new FunctionMetadataService(_dataStore, _logger);
-            _chainManager = new ChainManager(_dataStore);
-            _chainService = new ChainService(_chainManager, new BlockManager(_dataStore),
-                _transactionManager, _transactionTraceManager, _dataStore, StateStore);
->>>>>>> 064f6b36
             _smartContractRunnerFactory = new SmartContractRunnerFactory();
             /*var runner = new SmartContractRunner("../../../../AElf.SDK.CSharp/bin/Debug/netstandard2.0/");
             _smartContractRunnerFactory.AddRunner(0, runner);*/
@@ -117,11 +102,7 @@
 
             _chainCreationService = new ChainCreationService(_chainService,
                 new SmartContractService(_smartContractManager, _smartContractRunnerFactory,
-<<<<<<< HEAD
                     _stateManager, _functionMetadataService), _logger);
-=======
-                    StateStore, _functionMetadataService), _logger);
->>>>>>> 064f6b36
 
             _chainContextService = new ChainContextService(_chainService);
             _authorizationInfo = new AuthorizationInfo(_stateManager);
@@ -167,13 +148,8 @@
         internal IMiner GetMiner(IMinerConfig config, ITxHub hub, ClientManager clientManager = null)
         {
             var miner = new AElf.Miner.Miner.Miner(config, hub, _chainService, _concurrencyExecutingService,
-<<<<<<< HEAD
                 _transactionResultManager, _logger, clientManager, _merkleTreeManager, null,
                 MockBlockValidationService().Object, _chainContextService, _chainManager, _stateManager);
-=======
-                _transactionResultManager, _logger, clientManager, _binaryMerkleTreeManager, null,
-                MockBlockValidationService().Object, _chainContextService, _stateStore);
->>>>>>> 064f6b36
 
             return miner;
         }
@@ -181,13 +157,8 @@
         internal IBlockExecutor GetBlockExecutor(ClientManager clientManager = null)
         {
             var blockExecutor = new BlockExecutor(_chainService, _concurrencyExecutingService,
-<<<<<<< HEAD
                 _transactionResultManager, clientManager, _merkleTreeManager,
                 new TxHub(_transactionManager, _transactionReceiptManager, _chainService, _authorizationInfo, _signatureVerifier, _refBlockValidator, null), _chainManager, _stateManager);
-=======
-                _transactionResultManager, clientManager, _binaryMerkleTreeManager,
-                new TxHub(_transactionManager, _transactionReceiptManager, _chainService, _authorizationInfo, _signatureVerifier, _refBlockValidator, null), StateStore);
->>>>>>> 064f6b36
 
             return blockExecutor;
         }
@@ -276,21 +247,6 @@
             mock.Setup(b => b.Body).Returns((BlockBody)body);
             return mock;
         }
-<<<<<<< HEAD
-
-        private Mock<IMerkleTreeManager> MockBinaryMerkleTreeManager()
-        {
-            Mock<IMerkleTreeManager> mock = new Mock<IMerkleTreeManager>();
-            mock.Setup(b => b.GetSideChainTransactionRootsMerkleTreeByHeightAsync(It.IsAny<Hash>(), It.IsAny<ulong>()))
-                .Returns<Hash, ulong>((_, u) =>
-                {
-                    _blocks[(int) u - 1].Body.CalculateMerkleTreeRoots();
-                    return Task.FromResult(_blocks[(int) u - 1].Body.BinaryMerkleTreeForSideChainTransactionRoots);
-                });
-            return mock;
-        }
-=======
->>>>>>> 064f6b36
         
         public ParentChainBlockInfoRpcServer MockParentChainBlockInfoRpcServer()
         {
