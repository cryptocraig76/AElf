--- conflicted
+++ resolved
@@ -60,24 +60,15 @@
         private IAuthorizationInfoReader _authorizationInfoReader;
         private IStateManager _stateManager;
 
-<<<<<<< HEAD
-        public MockSetup( IKeyValueDatabase database, IDataStore dataStore, IStateStore stateStore, ITxSignatureVerifier signatureVerifier, ITxRefBlockValidator refBlockValidator)
-        {
-            Logger = NullLogger<MockSetup>.Instance;
-            _database = database;
-            _dataStore = dataStore;
-            StateStore = stateStore;
-=======
-        public MockSetup(ILogger logger, IStateManager stateManager,
+        public MockSetup(IStateManager stateManager,
             ITxSignatureVerifier signatureVerifier, ITxRefBlockValidator refBlockValidator,
             IBlockManager blockManager, ISmartContractManager smartContractManager,
             ITransactionReceiptManager transactionReceiptManager,ITransactionResultManager transactionResultManager, 
             ITransactionTraceManager transactionTraceManager,IChainManager chainManager,IFunctionMetadataService functionMetadataService,
             ITransactionManager transactionManager, IBinaryMerkleTreeManager binaryMerkleTreeManager)
         {
-            _logger = logger;
+            Logger = NullLogger<MockSetup>.Instance;
             _stateManager = stateManager;
->>>>>>> 0b2ea0e8
             _signatureVerifier = signatureVerifier;
             _refBlockValidator = refBlockValidator;
             _blockManager = blockManager;
@@ -95,20 +86,8 @@
 
         private void Initialize()
         {
-<<<<<<< HEAD
-            _transactionManager = new TransactionManager(_dataStore);
-            _transactionReceiptManager = new TransactionReceiptManager(_database);
-            _smartContractManager = new SmartContractManager(_dataStore);
-            _transactionResultManager = new TransactionResultManager(_dataStore);
-            _transactionTraceManager = new TransactionTraceManager(_dataStore);
-            _functionMetadataService = new FunctionMetadataService(_dataStore);
-            _chainManager = new ChainManager(_dataStore);
-            _chainService = new ChainService(_chainManager, new BlockManager(_dataStore),
-                _transactionManager, _transactionTraceManager, _dataStore, StateStore);
-=======
             _chainService = new ChainService(_chainManager, _blockManager,
                 _transactionManager, _transactionTraceManager, _stateManager);
->>>>>>> 0b2ea0e8
             _smartContractRunnerContainer = new SmartContractRunnerContainer();
             /*var runner = new SmartContractRunner("../../../../AElf.SDK.CSharp/bin/Debug/netstandard2.0/");
             _smartContractRunnerContainer.AddRunner(0, runner);*/
@@ -121,11 +100,7 @@
 
             _chainCreationService = new ChainCreationService(_chainService,
                 new SmartContractService(_smartContractManager, _smartContractRunnerContainer,
-<<<<<<< HEAD
-                    StateStore, _functionMetadataService));
-=======
-                    _stateManager, _functionMetadataService), _logger);
->>>>>>> 0b2ea0e8
+                    _stateManager, _functionMetadataService));
 
             _chainContextService = new ChainContextService(_chainService);
             _authorizationInfoReader = new AuthorizationInfoReader(_stateManager);
@@ -171,13 +146,8 @@
         internal IMiner GetMiner(IMinerConfig config, ITxHub hub, ClientManager clientManager = null)
         {
             var miner = new AElf.Miner.Miner.Miner(config, hub, _chainService, _concurrencyExecutingService,
-<<<<<<< HEAD
                 _transactionResultManager, clientManager, _binaryMerkleTreeManager, null,
-                MockBlockValidationService().Object, _chainContextService, _stateStore);
-=======
-                _transactionResultManager, _logger, clientManager, _binaryMerkleTreeManager, null,
                 MockBlockValidationService().Object, _chainContextService, _chainManager, _stateManager);
->>>>>>> 0b2ea0e8
 
             return miner;
         }
@@ -186,13 +156,8 @@
         {
             var blockExecutor = new BlockExecutor(_chainService, _concurrencyExecutingService,
                 _transactionResultManager, clientManager, _binaryMerkleTreeManager,
-<<<<<<< HEAD
-
-                new TxHub(_transactionManager, _transactionReceiptManager, _chainService, _authorizationInfoReader, _signatureVerifier, _refBlockValidator), StateStore);
-
-=======
-                new TxHub(_transactionManager, _transactionReceiptManager, _chainService, _authorizationInfoReader, _signatureVerifier, _refBlockValidator, null), _chainManager, _stateManager);
->>>>>>> 0b2ea0e8
+
+                new TxHub(_transactionManager, _transactionReceiptManager, _chainService, _authorizationInfoReader, _signatureVerifier, _refBlockValidator), _chainManager, _stateManager);
 
             return blockExecutor;
         }
