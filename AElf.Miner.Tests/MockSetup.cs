--- conflicted
+++ resolved
@@ -104,15 +104,9 @@
 
         internal IMiner GetMiner(IMinerConfig config, ITxHub hub, ClientManager clientManager = null)
         {
-<<<<<<< HEAD
             var miner = new AElf.Miner.Miner.Miner(config, hub, _chainService, _concurrencyExecutingService,
                 _transactionResultManager, _logger, clientManager, _binaryMerkleTreeManager, null,
                 MockBlockValidationService().Object, _chainContextService);
-=======
-            var miner = new AElf.Miner.Miner.Miner(config, pool, _chainService, _concurrencyExecutingService,
-                _transactionManager, _transactionResultManager, _logger, clientManager, _binaryMerkleTreeManager, null,
-                MockBlockValidationService().Object.ValidatingOwnBlock(true), _chainContextService);
->>>>>>> 70140148
 
             return miner;
         }
