using System;
using System.Collections.Generic;
using System.IO;
using System.Linq;
using System.Threading.Tasks;
using AElf.ChainController;
using AElf.ChainController.CrossChain;
using AElf.Configuration;
using AElf.Configuration.Config.GRPC;
using AElf.Cryptography.Certificate;
using AElf.Kernel;
using AElf.Kernel.Managers;
using AElf.Kernel.Storages;
using AElf.Miner.Miner;
using AElf.Miner.Rpc.Server;
using AElf.Runtime.CSharp;
using AElf.SmartContract;
using AElf.SmartContract.Metadata;
using Google.Protobuf;
using Moq;
using AElf.Common;
using AElf.Configuration.Config.Chain;
using AElf.Database;
using AElf.Execution.Execution;
using AElf.Kernel.Types.Transaction;
using AElf.Miner.Rpc.Client;
using AElf.Miner.TxMemPool;
using AElf.SmartContract.Proposal;
using AElf.Synchronization.BlockExecution;
using AElf.Synchronization.BlockSynchronization;
using Microsoft.Extensions.Logging;
using Microsoft.Extensions.Logging.Abstractions;
using ServiceStack;
using Volo.Abp.DependencyInjection;

namespace AElf.Miner.Tests
{
    public class MockSetup : ITransientDependency
    {
        private List<IBlockHeader> _headers = new List<IBlockHeader>();
        private List<IBlockHeader> _sideChainHeaders = new List<IBlockHeader>();
        private List<IBlock> _blocks = new List<IBlock>();
        public ILogger<MockSetup> Logger {get;set;}
        private ulong _i = 0;
        private IChainCreationService _chainCreationService;
        private ISmartContractManager _smartContractManager;
        private ISmartContractRunnerContainer _smartContractRunnerContainer;
        private ITransactionManager _transactionManager;
        private ITransactionReceiptManager _transactionReceiptManager;
        private ITransactionResultManager _transactionResultManager;
        private ITransactionTraceManager _transactionTraceManager;
        private IExecutingService _concurrencyExecutingService;
        private IFunctionMetadataService _functionMetadataService;
        private IChainService _chainService;
        private IBinaryMerkleTreeManager _binaryMerkleTreeManager;
        private IKeyValueDatabase _database;
        private readonly IDataStore _dataStore;
        public readonly IStateStore StateStore;
        private IChainContextService _chainContextService;
        private ITxSignatureVerifier _signatureVerifier;
        private ITxRefBlockValidator _refBlockValidator;
        private IChainManager _chainManager;
        private IAuthorizationInfoReader _authorizationInfoReader;
        private IStateStore _stateStore;

        public MockSetup( IKeyValueDatabase database, IDataStore dataStore, IStateStore stateStore, ITxSignatureVerifier signatureVerifier, ITxRefBlockValidator refBlockValidator)
        {
            Logger = NullLogger<MockSetup>.Instance;
            _database = database;
            _dataStore = dataStore;
            StateStore = stateStore;
            _signatureVerifier = signatureVerifier;
            _refBlockValidator = refBlockValidator;
            Initialize();
        }

        private void Initialize()
        {
            _transactionManager = new TransactionManager(_dataStore);
            _transactionReceiptManager = new TransactionReceiptManager(_database);
            _smartContractManager = new SmartContractManager(_dataStore);
            _transactionResultManager = new TransactionResultManager(_dataStore);
            _transactionTraceManager = new TransactionTraceManager(_dataStore);
            _functionMetadataService = new FunctionMetadataService(_dataStore);
            _chainManager = new ChainManager(_dataStore);
            _chainService = new ChainService(_chainManager, new BlockManager(_dataStore),
                _transactionManager, _transactionTraceManager, _dataStore, StateStore);
            _smartContractRunnerContainer = new SmartContractRunnerContainer();
            /*var runner = new SmartContractRunner("../../../../AElf.SDK.CSharp/bin/Debug/netstandard2.0/");
            _smartContractRunnerContainer.AddRunner(0, runner);*/
            var runner = new SmartContractRunner(ContractCodes.TestContractFolder);
            _smartContractRunnerContainer.AddRunner(0, runner);
            _concurrencyExecutingService = new SimpleExecutingService(
                new SmartContractService(_smartContractManager, _smartContractRunnerContainer, StateStore,
                    _functionMetadataService), _transactionTraceManager, StateStore,
                new ChainContextService(_chainService));

            _chainCreationService = new ChainCreationService(_chainService,
<<<<<<< HEAD
                new SmartContractService(_smartContractManager, _smartContractRunnerFactory,
                    StateStore, _functionMetadataService));
=======
                new SmartContractService(_smartContractManager, _smartContractRunnerContainer,
                    StateStore, _functionMetadataService), _logger);
>>>>>>> f8c28442

            _binaryMerkleTreeManager = new BinaryMerkleTreeManager(_dataStore);
            _chainContextService = new ChainContextService(_chainService);
            _authorizationInfoReader = new AuthorizationInfoReader(StateStore);
            _stateStore = new StateStore(_database);
        }

        private byte[] SmartContractZeroCode => ContractCodes.TestContractZeroCode;

        public byte[] CrossChainCode
        {
            get
            {
                byte[] code = null;
                using (FileStream file = File.OpenRead(Path.GetFullPath("../../../../AElf.Contracts.CrossChain/bin/Debug/netstandard2.0/AElf.Contracts.CrossChain.dll")))
                {
                    code = file.ReadFully();
                }
                return code;
            }
        }
        public async Task<IChain> CreateChain()
        {            
            var chainId = Hash.LoadByteArray(ChainHelpers.GetRandomChainId());
            
            var reg = new SmartContractRegistration
            {
                Category = 0,
                ContractBytes = ByteString.CopyFrom(SmartContractZeroCode),
                ContractHash = Hash.FromRawBytes(SmartContractZeroCode)
            };
            var reg1 = new SmartContractRegistration
            {
                Category = 0,
                ContractBytes = ByteString.CopyFrom(CrossChainCode),
                ContractHash = Hash.FromRawBytes(CrossChainCode),
                SerialNumber = GlobalConfig.CrossChainContract
            };

            var chain = await _chainCreationService.CreateNewChainAsync(chainId,
                new List<SmartContractRegistration> {reg, reg1});
            return chain;
        }

        internal IMiner GetMiner(IMinerConfig config, ITxHub hub, ClientManager clientManager = null)
        {
            var miner = new AElf.Miner.Miner.Miner(config, hub, _chainService, _concurrencyExecutingService,
                _transactionResultManager, clientManager, _binaryMerkleTreeManager, null,
                MockBlockValidationService().Object, _chainContextService, _stateStore);

            return miner;
        }

        internal IBlockExecutor GetBlockExecutor(ClientManager clientManager = null)
        {
            var blockExecutor = new BlockExecutor(_chainService, _concurrencyExecutingService,
                _transactionResultManager, clientManager, _binaryMerkleTreeManager,
<<<<<<< HEAD
                new TxHub(_transactionManager, _transactionReceiptManager, _chainService, _authorizationInfo, _signatureVerifier, _refBlockValidator), StateStore);
=======
                new TxHub(_transactionManager, _transactionReceiptManager, _chainService, _authorizationInfoReader, _signatureVerifier, _refBlockValidator, null), StateStore);
>>>>>>> f8c28442

            return blockExecutor;
        }

        internal IBlockChain GetBlockChain(Hash chainId)
        {
            return _chainService.GetBlockChain(chainId);
        }
        
        internal ITxHub CreateAndInitTxHub()
        {
<<<<<<< HEAD
            var hub = new TxHub(_transactionManager, _transactionReceiptManager, _chainService, _authorizationInfo, _signatureVerifier, _refBlockValidator);
=======
            var hub = new TxHub(_transactionManager, _transactionReceiptManager, _chainService, _authorizationInfoReader, _signatureVerifier, _refBlockValidator, null);
>>>>>>> f8c28442
            hub.Initialize();
            return hub;
        }

        public IMinerConfig GetMinerConfig(Hash chainId)
        {
            return new MinerConfig { ChainId = chainId };
        }

        private Mock<ILightChain> MockLightChain()
        {
            Mock<ILightChain> mock = new Mock<ILightChain>();
            mock.Setup(lc => lc.GetCurrentBlockHeightAsync()).Returns(Task.FromResult((ulong)_headers.Count - 1 + GlobalConfig.GenesisBlockHeight));
            mock.Setup(lc => lc.GetHeaderByHeightAsync(It.IsAny<ulong>()))
                .Returns<ulong>(p =>
                {
                    return (int)p > _sideChainHeaders.Count ? null :Task.FromResult(_sideChainHeaders[(int) p - 1]);
                });

            return mock;
        }

        private Mock<IBlockChain> MockBlockChain()
        {
            Mock<IBlockChain> mock = new Mock<IBlockChain>();
            mock.Setup(bc => bc.GetBlockByHeightAsync(It.IsAny<ulong>()))
                .Returns<ulong>(p => Task.FromResult(_blocks[(int) p - 1]));
            return mock;
        }

        private Mock<IChainService> MockChainService()
        {
            Mock<IChainService> mock = new Mock<IChainService>();
            mock.Setup(cs => cs.GetLightChain(It.IsAny<Hash>())).Returns(MockLightChain().Object);
            mock.Setup(cs => cs.GetBlockChain(It.IsAny<Hash>())).Returns(MockBlockChain().Object);
            return mock;
        }

        private IBlockHeader MockBlockHeader()
        {
            return new BlockHeader
            {
                MerkleTreeRootOfTransactions = Hash.Generate(),
                SideChainTransactionsRoot = Hash.Generate(),
                ChainId = Hash.LoadByteArray(ChainHelpers.GetRandomChainId()),
                PreviousBlockHash = Hash.Generate(),
                MerkleTreeRootOfWorldState = Hash.Generate()
            };
        }

        private IBlockBody MockBlockBody(ulong height, Hash chainId = null)
        {
            return new BlockBody
            {
                IndexedInfo = { MockSideChainBlockInfo(height, chainId)}
            };
        }

        private SideChainBlockInfo MockSideChainBlockInfo(ulong height, Hash chainId = null)
        {
            return new SideChainBlockInfo
            {
                Height = height,
                ChainId = chainId ?? Hash.LoadByteArray(ChainHelpers.GetRandomChainId()),
                TransactionMKRoot = Hash.Generate(),
                BlockHeaderHash = Hash.Generate()
            };
        }
        
        public Mock<IBlock> MockBlock(IBlockHeader header, IBlockBody body)
        {
            Mock<IBlock> mock = new Mock<IBlock>();
            mock.Setup(b => b.Header).Returns((BlockHeader)header);
            mock.Setup(b => b.Body).Returns((BlockBody)body);
            return mock;
        }
        
        public ParentChainBlockInfoRpcServer MockParentChainBlockInfoRpcServer()
        {
            return new ParentChainBlockInfoRpcServer(MockChainService().Object, MockCrossChainInfoReader().Object);
        }

        public SideChainBlockInfoRpcServer MockSideChainBlockInfoRpcServer()
        {
            return new SideChainBlockInfoRpcServer(MockChainService().Object);
        }
        
        public ServerManager ServerManager(ParentChainBlockInfoRpcServer impl1, SideChainBlockInfoRpcServer impl2)
        {
            return new ServerManager(impl1, impl2);
        }
        
        public Mock<IChainManager> MockChainManager()
        {
            var mock = new Mock<IChainManager>();
            mock.Setup(cm => cm.GetCurrentBlockHeightAsync(It.IsAny<Hash>())).Returns(() =>
            {
                var k = _i;
                return Task.FromResult(k);
            });
            mock.Setup(cm => cm.UpdateCurrentBlockHeightAsync(It.IsAny<Hash>(), It.IsAny<ulong>()))
                .Returns<Hash, ulong>((h, u) =>
                {
                    _i = u;
                    return Task.CompletedTask;
                });
            return mock;
        }

        public ClientManager MinerClientManager()
        {
            return new ClientManager(MockCrossChainInfoReader().Object);
        }

        public ulong GetTimes = 0;
        private Mock<ICrossChainInfoReader> MockCrossChainInfoReader()
        {
            var mock = new Mock<ICrossChainInfoReader>();
            mock.Setup(m => m.GetParentChainCurrentHeight()).Returns(() => GetTimes);
            mock.Setup(m => m.GetMerkleTreeForSideChainTransactionRoot(It.IsAny<ulong>())).Returns<ulong>(u =>
            {
                var binaryMerkleTree = new BinaryMerkleTree();
                binaryMerkleTree.AddNodes(_blocks[(int) u - 1].Body.IndexedInfo.Select(info => info.TransactionMKRoot));
                Console.WriteLine($"merkle tree root for {u} : {binaryMerkleTree.ComputeRootHash()}");
                return binaryMerkleTree;
            });
            mock.Setup(m => m.GetSideChainCurrentHeight(It.IsAny<Hash>())).Returns<Hash>(chainId => GetTimes);
            return mock;
        }

        public void MockKeyPair(Hash chainId, string dir)
        {
            
            var certificateStore = new CertificateStore(dir);
            var name = chainId.DumpBase58();
            var keyPair = certificateStore.WriteKeyAndCertificate(name, "127.0.0.1");
        }
        
        public Hash MockSideChainServer(int port, string address, string dir)
        {
            _sideChainHeaders = new List<IBlockHeader>
            {
                MockBlockHeader(),
                MockBlockHeader(),
                MockBlockHeader()
            };
            
            var sideChainId = Hash.LoadByteArray(ChainHelpers.GetRandomChainId());
            ChainConfig.Instance.ChainId = sideChainId.DumpBase58();
            
            MockKeyPair(sideChainId, dir);
            GrpcLocalConfig.Instance.LocalSideChainServerPort = port;
            GrpcLocalConfig.Instance.LocalServerIP = address;
            GrpcLocalConfig.Instance.SideChainServer = true;
            //start server, sidechain is server-side
            
            return sideChainId;
        }

        public Hash MockParentChainServer(int port, string address, string dir, Hash chainId = null)
        {
            
            chainId = chainId??Hash.LoadByteArray(ChainHelpers.GetRandomChainId());
            
            _headers = new List<IBlockHeader>
            {
                MockBlockHeader(),
                MockBlockHeader(),
                MockBlockHeader()
            };
            //IBlockHeader blockHeader = Headers[0];
            _blocks = new List<IBlock>
            {
                MockBlock(_headers[0], MockBlockBody(GlobalConfig.GenesisBlockHeight, chainId)).Object,
                MockBlock(_headers[1], MockBlockBody(GlobalConfig.GenesisBlockHeight + 1, chainId)).Object,
                MockBlock(_headers[2], MockBlockBody(GlobalConfig.GenesisBlockHeight + 2, chainId)).Object
            };

            MockKeyPair(chainId, dir);
            GrpcLocalConfig.Instance.LocalParentChainServerPort = port;
            GrpcLocalConfig.Instance.LocalServerIP = address;
            GrpcLocalConfig.Instance.ParentChainServer = true;
            ChainConfig.Instance.ChainId = chainId.DumpBase58();
            
            return chainId;
        }

        private Mock<IBlockValidationService> MockBlockValidationService()
        {
            var mock = new Mock<IBlockValidationService>();
            mock.Setup(bvs => bvs.ValidateBlockAsync(It.IsAny<IBlock>(), It.IsAny<IChainContext>()))
                .Returns(() => Task.FromResult(BlockValidationResult.Success));
            return mock;
        }
        
        public void ClearDirectory(string dir)
        {
            if(Directory.Exists(Path.Combine(dir, "certs")))
                Directory.Delete(Path.Combine(dir, "certs"), true);
        }
    }
}<|MERGE_RESOLUTION|>--- conflicted
+++ resolved
@@ -96,13 +96,8 @@
                 new ChainContextService(_chainService));
 
             _chainCreationService = new ChainCreationService(_chainService,
-<<<<<<< HEAD
-                new SmartContractService(_smartContractManager, _smartContractRunnerFactory,
+                new SmartContractService(_smartContractManager, _smartContractRunnerContainer,
                     StateStore, _functionMetadataService));
-=======
-                new SmartContractService(_smartContractManager, _smartContractRunnerContainer,
-                    StateStore, _functionMetadataService), _logger);
->>>>>>> f8c28442
 
             _binaryMerkleTreeManager = new BinaryMerkleTreeManager(_dataStore);
             _chainContextService = new ChainContextService(_chainService);
@@ -160,11 +155,9 @@
         {
             var blockExecutor = new BlockExecutor(_chainService, _concurrencyExecutingService,
                 _transactionResultManager, clientManager, _binaryMerkleTreeManager,
-<<<<<<< HEAD
-                new TxHub(_transactionManager, _transactionReceiptManager, _chainService, _authorizationInfo, _signatureVerifier, _refBlockValidator), StateStore);
-=======
-                new TxHub(_transactionManager, _transactionReceiptManager, _chainService, _authorizationInfoReader, _signatureVerifier, _refBlockValidator, null), StateStore);
->>>>>>> f8c28442
+
+                new TxHub(_transactionManager, _transactionReceiptManager, _chainService, _authorizationInfoReader, _signatureVerifier, _refBlockValidator), StateStore);
+
 
             return blockExecutor;
         }
@@ -176,11 +169,7 @@
         
         internal ITxHub CreateAndInitTxHub()
         {
-<<<<<<< HEAD
-            var hub = new TxHub(_transactionManager, _transactionReceiptManager, _chainService, _authorizationInfo, _signatureVerifier, _refBlockValidator);
-=======
-            var hub = new TxHub(_transactionManager, _transactionReceiptManager, _chainService, _authorizationInfoReader, _signatureVerifier, _refBlockValidator, null);
->>>>>>> f8c28442
+            var hub = new TxHub(_transactionManager, _transactionReceiptManager, _chainService, _authorizationInfoReader, _signatureVerifier, _refBlockValidator);
             hub.Initialize();
             return hub;
         }
