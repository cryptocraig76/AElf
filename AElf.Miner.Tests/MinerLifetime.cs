--- conflicted
+++ resolved
@@ -131,12 +131,8 @@
                 To = contractAddressZero,
                 IncrementId = 0,
                 MethodName = "DeploySmartContract",
-<<<<<<< HEAD
-                Params = ByteString.CopyFrom(ParamsPacker.Pack((int)0,ContractCodes.TestContractName, code)),
-=======
                 Params = ByteString.CopyFrom(ParamsPacker.Pack((int)0, code)),
                 
->>>>>>> e78d9031
                 Fee = TxPoolConfig.Default.FeeThreshold + 1,
                 Type = TransactionType.ContractTransaction
             };
