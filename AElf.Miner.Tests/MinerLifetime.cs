﻿using System;
using System.Collections.Generic;
using System.IO;
using System.Linq;
using System.Threading;
using System.Threading.Tasks;
using AElf.ChainController;
using AElf.Configuration.Config.GRPC;
using AElf.Cryptography.ECDSA;
using AElf.Miner.Tests;
using Google.Protobuf;
using Xunit;
using Xunit.Frameworks.Autofac;
using AElf.Runtime.CSharp;
using AElf.Types.CSharp;
using Google.Protobuf.WellKnownTypes;
using Moq;
using AElf.Common;
using Address = AElf.Common.Address;
using AElf.Configuration;
using AElf.Configuration.Config.Chain;
using AElf.Miner.TxMemPool;
using AElf.Synchronization.BlockExecution;
using NServiceKit.Text;
using Uri = AElf.Configuration.Config.GRPC.Uri;

namespace AElf.Kernel.Tests.Miner
{
    [UseAutofacTestFramework]
    public class MinerLifetime
    {
        // IncrementId is used to differentiate txn
        // which is identified by From/To/IncrementId
        private static int _incrementId = 0;

        public ulong NewIncrementId()
        {
            var res = _incrementId;
            var n = Interlocked.Increment(ref _incrementId);
            return (ulong) res;
        }

        private MockSetup _mock;

        public MinerLifetime(MockSetup mock)
        {
            _mock = mock;
        }

        public byte[] ExampleContractCode
        {
            get
            {
                return ContractCodes.TestContractCode;
            }
        }

        public List<Transaction> CreateTx(Hash chainId)
        {
            var contractAddressZero = ContractHelpers.GetSystemContractAddress(chainId, GlobalConfig.GenesisBasicContract);
            Console.WriteLine($"zero {contractAddressZero}");
            
            ECKeyPair keyPair = new KeyPairGenerator().Generate();
            ECSigner signer = new ECSigner();
            
            var txPrint = new Transaction()
            {
                From = AddressHelpers.BuildAddress(keyPair.PublicKey),
                To = contractAddressZero,
                IncrementId = NewIncrementId(),
                MethodName = "Print",
                Params = ByteString.CopyFrom(new Parameters()
                {
                    Params = {
                        new Param
                        {
                            StrVal = "AElf"
                        }
                    }
                }.ToByteArray()),
                
                Fee = TxPoolConfig.Default.FeeThreshold + 1
            };
            
            Hash hash = txPrint.GetHash();

            ECSignature signature = signer.Sign(keyPair, hash.DumpByteArray());
<<<<<<< HEAD
            txPrint.Sig = ByteString.CopyFrom(signature.SigBytes);
=======
            txPrint.Sigs.Add( new Sig
            {
                P = ByteString.CopyFrom(keyPair.PublicKey.Q.GetEncoded()),
                R = ByteString.CopyFrom(signature.R),
                S = ByteString.CopyFrom(signature.S),
            });
>>>>>>> 64cfd139
            
            var txs = new List<Transaction>(){
                txPrint
            };

            return txs;
        }
        
        public Block GenerateBlock(Hash chainId, Hash previousHash, ulong index)
        {
            var block = new Block(previousHash)
            {
                Header = new BlockHeader
                {
                    ChainId = chainId,
                    Index = index,
                    PreviousBlockHash = previousHash,
                    Time = Timestamp.FromDateTime(DateTime.UtcNow),
                    MerkleTreeRootOfWorldState = Hash.Default
                }
            };
            block.FillTxsMerkleTreeRootInHeader();
            return block;
        }
        
        public List<Transaction> CreateTxs(Hash chainId)
        {
            var contractAddressZero = ContractHelpers.GetSystemContractAddress(chainId, GlobalConfig.GenesisBasicContract);

            var code = ExampleContractCode;
            
            ECKeyPair keyPair = new KeyPairGenerator().Generate();
            ECSigner signer = new ECSigner();
            
            var txnDep = new Transaction()
            {
                From = AddressHelpers.BuildAddress(keyPair.PublicKey),
                To = contractAddressZero,
                IncrementId = 0,
                MethodName = "DeploySmartContract",
                Params = ByteString.CopyFrom(ParamsPacker.Pack((int)0, code)),
                
                Fee = TxPoolConfig.Default.FeeThreshold + 1,
                Type = TransactionType.ContractTransaction
            };
            
            Hash hash = txnDep.GetHash();

            ECSignature signature1 = signer.Sign(keyPair, hash.DumpByteArray());
<<<<<<< HEAD
            txnDep.Sig = ByteString.CopyFrom(signature1.SigBytes);
=======
            txnDep.Sigs.Add(new Sig
            {
                P = ByteString.CopyFrom(keyPair.PublicKey.Q.GetEncoded()),
                R = ByteString.CopyFrom(signature1.R),
                S = ByteString.CopyFrom(signature1.S),
            });
>>>>>>> 64cfd139
            
            var txInv_1 = new Transaction
            {
                From = AddressHelpers.BuildAddress(keyPair.PublicKey),
                To = contractAddressZero,
                IncrementId = 1,
                MethodName = "Print",
                Params = ByteString.CopyFrom(ParamsPacker.Pack("AElf")),
                
                Fee = TxPoolConfig.Default.FeeThreshold + 1,
                Type = TransactionType.ContractTransaction
            };
            ECSignature signature2 = signer.Sign(keyPair, txInv_1.GetHash().DumpByteArray());
<<<<<<< HEAD
            txInv_1.Sig = ByteString.CopyFrom(signature2.SigBytes);
=======
            txInv_1.Sigs.Add(new Sig{
                P = ByteString.CopyFrom(keyPair.PublicKey.Q.GetEncoded()),
                R = ByteString.CopyFrom(signature2.R),
                S = ByteString.CopyFrom(signature2.S)
            });
            
>>>>>>> 64cfd139
            
            var txInv_2 = new Transaction
            {
                From = AddressHelpers.BuildAddress(keyPair.PublicKey),
                To = contractAddressZero,
                IncrementId =txInv_1.IncrementId,
                MethodName = "Print",
                Params = ByteString.CopyFrom(ParamsPacker.Pack("AElf")),
                
                Fee = TxPoolConfig.Default.FeeThreshold + 1,
                Type = TransactionType.ContractTransaction
            };
            
            ECSignature signature3 = signer.Sign(keyPair, txInv_2.GetHash().DumpByteArray());
<<<<<<< HEAD
            txInv_2.Sig = ByteString.CopyFrom(signature3.SigBytes);
=======
            var sig = new Sig
            {
                P = ByteString.CopyFrom(keyPair.PublicKey.Q.GetEncoded())
            };
            txInv_2.Sigs.Add(sig);
            sig.R = ByteString.CopyFrom(signature3.R); 
            sig.S = ByteString.CopyFrom(signature3.S);
>>>>>>> 64cfd139
            
            var txs = new List<Transaction>(){
                txnDep, txInv_1, txInv_2
            };

            return txs;
        }
        
        [Fact]
        public async Task Mine()
        {
            var chain = await _mock.CreateChain();
            // create miner
            var keypair = new KeyPairGenerator().Generate();
            var minerconfig = _mock.GetMinerConfig(chain.Id, 10, AddressHelpers.BuildAddress(keypair.PublicKey).DumpByteArray());
            ChainConfig.Instance.ChainId = chain.Id.DumpBase58();
            NodeConfig.Instance.NodeAccount = AddressHelpers.BuildAddress(keypair.PublicKey).GetFormatted();
            var txPool = _mock.CreateTxPool();
            txPool.Start();

            var txs = CreateTx(chain.Id);
            foreach (var tx in txs)
            {
                await txPool.AddTransactionAsync(tx);
            }
            
            var manager = _mock.MinerClientManager();
            var miner = _mock.GetMiner(minerconfig, txPool, manager);

            GrpcLocalConfig.Instance.ClientToSideChain = false;
            GrpcLocalConfig.Instance.WaitingIntervalInMillisecond = 10;
            
            NodeConfig.Instance.ECKeyPair = keypair;
            miner.Init();
            
            var block = await miner.Mine();
            
            Assert.NotNull(block);
            Assert.Equal(GlobalConfig.GenesisBlockHeight + 1, block.Header.Index);
            
            byte[] uncompressedPrivKey = block.Header.P.ToByteArray();
            Address addr = AddressHelpers.BuildAddress(keypair.PublicKey);
            // Assert.Equal(minerconfig.CoinBase, addr); 
            
            ECVerifier verifier = new ECVerifier();
            Assert.True(verifier.Verify(block.Header.GetSignature(), block.Header.GetHash().DumpByteArray()));
        }

        [Fact]
        public async Task SyncGenesisBlock_False_Rollback()
        {
            var chain = await _mock.CreateChain();
            ChainConfig.Instance.ChainId = chain.Id.DumpBase58();
            NodeConfig.Instance.NodeAccount = Address.Generate().GetFormatted();
            
            var block = GenerateBlock(chain.Id, chain.GenesisBlockHash, GlobalConfig.GenesisBlockHeight + 1);
            
            var txs = CreateTxs(chain.Id);
            
            block.Body.Transactions.Add(txs[0].GetHash());
            block.Body.Transactions.Add(txs[2].GetHash());

            block.Body.TransactionList.Add(txs[0]);
            block.Body.TransactionList.Add(txs[2]);
            block.FillTxsMerkleTreeRootInHeader();
            block.Body.BlockHeader = block.Header.GetHash();
            block.Sign(new KeyPairGenerator().Generate());

            var manager = _mock.MinerClientManager();
            var blockExecutor = _mock.GetBlockExecutor(manager);

            var res = await blockExecutor.ExecuteBlock(block);
            Assert.NotEqual(BlockExecutionResult.Success, res);

            var blockchain = _mock.GetBlockChain(chain.Id); 
            var curHash = await blockchain.GetCurrentBlockHashAsync();
            var index = ((BlockHeader) await blockchain.GetHeaderByHashAsync(curHash)).Index;
            Assert.Equal(GlobalConfig.GenesisBlockHeight, index);
            Assert.Equal(chain.GenesisBlockHash.DumpHex(), curHash.DumpHex());
        }

        #region GRPC

        [Fact]
        public async Task SideChainServerClientsTest()
        {
            string dir = @"/tmp/ServerClientsTest";
            _mock.ClearDirectory(dir);
            try
            {
                GlobalConfig.InvertibleChainHeight = 0;
                var port = 50052;
                var address = "127.0.0.1";
                var sideChainId = _mock.MockSideChainServer(port, address, dir);
                var parimpl = _mock.MockParentChainBlockInfoRpcServerImpl();
                parimpl.Init(Hash.Generate());
                var sideimpl = _mock.MockSideChainBlockInfoRpcServerImpl();
                sideimpl.Init(sideChainId);
                var serverManager = _mock.ServerManager(parimpl, sideimpl);
                serverManager.Init(dir);
                // create client, main chian is client-side
                var manager = _mock.MinerClientManager();
                int t = 1000;
                GrpcRemoteConfig.Instance.ChildChains = new Dictionary<string, Uri>
                {
                    {
                        sideChainId.DumpBase58(), new Uri{
                            Address = address,
                            Port = port
                        }
                    }
                };
                GrpcLocalConfig.Instance.ClientToSideChain = true;
                manager.Init(dir, t);

                GrpcLocalConfig.Instance.WaitingIntervalInMillisecond = 10;
                Thread.Sleep(t/2);
                var result = await manager.CollectSideChainBlockInfo();
                int count = result.Count;
                Assert.Equal(1, count);
                Assert.Equal(GlobalConfig.GenesisBlockHeight, result[0].Height);
                
                Thread.Sleep(t);
                result = await manager.CollectSideChainBlockInfo();
                count = result.Count;
                Assert.Equal(1, count);
                Assert.Equal(GlobalConfig.GenesisBlockHeight + 1, result[0].Height);
                
                Thread.Sleep(t);
                result = await manager.CollectSideChainBlockInfo();
                count = result.Count;
                Assert.Equal(1, count);
                Assert.Equal(GlobalConfig.GenesisBlockHeight + 2, result[0].Height);
                manager.CloseClientsToSideChain();

                Thread.Sleep(t);
                result = await manager.CollectSideChainBlockInfo();
                count = result.Count;
                Assert.Equal(0, count);
            }
            finally
            {
                Directory.Delete(Path.Combine(dir), true);
            }
        }

        [Fact]
        public async Task ParentChainServerClientTest()
        {
            string dir = @"/tmp/ServerClientsTest";
            _mock.ClearDirectory(dir);
            try
            {
                GlobalConfig.InvertibleChainHeight = 0;
                var port = 50053;
                var address = "127.0.0.1";
                
                var parentChainId = _mock.MockParentChainServer(port, address, dir);
                var parimpl = _mock.MockParentChainBlockInfoRpcServerImpl();
                parimpl.Init(parentChainId);
                var sideimpl = _mock.MockSideChainBlockInfoRpcServerImpl();
                sideimpl.Init(Hash.Generate());
                var serverManager = _mock.ServerManager(parimpl, sideimpl);
                serverManager.Init(dir);
                // create client, main chain is client-side
                var manager = _mock.MinerClientManager();
                int t = 1000;
                // for client
                
                GrpcRemoteConfig.Instance.ParentChain = new Dictionary<string, Uri>
                {
                    {
                        parentChainId.DumpBase58(), new Uri{
                            Address = address,
                            Port = port
                        }
                    }
                };
                GrpcLocalConfig.Instance.ClientToParentChain = true;
                manager.Init(dir, t);

                GrpcLocalConfig.Instance.WaitingIntervalInMillisecond = 10;
                
                Thread.Sleep(t/2);
                var result = manager.TryGetParentChainBlockInfo();
                Assert.NotNull(result);
                Assert.Equal(GlobalConfig.GenesisBlockHeight, result.Height);
                Assert.Equal(1, result.IndexedBlockInfo.Count);
                Assert.True(result.IndexedBlockInfo.Keys.Contains(GlobalConfig.GenesisBlockHeight));
                //Assert.True(await manager.UpdateParentChainBlockInfo(result));
                var chainManagerBasic = _mock.MockChainManager().Object;
                await chainManagerBasic.UpdateCurrentBlockHeightAsync(result.ChainId, result.Height);
                _mock.GetTimes++;
                
                Thread.Sleep(t);
                result = manager.TryGetParentChainBlockInfo();
                Assert.NotNull(result);
                Assert.Equal(GlobalConfig.GenesisBlockHeight + 1, result.Height);
                Assert.Equal(1, result.IndexedBlockInfo.Count);
                Assert.True(result.IndexedBlockInfo.Keys.Contains(GlobalConfig.GenesisBlockHeight + 1));
                //Assert.True(await manager.UpdateParentChainBlockInfo(result));
                await chainManagerBasic.UpdateCurrentBlockHeightAsync(result.ChainId, result.Height);
                _mock.GetTimes++;

                Thread.Sleep(t);
                result =  manager.TryGetParentChainBlockInfo();
                Assert.NotNull(result);
                Assert.Equal(GlobalConfig.GenesisBlockHeight + 2, result.Height);
                Assert.Equal(1, result.IndexedBlockInfo.Count);
                Assert.True(result.IndexedBlockInfo.Keys.Contains(GlobalConfig.GenesisBlockHeight + 2));
                manager.CloseClientToParentChain();
            }
            finally
            {
                Directory.Delete(Path.Combine(dir), true);
            }
        }
        
        [Fact]
        public async Task MineWithIndexingSideChain()
        {
            GlobalConfig.InvertibleChainHeight = 0;
            string dir = @"/tmp/minerpems";
            var chain = await _mock.CreateChain();
            var keyPair = new KeyPairGenerator().Generate();
            
            var minerConfig = _mock.GetMinerConfig(chain.Id, 10, null);
            
            ChainConfig.Instance.ChainId = chain.Id.DumpBase58();
            
            NodeConfig.Instance.ECKeyPair = keyPair;
            NodeConfig.Instance.NodeAccount = AddressHelpers.BuildAddress(chain.Id.DumpByteArray(), keyPair.PublicKey).GetFormatted();
            
            var pool = _mock.CreateTxPool();
            pool.Start();

            try
            {
                int sidePort = 50054;
                int parentPort = 50055;
                string address = "127.0.0.1";
                _mock.ClearDirectory(dir);
                GrpcRemoteConfig.Instance.ParentChain = null;
                var sideChainId = _mock.MockSideChainServer(sidePort, address, dir);
                //var parentChainId = _mock.MockParentChainServer(parentPort, address, dir);
                var parimpl = _mock.MockParentChainBlockInfoRpcServerImpl();
                //parimpl.Init(parentChainId);
                var sideimpl = _mock.MockSideChainBlockInfoRpcServerImpl();
                sideimpl.Init(sideChainId);
                var serverManager = _mock.ServerManager(parimpl, sideimpl);
                serverManager.Init(dir);
                
                var manager = _mock.MinerClientManager();
                int t = 1000;
                GrpcRemoteConfig.Instance.ChildChains = new Dictionary<string, Uri>
                {
                    {
                        sideChainId.DumpBase58(), new Uri{
                            Address = address,
                            Port = sidePort
                        }
                    }
                };
                
                GrpcLocalConfig.Instance.ClientToSideChain = true;
                GrpcLocalConfig.Instance.ClientToParentChain = false;
                manager.Init(dir, t);
                var miner = _mock.GetMiner(minerConfig, pool, manager);
                miner.Init();
            
                //Thread.Sleep(t/2);
                var block = await miner.Mine();
                Assert.NotNull(block);
                Assert.NotNull(block.Body.IndexedInfo);
                int count = block.Body.IndexedInfo.Count;
                Assert.Equal(1, count);
                Assert.Equal(GlobalConfig.GenesisBlockHeight, block.Body.IndexedInfo[0].Height);
                Assert.Equal(GlobalConfig.GenesisBlockHeight + 1, block.Header.Index);
            
                Thread.Sleep(t);
                block = await miner.Mine();
                Assert.NotNull(block);
                Assert.NotNull(block.Body.IndexedInfo);
                count = block.Body.IndexedInfo.Count;
                Assert.Equal(1, count);
                Assert.Equal(GlobalConfig.GenesisBlockHeight + 1, block.Body.IndexedInfo[0].Height);
                Assert.Equal(GlobalConfig.GenesisBlockHeight + 2, block.Header.Index);
            
                Thread.Sleep(t);
                block = await miner.Mine();
                Assert.NotNull(block);
                Assert.NotNull(block.Body.IndexedInfo);
                count = block.Body.IndexedInfo.Count;
                Assert.Equal(1, count);
                Assert.Equal(GlobalConfig.GenesisBlockHeight + 2, block.Body.IndexedInfo[0].Height);
                Assert.Equal(GlobalConfig.GenesisBlockHeight + 3, block.Header.Index);
                
                manager.CloseClientsToSideChain();
            }
            finally
            {
                Directory.Delete(Path.Combine(dir), true);
            }
            
        }
        

        #endregion
    }
}<|MERGE_RESOLUTION|>--- conflicted
+++ resolved
@@ -85,16 +85,7 @@
             Hash hash = txPrint.GetHash();
 
             ECSignature signature = signer.Sign(keyPair, hash.DumpByteArray());
-<<<<<<< HEAD
-            txPrint.Sig = ByteString.CopyFrom(signature.SigBytes);
-=======
-            txPrint.Sigs.Add( new Sig
-            {
-                P = ByteString.CopyFrom(keyPair.PublicKey.Q.GetEncoded()),
-                R = ByteString.CopyFrom(signature.R),
-                S = ByteString.CopyFrom(signature.S),
-            });
->>>>>>> 64cfd139
+            txPrint.Sigs.Add(ByteString.CopyFrom(signature.SigBytes));
             
             var txs = new List<Transaction>(){
                 txPrint
@@ -136,7 +127,6 @@
                 IncrementId = 0,
                 MethodName = "DeploySmartContract",
                 Params = ByteString.CopyFrom(ParamsPacker.Pack((int)0, code)),
-                
                 Fee = TxPoolConfig.Default.FeeThreshold + 1,
                 Type = TransactionType.ContractTransaction
             };
@@ -144,16 +134,7 @@
             Hash hash = txnDep.GetHash();
 
             ECSignature signature1 = signer.Sign(keyPair, hash.DumpByteArray());
-<<<<<<< HEAD
-            txnDep.Sig = ByteString.CopyFrom(signature1.SigBytes);
-=======
-            txnDep.Sigs.Add(new Sig
-            {
-                P = ByteString.CopyFrom(keyPair.PublicKey.Q.GetEncoded()),
-                R = ByteString.CopyFrom(signature1.R),
-                S = ByteString.CopyFrom(signature1.S),
-            });
->>>>>>> 64cfd139
+            txnDep.Sigs.Add(ByteString.CopyFrom(signature1.SigBytes));
             
             var txInv_1 = new Transaction
             {
@@ -162,21 +143,12 @@
                 IncrementId = 1,
                 MethodName = "Print",
                 Params = ByteString.CopyFrom(ParamsPacker.Pack("AElf")),
-                
                 Fee = TxPoolConfig.Default.FeeThreshold + 1,
                 Type = TransactionType.ContractTransaction
             };
+            
             ECSignature signature2 = signer.Sign(keyPair, txInv_1.GetHash().DumpByteArray());
-<<<<<<< HEAD
-            txInv_1.Sig = ByteString.CopyFrom(signature2.SigBytes);
-=======
-            txInv_1.Sigs.Add(new Sig{
-                P = ByteString.CopyFrom(keyPair.PublicKey.Q.GetEncoded()),
-                R = ByteString.CopyFrom(signature2.R),
-                S = ByteString.CopyFrom(signature2.S)
-            });
-            
->>>>>>> 64cfd139
+            txInv_1.Sigs.Add(ByteString.CopyFrom(signature2.SigBytes));
             
             var txInv_2 = new Transaction
             {
@@ -191,17 +163,7 @@
             };
             
             ECSignature signature3 = signer.Sign(keyPair, txInv_2.GetHash().DumpByteArray());
-<<<<<<< HEAD
-            txInv_2.Sig = ByteString.CopyFrom(signature3.SigBytes);
-=======
-            var sig = new Sig
-            {
-                P = ByteString.CopyFrom(keyPair.PublicKey.Q.GetEncoded())
-            };
-            txInv_2.Sigs.Add(sig);
-            sig.R = ByteString.CopyFrom(signature3.R); 
-            sig.S = ByteString.CopyFrom(signature3.S);
->>>>>>> 64cfd139
+            txInv_2.Sigs.Add(ByteString.CopyFrom(signature3.SigBytes));
             
             var txs = new List<Transaction>(){
                 txnDep, txInv_1, txInv_2
