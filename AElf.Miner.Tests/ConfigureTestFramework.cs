﻿using AElf.ChainController;
using AElf.Common;
using AElf.Configuration;
using AElf.Configuration.Config.Chain;
using AElf.Database;
using AElf.Execution;
using AElf.Execution.Scheduling;
using AElf.Kernel;
using AElf.Kernel.Managers;
using AElf.Kernel.Storages;
using AElf.Kernel.Types.Transaction;
using AElf.Miner.TxMemPool;
using AElf.Runtime.CSharp;
using AElf.SmartContract;
using AElf.Synchronization.BlockSynchronization;
using Autofac;
using Autofac.Core;
using Xunit;
using Xunit.Abstractions;
using Xunit.Frameworks.Autofac;

[assembly: TestFramework("AElf.Miner.Tests.ConfigureTestFramework", "AElf.Miner.Tests")]

namespace AElf.Miner.Tests
{
    public class ConfigureTestFramework : AutofacTestFramework
    {
        public ConfigureTestFramework(IMessageSink diagnosticMessageSink)
            : base(diagnosticMessageSink)
        {
        }

        protected override void ConfigureContainer(ContainerBuilder builder)
        {
            ChainConfig.Instance.ChainId = Hash.LoadByteArray(new byte[] { 0x01, 0x02, 0x03 }).DumpBase58();
            NodeConfig.Instance.NodeAccount = Address.Generate().GetFormatted();

            builder.RegisterModule(new LoggerAutofacModule());
            builder.RegisterModule(new DatabaseAutofacModule());
            builder.RegisterType<DataStore>().As<IDataStore>();
            builder.RegisterType<BlockValidationService>().As<IBlockValidationService>().SingleInstance();
            builder.RegisterType<ChainContextService>().As<IChainContextService>().SingleInstance();
            builder.RegisterType<ChainService>().As<IChainService>().SingleInstance();
<<<<<<< HEAD
            builder.RegisterType<ChainManagerBasic>().As<IChainManagerBasic>().SingleInstance();
            builder.RegisterType<BlockManagerBasic>().As<IBlockManagerBasic>().SingleInstance();
=======
            builder.RegisterType<BlockSet>().As<IBlockSet>().SingleInstance();
            builder.RegisterType<ChainManager>().As<IChainManager>().SingleInstance();
            builder.RegisterType<BlockManager>().As<IBlockManager>().SingleInstance();
>>>>>>> 91dd1d25
            builder.RegisterType<TransactionManager>().As<ITransactionManager>().SingleInstance();
            builder.RegisterType<TransactionTraceManager>().As<ITransactionTraceManager>().SingleInstance();
            builder.RegisterType<StateStore>().As<IStateStore>();
            builder.RegisterType<TxSignatureVerifier>().As<ITxSignatureVerifier>();
            builder.RegisterType<TxRefBlockValidator>().As<ITxRefBlockValidator>();
        }
    }
}<|MERGE_RESOLUTION|>--- conflicted
+++ resolved
@@ -41,14 +41,8 @@
             builder.RegisterType<BlockValidationService>().As<IBlockValidationService>().SingleInstance();
             builder.RegisterType<ChainContextService>().As<IChainContextService>().SingleInstance();
             builder.RegisterType<ChainService>().As<IChainService>().SingleInstance();
-<<<<<<< HEAD
-            builder.RegisterType<ChainManagerBasic>().As<IChainManagerBasic>().SingleInstance();
-            builder.RegisterType<BlockManagerBasic>().As<IBlockManagerBasic>().SingleInstance();
-=======
-            builder.RegisterType<BlockSet>().As<IBlockSet>().SingleInstance();
             builder.RegisterType<ChainManager>().As<IChainManager>().SingleInstance();
             builder.RegisterType<BlockManager>().As<IBlockManager>().SingleInstance();
->>>>>>> 91dd1d25
             builder.RegisterType<TransactionManager>().As<ITransactionManager>().SingleInstance();
             builder.RegisterType<TransactionTraceManager>().As<ITransactionTraceManager>().SingleInstance();
             builder.RegisterType<StateStore>().As<IStateStore>();
