--- conflicted
+++ resolved
@@ -30,7 +30,6 @@
             builder.RegisterModule(new LoggerAutofacModule());
             builder.RegisterModule(new DatabaseAutofacModule());
             builder.RegisterType<DataStore>().As<IDataStore>();
-<<<<<<< HEAD
             builder.RegisterType<BlockValidationService>().As<IBlockValidationService>().SingleInstance();
             builder.RegisterType<ChainContextService>().As<IChainContextService>().SingleInstance();
             builder.RegisterType<ChainService>().As<IChainService>().SingleInstance();
@@ -38,9 +37,7 @@
             builder.RegisterType<ChainManagerBasic>().As<IChainManagerBasic>().SingleInstance();
             builder.RegisterType<BlockManagerBasic>().As<IBlockManagerBasic>().SingleInstance();
             builder.RegisterType<TransactionManager>().As<ITransactionManager>().SingleInstance();
-=======
             builder.RegisterType<StateStore>().As<IStateStore>();
->>>>>>> 9be22994
         }
     }
 }