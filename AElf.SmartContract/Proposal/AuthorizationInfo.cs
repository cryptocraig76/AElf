--- conflicted
+++ resolved
@@ -15,18 +15,14 @@
         private readonly ContractInfoReader _contractInfoReader;
 
         private Address AuthorizationContractAddress =>
-<<<<<<< HEAD
             ContractHelpers.GetAuthorizationContractAddress(Hash.LoadByteArray(ChainConfig.Instance.ChainId.DecodeBase58()));
-=======
-            ContractHelpers.GetAuthorizationContractAddress(Hash.LoadHex(ChainConfig.Instance.ChainId));
-
->>>>>>> 1a4fdec9
+        
         public AuthorizationInfo(IStateStore stateStore)
         {
             var chainId = Hash.LoadBase58(ChainConfig.Instance.ChainId);
             _contractInfoReader = new ContractInfoReader(chainId, stateStore);
         }
-
+        
         // todo review
         public bool CheckAuthority(Transaction transaction)
         {
@@ -44,18 +40,7 @@
             List<byte[]> publicKey = new List<byte[]>(transaction.Sigs.Count);
             for (int i = 0; i < transaction.Sigs.Count; i++)
             {
-<<<<<<< HEAD
-                // Get pub keys
-                List<byte[]> publicKey = new List<byte[]>();
-                for(int i = 0; i < transaction.Sigs.Count; i++)
-                {
-                    publicKey[i] = new byte[Secp256k1.PUBKEY_LENGTH];
-                    secp256k1.Recover(publicKey[i], transaction.Sigs[i].ToByteArray(), hash);
-                }
-                return CheckAuthority(transaction.From, publicKey);
-=======
                 publicKey[i] = CryptoHelpers.RecoverPublicKey(transaction.Sigs[i].ToByteArray(), hash);
->>>>>>> 1a4fdec9
             }
 
             return CheckAuthority(transaction.From, publicKey);
