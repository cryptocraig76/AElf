--- conflicted
+++ resolved
@@ -2,6 +2,7 @@
 using System.Collections.Generic;
 using System.Linq;
 using System.Threading.Tasks;
+using AElf.Kernel.Storages;
 using Google.Protobuf;
 using Org.BouncyCastle.Security;
 using AElf.Kernel;
@@ -9,40 +10,25 @@
 using QuickGraph;
 using QuickGraph.Algorithms;
 using AElf.Common;
-<<<<<<< HEAD
+using AElf.Kernel.Managers;
 using Microsoft.Extensions.Logging;
 using Microsoft.Extensions.Logging.Abstractions;
-=======
-using AElf.Kernel.Managers;
 using AElf.Kernel.SmartContract;
->>>>>>> 0b2ea0e8
 
 namespace AElf.SmartContract
 {
     public class ChainFunctionMetadata : IChainFunctionMetadata
     {
-<<<<<<< HEAD
         public ILogger<ChainFunctionMetadata> Logger {get;set;}
-        private readonly IDataStore _dataStore;
-=======
-        private readonly ILogger _logger;
         private readonly IFunctionMetadataManager _functionMetadataManager;
->>>>>>> 0b2ea0e8
 
         public Dictionary<string, FunctionMetadata> FunctionMetadataMap = new Dictionary<string, FunctionMetadata>();
         
         
-<<<<<<< HEAD
-        public ChainFunctionMetadata(IDataStore dataStore)
-        {
-            _dataStore = dataStore;
+        public ChainFunctionMetadata(IFunctionMetadataManager functionMetadataManager)
+        {
             Logger = NullLogger<ChainFunctionMetadata>.Instance;
-=======
-        public ChainFunctionMetadata(ILogger logger , IFunctionMetadataManager functionMetadataManager)
-        {
-            _logger = logger;
             _functionMetadataManager = functionMetadataManager;
->>>>>>> 0b2ea0e8
         }
 
         /// <summary>
