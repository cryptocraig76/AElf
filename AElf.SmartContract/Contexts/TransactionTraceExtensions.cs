using System;
using System.Collections.Generic;
using System.Linq;
using System.Threading.Tasks;
using AElf.Common;
using AElf.Kernel.Managers;
using Google.Protobuf;
using Google.Protobuf.WellKnownTypes;
using AElf.Kernel;
<<<<<<< HEAD
using AElf.Kernel.Managers;
=======
using AElf.Kernel.Storages;
>>>>>>> 348ca55c

namespace AElf.SmartContract
{
    public static class TransactionTraceExtensions
    {
        public static async Task CommitChangesAsync(this TransactionTrace trace, IStateStore stateStore)
        {
            if (trace.ExecutionStatus != ExecutionStatus.ExecutedButNotCommitted)
            {
                throw new InvalidOperationException(
                    $"Attempting to commit a trace with a wrong status {trace.ExecutionStatus}.");
            }

            if (trace.StateChanges.Count > 0)
            {
                await stateStore.PipelineSetDataAsync(trace.StateChanges.ToDictionary(x => x.StatePath, x => x.StateValue.CurrentValue.ToByteArray()));
            }

            trace.StateHash = Hash.FromRawBytes(ByteArrayHelpers.Combine(trace.StateChanges.Select(x=>x.StatePath.GetHash()).OrderBy(x=>x).Select(x=>x.Value.ToByteArray()).ToArray()));
            trace.ExecutionStatus = ExecutionStatus.ExecutedAndCommitted;
            foreach (var trc in trace.InlineTraces)
            {
                await trc.CommitChangesAsync(stateStore);
            }
        }
    }
}<|MERGE_RESOLUTION|>--- conflicted
+++ resolved
@@ -7,17 +7,12 @@
 using Google.Protobuf;
 using Google.Protobuf.WellKnownTypes;
 using AElf.Kernel;
-<<<<<<< HEAD
-using AElf.Kernel.Managers;
-=======
-using AElf.Kernel.Storages;
->>>>>>> 348ca55c
 
 namespace AElf.SmartContract
 {
     public static class TransactionTraceExtensions
     {
-        public static async Task CommitChangesAsync(this TransactionTrace trace, IStateStore stateStore)
+        public static async Task CommitChangesAsync(this TransactionTrace trace, IStateManager stateManager)
         {
             if (trace.ExecutionStatus != ExecutionStatus.ExecutedButNotCommitted)
             {
@@ -27,14 +22,14 @@
 
             if (trace.StateChanges.Count > 0)
             {
-                await stateStore.PipelineSetDataAsync(trace.StateChanges.ToDictionary(x => x.StatePath, x => x.StateValue.CurrentValue.ToByteArray()));
+                await stateManager.PipelineSetAsync(trace.StateChanges.ToDictionary(x => x.StatePath, x => x.StateValue.CurrentValue.ToByteArray()));
             }
 
             trace.StateHash = Hash.FromRawBytes(ByteArrayHelpers.Combine(trace.StateChanges.Select(x=>x.StatePath.GetHash()).OrderBy(x=>x).Select(x=>x.Value.ToByteArray()).ToArray()));
             trace.ExecutionStatus = ExecutionStatus.ExecutedAndCommitted;
             foreach (var trc in trace.InlineTraces)
             {
-                await trc.CommitChangesAsync(stateStore);
+                await trc.CommitChangesAsync(stateManager);
             }
         }
     }
