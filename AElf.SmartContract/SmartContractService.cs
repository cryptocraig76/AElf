--- conflicted
+++ resolved
@@ -13,11 +13,6 @@
 using AElf.Types.CSharp;
 using Type = System.Type;
 using AElf.Common;
-<<<<<<< HEAD
-using AElf.Kernel.Managers;
-=======
-using AElf.Kernel.Storages;
->>>>>>> 348ca55c
 using Akka.Util.Internal;
 
 namespace AElf.SmartContract
@@ -28,15 +23,15 @@
         private readonly ISmartContractRunnerContainer _smartContractRunnerContainer;
         private readonly ConcurrentDictionary<Address, ConcurrentBag<IExecutive>> _executivePools = new ConcurrentDictionary<Address, ConcurrentBag<IExecutive>>();
         private readonly ConcurrentDictionary<Address, Hash> _contractHashs = new ConcurrentDictionary<Address, Hash>();
-        private readonly IStateStore _stateStore;
+        private readonly IStateManager _stateManager;
         private readonly IFunctionMetadataService _functionMetadataService;
 
-        public SmartContractService(ISmartContractManager smartContractManager, ISmartContractRunnerContainer smartContractRunnerContainer, IStateStore stateStore,
+        public SmartContractService(ISmartContractManager smartContractManager, ISmartContractRunnerContainer smartContractRunnerContainer, IStateManager stateManager,
             IFunctionMetadataService functionMetadataService)
         {
             _smartContractManager = smartContractManager;
             _smartContractRunnerContainer = smartContractRunnerContainer;
-            _stateStore = stateStore;
+            _stateManager = stateManager;
             _functionMetadataService = functionMetadataService;
         }
 
@@ -88,12 +83,12 @@
 
             // get account dataprovider
             var dataProvider = DataProvider.GetRootDataProvider(chainId, contractAddress);
-            dataProvider.StateStore = _stateStore;
+            dataProvider.StateManager = _stateManager;
             // run smartcontract executive info and return executive
 
             executive = await runner.RunAsync(reg);
             executive.ContractHash = reg.ContractHash;
-            executive.SetStateStore(_stateStore);
+            executive.SetStateManager(_stateManager);
             
             executive.SetSmartContractContext(new SmartContractContext()
             {
