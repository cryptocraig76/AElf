--- conflicted
+++ resolved
@@ -26,21 +26,12 @@
         private readonly IStateManager _stateManager;
         private readonly IFunctionMetadataService _functionMetadataService;
 
-<<<<<<< HEAD
-        public SmartContractService(ISmartContractManager smartContractManager, ISmartContractRunnerFactory smartContractRunnerFactory, IStateManager stateManager,
-            IFunctionMetadataService functionMetadataService)
-        {
-            _smartContractManager = smartContractManager;
-            _smartContractRunnerFactory = smartContractRunnerFactory;
-            _stateManager = stateManager;
-=======
-        public SmartContractService(ISmartContractManager smartContractManager, ISmartContractRunnerContainer smartContractRunnerContainer, IStateStore stateStore,
+        public SmartContractService(ISmartContractManager smartContractManager, ISmartContractRunnerContainer smartContractRunnerContainer, IStateManager stateManager,
             IFunctionMetadataService functionMetadataService)
         {
             _smartContractManager = smartContractManager;
             _smartContractRunnerContainer = smartContractRunnerContainer;
-            _stateStore = stateStore;
->>>>>>> f8c28442
+            _stateManager = stateManager;
             _functionMetadataService = functionMetadataService;
         }
 
