--- conflicted
+++ resolved
@@ -1,344 +1,339 @@
-﻿using System;
-using System.Collections.Generic;
-using System.Linq;
-using AElf.ChainController.EventMessages;
-using AElf.Common;
-using AElf.Kernel;
-using AElf.Network.Connection;
-using AElf.Network.Data;
-using Easy.MessageHub;
-using Google.Protobuf;
-
-namespace AElf.Network.Peers
-{
-    public partial class Peer
-    {
-        public const int DefaultRequestTimeout = 2000;
-
-        public int RequestTimeout { get; set; } = DefaultRequestTimeout;
-        public int MaxRequestRetries { get; set; } = 2;
-
-        private const int GenesisHeight = 1;
-
-        private readonly object _blockReqLock = new object();
-
-        internal List<TimedBlockRequest> BlockRequests { get; }
-
-        private readonly List<Announce> _announcements;
-
-        /// <summary>
-        /// When syncing history blocks this is the target height.
-        /// </summary>
-        public int SyncTarget { get; private set; }
-
-        /// <summary>
-        /// True if syncing to height.
-        /// </summary>
-        public bool IsSyncingHistory => SyncTarget != 0;
-
-        /// <summary>
-        /// When syncing an annoucements, this is the current one.
-        /// </summary>
-        public Announce SyncedAnnouncement { get; private set; }
-
-        /// <summary>
-        /// True if syncing an annoucement.
-        /// </summary>
-        public bool IsSyncingAnnounced => SyncedAnnouncement != null;
-
-        /// <summary>
-        /// Property that is true if we're currently syncing blocks from this peer.
-        /// 
-        /// </summary>
-        public bool IsSyncing => IsSyncingHistory || IsSyncingAnnounced;
-
-        /// <summary>
-        /// Represents our best knowledge about the peers height. This is updated
-        /// based on the peers announcements.
-        /// </summary>
-        public int KnownHeight { get; private set; }
-
-        /// <summary>
-        /// When syncing history represents the currently requested block.
-        /// </summary>
-        public int CurrentlyRequestedHeight { get; private set; }
-
-        /// <summary>
-        /// Helper getter to probe for stashed announcements.
-        /// </summary>
-        public bool AnyStashed => _announcements.Any();
-
-        public int GetLowestAnnouncement()
-        {
-            return _announcements?.OrderBy(a => a.Height).FirstOrDefault()?.Height ?? 0;
-        }
-
-        /// <summary>
-        /// Resets all sync related state, as if this peer had just connected.
-        /// </summary>
-        public void ResetSync()
-        {
-            SyncTarget = 0;
-            CurrentlyRequestedHeight = 0;
-            SyncedAnnouncement = null;
-            _announcements.Clear();
-        }
-
-        /// <summary>
-        /// Effectively triggers a sync session with this peer. The target height is specified
-        /// as a parameter.
-        /// </summary>
-        /// <param name="start"></param>
-        /// <param name="target"></param>
-        public void SyncToHeight(int start, int target)
-        {
-            if (start <= GenesisHeight)
-            {
-                throw new InvalidOperationException("Cannot sync genesis height or lower.");
-            }
-
-            if (IsSyncing)
-            {
-                throw new InvalidOperationException("The peer is already syncing, " +
-                                                    "this method should only be used to trigger an initial sync.");
-            }
-
-            // set sync state
-            SyncTarget = target;
-            CurrentlyRequestedHeight = start;
-
-            // request 
-            RequestBlockByIndex(CurrentlyRequestedHeight);
-
-            MessageHub.Instance.Publish(new ReceivingHistoryBlocksChanged(true));
-        }
-
-        /// <summary>
-        /// This method will request the next block based on the current value of <see cref="CurrentlyRequestedHeight"/>.
-        /// If target was reached, the state is reset and the method returns false.
-        /// </summary>
-        /// <returns>Returns weither or no this call has completed the sync.</returns>
-        public bool SyncNextHistory()
-        {
-            if (CurrentlyRequestedHeight == SyncTarget)
-            {
-                SyncTarget = 0;
-                CurrentlyRequestedHeight = 0;
-                MessageHub.Instance.Publish(new ReceivingHistoryBlocksChanged(false));
-                return false;
-            }
-
-            CurrentlyRequestedHeight++;
-            RequestBlockByIndex(CurrentlyRequestedHeight);
-
-            return true;
-        }
-
-        public void StashAnnouncement(Announce announce)
-        {
-            if (announce?.Id == null)
-                throw new ArgumentNullException($"{nameof(announce)} or its ID is null.");
-
-            _announcements.Add(announce);
-        }
-
-        /// <summary>
-        /// Removes announcements that have a height lower or equal than <param name="blockHeight"/>.
-        /// </summary>
-        /// <param name="blockHeight"></param>
-        public void CleanAnnouncements(int blockHeight)
-        {
-            _announcements.RemoveAll(a => a.Height <= blockHeight);
-        }
-
-        /// <summary>
-        /// Will trigger the request for the next announcement. If there's no more announcements to sync
-        /// this method return false. The only way to trigger the sync is to call this method with an
-        /// announcement previously added to the stash.
-        /// </summary>
-        /// <exception cref="InvalidOperationException">If this method is called when not syncing
-        /// and with an empty cache the method throws.</exception>
-        public bool SyncNextAnnouncement()
-        {
-            if (!IsSyncingAnnounced && !_announcements.Any())
-                throw new InvalidOperationException($"Call to {nameof(SyncNextAnnouncement)} with no stashed annoucements.");
-
-            if (!_announcements.Any())
-            {
-                SyncedAnnouncement = null;
-                return false;
-            }
-
-            var nextAnouncement = _announcements.OrderBy(a => a.Height).First();
-
-            SyncedAnnouncement = nextAnouncement;
-            _announcements.Remove(SyncedAnnouncement);
-
-            RequestBlockById(SyncedAnnouncement.Id.ToByteArray(), SyncedAnnouncement.Height);
-
-            return true;
-        }
-
-        /// <summary>
-        /// This method is used to update the height of the current peer.
-        /// </summary>
-        /// <param name="a"></param>
-        public void OnAnnouncementMessage(Announce a)
-        {
-            if (a?.Id == null)
-            {
-                _logger?.Error($"[{this}] announcement or its id is null.");
-                return;
-            }
-
-            try
-            {
-                if (a.Height <= KnownHeight)
-                {
-                    // todo just log for now, but this is probably a protocol error.
-                    _logger?.Warn($"[{this}] current know heigth: {KnownHeight} announcement height {a.Height}.");
-                }
-
-                KnownHeight = a.Height;
-<<<<<<< HEAD
-            
-                _logger?.Trace($"[{this}] received announcement, height increased: {KnownHeight}.");
-=======
-
-                _logger?.Trace($"[{this}] height increased: {KnownHeight}.");
->>>>>>> 81669772
-            }
-            catch (Exception e)
-            {
-                _logger?.Error(e, $"[{this}] error processing announcement.");
-            }
-        }
-
-        /// <summary>
-        /// This method is used to stop the timer for a block request.
-        /// </summary>
-        /// <param name="block"></param>
-        public void StopBlockTimer(Block block)
-        {
-            byte[] blockHash = block.GetHashBytes();
-            int blockHeight = (int) block.Header.Index;
-
-            _logger.Info($"Receiving block {block.BlockHashToHex} from {this} at height {blockHeight}, " +
-                         $"with {block.Body.Transactions.Count} txns. (TransactionListCount = {block.Body.TransactionList.Count})");
-
-            lock (_blockReqLock)
-            {
-                TimedBlockRequest req = BlockRequests.FirstOrDefault(b => (b.IsById && b.Id.BytesEqual(blockHash)) || (!b.IsById && b.Height == blockHeight));
-
-                if (req != null)
-                {
-                    req.Cancel();
-                    BlockRequests.Remove(req);
-                }
-            }
-        }
-
-        public void RequestHeaders(int headerIndex, int headerRequestCount)
-        {
-            BlockHeaderRequest hReq = new BlockHeaderRequest {Height = headerIndex - 1, Count = headerRequestCount};
-            Message message = NetRequestFactory.CreateMessage(AElfProtocolMsgType.HeaderRequest, hReq.ToByteArray());
-
-            EnqueueOutgoing(message);
-        }
-
-        private void RequestBlockByIndex(int index)
-        {
-            // Create the request object
-            BlockRequest br = new BlockRequest {Height = index};
-            Message message = NetRequestFactory.CreateMessage(AElfProtocolMsgType.RequestBlock, br.ToByteArray());
-
-            if (message.Payload == null)
-            {
-                _logger?.Warn($"[{this}] request for block at height {index} failed because payload is null.");
-                return;
-            }
-
-            SendTimedRequest(message, br);
-        }
-
-        private void RequestBlockById(byte[] id, int height = 0)
-        {
-            // Create the request object
-            BlockRequest br = new BlockRequest {Id = ByteString.CopyFrom(id), Height = height};
-            Message message = NetRequestFactory.CreateMessage(AElfProtocolMsgType.RequestBlock, br.ToByteArray());
-
-            if (message.Payload == null)
-            {
-                _logger?.Warn($"[{this}] request for block with id {id.ToHex()} failed because payload is null.");
-                return;
-            }
-
-            SendTimedRequest(message, br);
-        }
-
-        private void SendTimedRequest(Message message, BlockRequest br)
-        {
-            TimedBlockRequest blockRequest = new TimedBlockRequest(message, br, RequestTimeout);
-            blockRequest.SetCurrentPeer(this);
-            blockRequest.RequestTimedOut += TimedRequestOnRequestTimedOut;
-
-            lock (_blockReqLock)
-            {
-                BlockRequests.Add(blockRequest);
-            }
-
-            EnqueueOutgoing(message, (_) =>
-            {
-                blockRequest.Start();
-
-                if (blockRequest.IsById)
-                    _logger?.Trace($"[{this}] Block request sent {{ hash: {blockRequest.Id.ToHex()} }}");
-                else
-                    _logger?.Trace($"[{this}] Block request sent {{ height: {blockRequest.Height} }}");
-            });
-        }
-
-        private void TimedRequestOnRequestTimedOut(object sender, EventArgs e)
-        {
-            if (sender is TimedBlockRequest req)
-            {
-                _logger?.Warn($"[{this}] failed timed request {req}");
-
-                if (req.CurrentPeerRetries < MaxRequestRetries)
-                {
-                    if (!req.SetCurrentPeer(this))
-                    {
-                        return;
-                    }
-
-                    _logger?.Debug($"[{this}] try again {req}.");
-
-                    EnqueueOutgoing(req.Message, (_) =>
-                    {
-                        // last check for cancelation
-                        if (req.IsCanceled)
-                            return;
-
-                        req.Start();
-
-                        if (req.IsById)
-                            _logger?.Trace($"[{this}] Block request sent {{ hash: {req.Id.ToHex()} }}");
-                        else
-                            _logger?.Trace($"[{this}] Block request sent {{ height: {req.Height} }}");
-                    });
-                }
-                else
-                {
-                    lock (_blockReqLock)
-                    {
-                        BlockRequests.RemoveAll(b => b.IsById && b.Id.BytesEqual(req.Id) || !b.IsById && b.Height == req.Height);
-                    }
-
-                    _logger?.Warn($"[{this}] request failed {req}.");
-
-                    req.RequestTimedOut -= TimedRequestOnRequestTimedOut;
-                }
-            }
-        }
-    }
+﻿using System;
+using System.Collections.Generic;
+using System.Linq;
+using AElf.ChainController.EventMessages;
+using AElf.Common;
+using AElf.Kernel;
+using AElf.Network.Connection;
+using AElf.Network.Data;
+using Easy.MessageHub;
+using Google.Protobuf;
+
+namespace AElf.Network.Peers
+{
+    public partial class Peer
+    {
+        public const int DefaultRequestTimeout = 2000;
+
+        public int RequestTimeout { get; set; } = DefaultRequestTimeout;
+        public int MaxRequestRetries { get; set; } = 2;
+
+        private const int GenesisHeight = 1;
+
+        private readonly object _blockReqLock = new object();
+
+        internal List<TimedBlockRequest> BlockRequests { get; }
+
+        private readonly List<Announce> _announcements;
+
+        /// <summary>
+        /// When syncing history blocks this is the target height.
+        /// </summary>
+        public int SyncTarget { get; private set; }
+
+        /// <summary>
+        /// True if syncing to height.
+        /// </summary>
+        public bool IsSyncingHistory => SyncTarget != 0;
+
+        /// <summary>
+        /// When syncing an annoucements, this is the current one.
+        /// </summary>
+        public Announce SyncedAnnouncement { get; private set; }
+
+        /// <summary>
+        /// True if syncing an annoucement.
+        /// </summary>
+        public bool IsSyncingAnnounced => SyncedAnnouncement != null;
+
+        /// <summary>
+        /// Property that is true if we're currently syncing blocks from this peer.
+        /// 
+        /// </summary>
+        public bool IsSyncing => IsSyncingHistory || IsSyncingAnnounced;
+
+        /// <summary>
+        /// Represents our best knowledge about the peers height. This is updated
+        /// based on the peers announcements.
+        /// </summary>
+        public int KnownHeight { get; private set; }
+
+        /// <summary>
+        /// When syncing history represents the currently requested block.
+        /// </summary>
+        public int CurrentlyRequestedHeight { get; private set; }
+
+        /// <summary>
+        /// Helper getter to probe for stashed announcements.
+        /// </summary>
+        public bool AnyStashed => _announcements.Any();
+
+        public int GetLowestAnnouncement()
+        {
+            return _announcements?.OrderBy(a => a.Height).FirstOrDefault()?.Height ?? 0;
+        }
+
+        /// <summary>
+        /// Resets all sync related state, as if this peer had just connected.
+        /// </summary>
+        public void ResetSync()
+        {
+            SyncTarget = 0;
+            CurrentlyRequestedHeight = 0;
+            SyncedAnnouncement = null;
+            _announcements.Clear();
+        }
+
+        /// <summary>
+        /// Effectively triggers a sync session with this peer. The target height is specified
+        /// as a parameter.
+        /// </summary>
+        /// <param name="start"></param>
+        /// <param name="target"></param>
+        public void SyncToHeight(int start, int target)
+        {
+            if (start <= GenesisHeight)
+            {
+                throw new InvalidOperationException("Cannot sync genesis height or lower.");
+            }
+
+            if (IsSyncing)
+            {
+                throw new InvalidOperationException("The peer is already syncing, " +
+                                                    "this method should only be used to trigger an initial sync.");
+            }
+
+            // set sync state
+            SyncTarget = target;
+            CurrentlyRequestedHeight = start;
+
+            // request 
+            RequestBlockByIndex(CurrentlyRequestedHeight);
+
+            MessageHub.Instance.Publish(new ReceivingHistoryBlocksChanged(true));
+        }
+
+        /// <summary>
+        /// This method will request the next block based on the current value of <see cref="CurrentlyRequestedHeight"/>.
+        /// If target was reached, the state is reset and the method returns false.
+        /// </summary>
+        /// <returns>Returns weither or no this call has completed the sync.</returns>
+        public bool SyncNextHistory()
+        {
+            if (CurrentlyRequestedHeight == SyncTarget)
+            {
+                SyncTarget = 0;
+                CurrentlyRequestedHeight = 0;
+                MessageHub.Instance.Publish(new ReceivingHistoryBlocksChanged(false));
+                return false;
+            }
+
+            CurrentlyRequestedHeight++;
+            RequestBlockByIndex(CurrentlyRequestedHeight);
+
+            return true;
+        }
+
+        public void StashAnnouncement(Announce announce)
+        {
+            if (announce?.Id == null)
+                throw new ArgumentNullException($"{nameof(announce)} or its ID is null.");
+
+            _announcements.Add(announce);
+        }
+
+        /// <summary>
+        /// Removes announcements that have a height lower or equal than <param name="blockHeight"/>.
+        /// </summary>
+        /// <param name="blockHeight"></param>
+        public void CleanAnnouncements(int blockHeight)
+        {
+            _announcements.RemoveAll(a => a.Height <= blockHeight);
+        }
+
+        /// <summary>
+        /// Will trigger the request for the next announcement. If there's no more announcements to sync
+        /// this method return false. The only way to trigger the sync is to call this method with an
+        /// announcement previously added to the stash.
+        /// </summary>
+        /// <exception cref="InvalidOperationException">If this method is called when not syncing
+        /// and with an empty cache the method throws.</exception>
+        public bool SyncNextAnnouncement()
+        {
+            if (!IsSyncingAnnounced && !_announcements.Any())
+                throw new InvalidOperationException($"Call to {nameof(SyncNextAnnouncement)} with no stashed annoucements.");
+
+            if (!_announcements.Any())
+            {
+                SyncedAnnouncement = null;
+                return false;
+            }
+
+            var nextAnouncement = _announcements.OrderBy(a => a.Height).First();
+
+            SyncedAnnouncement = nextAnouncement;
+            _announcements.Remove(SyncedAnnouncement);
+
+            RequestBlockById(SyncedAnnouncement.Id.ToByteArray(), SyncedAnnouncement.Height);
+
+            return true;
+        }
+
+        /// <summary>
+        /// This method is used to update the height of the current peer.
+        /// </summary>
+        /// <param name="a"></param>
+        public void OnAnnouncementMessage(Announce a)
+        {
+            if (a?.Id == null)
+            {
+                _logger?.Error($"[{this}] announcement or its id is null.");
+                return;
+            }
+
+            try
+            {
+                if (a.Height <= KnownHeight)
+                {
+                    // todo just log for now, but this is probably a protocol error.
+                    _logger?.Warn($"[{this}] current know heigth: {KnownHeight} announcement height {a.Height}.");
+                }
+
+                KnownHeight = a.Height;
+            
+                _logger?.Trace($"[{this}] received announcement, height increased: {KnownHeight}.");
+            }
+            catch (Exception e)
+            {
+                _logger?.Error(e, $"[{this}] error processing announcement.");
+            }
+        }
+
+        /// <summary>
+        /// This method is used to stop the timer for a block request.
+        /// </summary>
+        /// <param name="block"></param>
+        public void StopBlockTimer(Block block)
+        {
+            byte[] blockHash = block.GetHashBytes();
+            int blockHeight = (int) block.Header.Index;
+
+            _logger.Info($"Receiving block {block.BlockHashToHex} from {this} at height {blockHeight}, " +
+                         $"with {block.Body.Transactions.Count} txns. (TransactionListCount = {block.Body.TransactionList.Count})");
+
+            lock (_blockReqLock)
+            {
+                TimedBlockRequest req = BlockRequests.FirstOrDefault(b => (b.IsById && b.Id.BytesEqual(blockHash)) || (!b.IsById && b.Height == blockHeight));
+
+                if (req != null)
+                {
+                    req.Cancel();
+                    BlockRequests.Remove(req);
+                }
+            }
+        }
+
+        public void RequestHeaders(int headerIndex, int headerRequestCount)
+        {
+            BlockHeaderRequest hReq = new BlockHeaderRequest {Height = headerIndex - 1, Count = headerRequestCount};
+            Message message = NetRequestFactory.CreateMessage(AElfProtocolMsgType.HeaderRequest, hReq.ToByteArray());
+
+            EnqueueOutgoing(message);
+        }
+
+        private void RequestBlockByIndex(int index)
+        {
+            // Create the request object
+            BlockRequest br = new BlockRequest { Height = index };
+            Message message = NetRequestFactory.CreateMessage(AElfProtocolMsgType.RequestBlock, br.ToByteArray());
+
+            if (message.Payload == null)
+            {
+                _logger?.Warn($"[{this}] request for block at height {index} failed because payload is null.");
+                return;
+            }
+
+            SendTimedRequest(message, br);
+        }
+
+        private void RequestBlockById(byte[] id, int height = 0)
+        {
+            // Create the request object
+            BlockRequest br = new BlockRequest { Id = ByteString.CopyFrom(id), Height = height };
+            Message message = NetRequestFactory.CreateMessage(AElfProtocolMsgType.RequestBlock, br.ToByteArray());
+
+            if (message.Payload == null)
+            {
+                _logger?.Warn($"[{this}] request for block with id {id.ToHex()} failed because payload is null.");
+                return;
+            }
+
+            SendTimedRequest(message, br);
+        }
+
+        private void SendTimedRequest(Message message, BlockRequest br)
+        {
+            TimedBlockRequest blockRequest = new TimedBlockRequest(message, br, RequestTimeout);
+            blockRequest.SetCurrentPeer(this);
+            blockRequest.RequestTimedOut += TimedRequestOnRequestTimedOut;
+
+            lock (_blockReqLock)
+            {
+                BlockRequests.Add(blockRequest);
+            }
+
+            EnqueueOutgoing(message, (_) =>
+            {
+                blockRequest.Start();
+
+                if (blockRequest.IsById)
+                    _logger?.Trace($"[{this}] Block request sent {{ hash: {blockRequest.Id.ToHex()} }}");
+                else
+                    _logger?.Trace($"[{this}] Block request sent {{ height: {blockRequest.Height} }}");
+            });
+        }
+
+        private void TimedRequestOnRequestTimedOut(object sender, EventArgs e)
+        {
+            if (sender is TimedBlockRequest req)
+            {
+                _logger?.Warn($"[{this}] failed timed request {req}");
+
+                if (req.CurrentPeerRetries < MaxRequestRetries)
+                {
+                    if (!req.SetCurrentPeer(this))
+                    {
+                        return;
+                    }
+
+                    _logger?.Debug($"[{this}] try again {req}.");
+
+                    EnqueueOutgoing(req.Message, (_) =>
+                    {
+                        // last check for cancelation
+                        if (req.IsCanceled)
+                            return;
+
+                        req.Start();
+
+                        if (req.IsById)
+                            _logger?.Trace($"[{this}] Block request sent {{ hash: {req.Id.ToHex()} }}");
+                        else
+                            _logger?.Trace($"[{this}] Block request sent {{ height: {req.Height} }}");
+                    });
+                }
+                else
+                {
+                    lock (_blockReqLock)
+                    {
+                        BlockRequests.RemoveAll(b => (b.IsById && b.Id.BytesEqual(req.Id)) || (!b.IsById && b.Height == req.Height));
+                    }
+
+                    _logger?.Warn($"[{this}] request failed {req}.");
+
+                    req.RequestTimedOut -= TimedRequestOnRequestTimedOut;
+                }
+            }
+        }
+    }
 }