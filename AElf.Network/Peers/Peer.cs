--- conflicted
+++ resolved
@@ -384,12 +384,8 @@
                     return RejectReason.AuthInvalidKey;
                 }
                 
-<<<<<<< HEAD
                 DistantNodeAddress 
                     = Address.FromPublicKey(DistantPublicKey).GetFormatted(); 
-=======
-                DistantNodeAddress = Address.FromPublicKey(ChainConfig.Instance.ChainId.DecodeBase58(), DistantPublicKey).GetFormatted(); 
->>>>>>> 91dd1d25
 
                 // verify sig
                 ECVerifier verifier = new ECVerifier();
