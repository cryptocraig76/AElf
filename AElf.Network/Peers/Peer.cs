﻿using System;
using System.Collections.Generic;
using System.Net;
using System.Net.Sockets;
using System.Security.Cryptography;
using System.Timers;
using AElf.Common;
using AElf.Configuration.Config.Chain;
using AElf.Cryptography.ECDSA;
using AElf.Kernel;
using AElf.Network.Connection;
using AElf.Network.Data;
using Google.Protobuf;
using Newtonsoft.Json;
using NLog;

namespace AElf.Network.Peers
{
    public class PeerDisconnectedArgs : EventArgs
    {
        public DisconnectReason Reason { get; set; }
        public IPeer Peer { get; set; }
    }

    public class AuthFinishedArgs : EventArgs
    {
        public bool IsAuthentified { get; private set; }
        public RejectReason Reason { get; private set; }

        public AuthFinishedArgs(RejectReason reason)
        {
            IsAuthentified = false;
            Reason = reason;
        }

        public AuthFinishedArgs()
        {
            IsAuthentified = true;
        }
    }

    public enum RejectReason
    {
        AuthTimeout,
        AuthWrongVersion,
        AuthInvalidHandshakeMsg,
        AuthInvalidKey,
        AuthInvalidSig,
        None
    }

    public enum DisconnectReason
    {
        StreamClosed,
        BlockRequestTimeout
    }

    public class PeerMessageReceivedArgs : EventArgs
    {
        public Peer Peer { get; set; }
        public Message Message { get; set; }
        
        public Block Block { get; set; }
    }

    /// <summary>
    /// This class is essentially a wrapper around the connections underlying stream. Its the entry
    /// point for incoming messages and is also used for sending messages to the peer it represents.
    /// This class handles a basic form of authentification as well as ping messages.
    /// </summary>
    [JsonObject(MemberSerialization.OptIn)]
    public partial class Peer : IPeer
    {
        private const string LoggerName = "Peer";

        private const double DefaultPingInterval = 1000;
        private const double DefaultAuthTimeout = 2000;

        private readonly ILogger _logger;
        private readonly IMessageReader _messageReader;
        private readonly IMessageWriter _messageWriter;

        private readonly Timer _authTimer;

        /// <summary>
        /// The event that's raised when a message is received from the peer.
        /// </summary>
        public event EventHandler MessageReceived;

        /// <summary>
        /// The event that's raised when a peers stream has ended.
        /// </summary>
        public event EventHandler PeerDisconnected;

        /// <summary>
        /// The event that's raised when the authentification phase has finished.
        /// </summary>
        public event EventHandler AuthFinished;

        /// <summary>
        /// Indicates if Dispose has been called (once false, never changes back to true).
        /// </summary>
        public bool IsDisposed { get; private set; }

        /// <summary>
        /// Indicates if correct authentication information has been received.
        /// </summary>
        public bool IsAuthentified { get; private set; }

        /// <summary>
        /// This nodes listening port.
        /// </summary>
        private readonly int _port;

        /// <summary>
        /// This nodes public key.
        /// </summary>
        private readonly ECKeyPair _nodeKey;

        /// <summary>
        /// The underlying network client.
        /// </summary>
        private readonly TcpClient _client;

        public int PacketsReceivedCount { get; private set; }

        public double AuthTimeout { get; set; } = DefaultAuthTimeout;

        /// <summary>
        /// The data received in the handshake message.
        /// </summary>
        [JsonProperty(PropertyName = "address")]
        public NodeData DistantNodeData => _lastReceivedHandshake?.NodeInfo;

        private Handshake _lastReceivedHandshake;

        public byte[] DistantPubKey { get; private set; }

        public string DistantNodeAddress { get; private set; }
        public byte[] DistantPublicKey => _lastReceivedHandshake?.PublicKey.ToByteArray();

        [JsonProperty(PropertyName = "isBp")] 
        public bool IsBp { get; internal set; }

        public string IpAddress => DistantNodeData?.IpAddress;

        public ushort Port => DistantNodeData?.Port != null ? (ushort) DistantNodeData?.Port : (ushort) 0;

        public readonly int CurrentHeight;

        public Peer(TcpClient client, IMessageReader reader, IMessageWriter writer, int port, ECKeyPair nodeKey, int currentHeight)
        {
            BlockRequests = new List<TimedBlockRequest>();
            _announcements = new List<Announce>();

            _pingPongTimer = new Timer();
            _authTimer = new Timer();

            SetupHeartbeat();

            _port = port;
            _nodeKey = nodeKey;
            _logger = LogManager.GetLogger(LoggerName);

            _client = client;

            _messageReader = reader;
            _messageWriter = writer;

            CurrentHeight = currentHeight;
        }

        private void SetupHeartbeat()
        {
            _pingPongTimer.Interval = DefaultPingInterval;
            _pingPongTimer.Elapsed += TimerTimeoutElapsed;
            _pingPongTimer.AutoReset = true;
        }

        public bool Start()
        {
            if (IsDisposed)
                throw new ObjectDisposedException(nameof(Peer), "This peer as already been disposed.");

            if (IsAuthentified)
                throw new InvalidOperationException("Cannot start an already authentified peer.");

            if (_messageReader == null || _messageWriter == null || _client == null)
                throw new InvalidOperationException("Could not initialize, null components.");

            try
            {
                _messageReader.PacketReceived += ClientOnPacketReceived;
                _messageReader.StreamClosed += MessageReaderOnStreamClosed;

                _messageReader.Start();
                _messageWriter.Start();

                StartAuthentification();
            }
            catch (Exception e)
            {
                _logger?.Error(e, "Error while initializing the connection.");
                Dispose();
                return false;
            }

            return true;
        }

        private void MessageReaderOnStreamClosed(object sender, EventArgs eventArgs)
        {
            Dispose();

            _logger?.Warn($"Peer connection has been terminated : {DistantNodeData}.");

            PeerDisconnected?.Invoke(this, new PeerDisconnectedArgs {Peer = this, Reason = DisconnectReason.StreamClosed});
        }

        private void ClientOnPacketReceived(object sender, EventArgs eventArgs)
        {
            if (IsDisposed)
                return;

            try
            {
                if (!(eventArgs is PacketReceivedEventArgs a) || a.Message == null)
                    return;

                if (a.Message.Type == (int) MessageType.Auth)
                {
                    HandleAuthResponse(a.Message);
                    return;
                }

                if (!IsAuthentified)
                {
                    _logger?.Warn($"Received message while not authentified: {a.Message}.");
                    return;
                }

                switch (a.Message.Type)
                {
                    case (int) MessageType.Ping:
                        HandlePingMessage(a.Message);
                        return;
                    case (int) MessageType.Pong:
                        HandlePongMessage(a.Message);
                        return;
                }

                PacketsReceivedCount++;

                FireMessageReceived(a.Message);
            }
            catch (Exception e)
            {
                _logger?.Error(e, "Exception while handle received packet.");
            }
        }

        #region Authentification

        /// <summary>
        /// This method sends authentification information to the distant peer and
        /// start the authentification timer.
        /// </summary>
        /// <returns></returns>
        private void StartAuthentification()
        {
            try
            {
                var nodeInfo = new NodeData {Port = _port};

                ECSigner signer = new ECSigner();
                ECSignature sig = signer.Sign(_nodeKey, SHA256.Create().ComputeHash(nodeInfo.ToByteArray()));

<<<<<<< HEAD
                var nd = new Handshake
                {
                    NodeInfo = nodeInfo,
                    PublicKey = ByteString.CopyFrom(_nodeKey.PublicKey),
                    Height = CurrentHeight,
                    Sig = ByteString.CopyFrom(sig.SigBytes)
                };

                if (_nodeKey.PublicKey == null)
                    ;
=======
            var nd = new Handshake
            {
                NodeInfo = nodeInfo,
                PublicKey = ByteString.CopyFrom(_nodeKey.GetEncodedPublicKey()),
                Height = CurrentHeight,
                Version = GlobalConfig.ProtocolVersion,
                R = ByteString.CopyFrom(sig.R),
                S = ByteString.CopyFrom(sig.S)
            };
>>>>>>> 5f27b2b5

                byte[] packet = nd.ToByteArray();

                _logger?.Trace($"Sending authentification : {{ port: {nd.NodeInfo.Port}, addr: {nd.PublicKey.ToByteArray().ToHex()} }}");

                _messageWriter.EnqueueMessage(new Message {Type = (int) MessageType.Auth, HasId = false, Length = packet.Length, Payload = packet});

                StartAuthTimer();
            }
            catch (Exception e)
            {
                Console.WriteLine(e);
                throw;
            }
        }

        private void StartAuthTimer()
        {
            _authTimer.Interval = AuthTimeout;
            _authTimer.Elapsed += AuthTimerElapsed;
            _authTimer.AutoReset = false;
            _authTimer.Start();
        }

        private void AuthTimerElapsed(object sender, ElapsedEventArgs e)
        {
            _authTimer.Stop(); // dispose

            if (IsAuthentified)
                return;

            _logger?.Warn("Authentification timed out.");

            Dispose();

            AuthFinished?.Invoke(this, new AuthFinishedArgs(RejectReason.AuthTimeout));
        }

        /// <summary>
        /// Handles authentification information.
        /// </summary>
        /// <param name="aMessage"></param>
        private void HandleAuthResponse(Message aMessage)
        {
            try
            {
                _authTimer.Stop();

                Handshake handshk = Handshake.Parser.ParseFrom(aMessage.Payload);

                AuthentifyWith(handshk);

                // Update with the real IP address
                IPEndPoint remoteEndPoint = (IPEndPoint) _client.Client.RemoteEndPoint;
                handshk.NodeInfo.IpAddress = remoteEndPoint.Address.ToString();

                KnownHeight = handshk.Height;

                _pingPongTimer.Start();
            }
            catch (Exception e)
            {
                _logger?.Error(e, "Error processing authentification information.");
                Dispose();
            }

            AuthFinished?.Invoke(this, new AuthFinishedArgs());
        }

        /// <summary>
        /// Mainly for testing purposes, it's used for authentifying a node. Note that
        /// is doesn't launch the correponding event.
        /// </summary>
        /// <param name="handshakeMsg"></param>
        internal RejectReason AuthentifyWith(Handshake handshakeMsg)
        {
            if (handshakeMsg == null)
            {
                FireInvalidAuth(RejectReason.AuthInvalidHandshakeMsg);
                return RejectReason.AuthInvalidHandshakeMsg;
            }

            _lastReceivedHandshake = handshakeMsg;

            try
            {
<<<<<<< HEAD
                DistantPubKey = handshakeMsg.PublicKey.ToByteArray();
=======
                if (handshakeMsg.Version != GlobalConfig.ProtocolVersion)
                {
                    FireInvalidAuth(RejectReason.AuthWrongVersion);
                    return;
                }
                    
                DistantNodeKeyPair = ECKeyPair.FromPublicKey(handshakeMsg.PublicKey.ToByteArray());
>>>>>>> 5f27b2b5

                if (DistantPubKey == null)
                {
                    FireInvalidAuth(RejectReason.AuthInvalidKey);
                    return RejectReason.AuthInvalidKey;
                }

                if (ChainConfig.Instance.ChainId == null || ChainConfig.Instance.ChainId.Length != 4)
                    ;
                
                DistantNodeAddress 
                    = Address.FromPublicKey(ChainConfig.Instance.ChainId.DecodeBase58(), DistantPublicKey).GetFormatted(); 

                // verify sig
                ECVerifier verifier = new ECVerifier();
                
                bool sigValid 
                    = verifier.Verify(new ECSignature(handshakeMsg.Sig.ToByteArray()), SHA256.Create().ComputeHash(handshakeMsg.NodeInfo.ToByteArray()));

                if (!sigValid)
                {
                    FireInvalidAuth(RejectReason.AuthInvalidSig);
                    return RejectReason.AuthInvalidSig;
                }
            }
            catch (Exception e)
            {
                FireInvalidAuth(RejectReason.AuthInvalidKey);
                return RejectReason.AuthInvalidKey;
            }

            IsAuthentified = true;
            return RejectReason.None;
        }

        private void FireInvalidAuth(RejectReason reason)
        {
            AuthFinished?.Invoke(this, new AuthFinishedArgs(reason));
        }

        #endregion Authentification

        private void FireMessageReceived(Message p)
        {
            MessageReceived?.Invoke(this, new PeerMessageReceivedArgs {Peer = this, Message = p});
        }

        /// <summary>
        /// Sends the provided message to the peer.
        /// </summary>
        /// <param name="msg"></param>
        /// <param name="successCallback"></param>
        /// <returns></returns>
        public void EnqueueOutgoing(Message msg, Action<Message> successCallback = null)
        {
            try
            {
                if (!IsAuthentified)
                {
                    _logger?.Warn($"Can't write : not identified {DistantNodeData}.");
                }

                if (_messageWriter == null)
                {
                    _logger?.Warn($"Peer {DistantNodeData?.IpAddress} : {DistantNodeData?.Port} - Null stream while sending");
                    return;
                }
                
                _messageWriter.EnqueueMessage(msg, successCallback);
            }
            catch (Exception e)
            {
                _logger?.Error(e, "Exception while sending data.");
            }
        }

        public override string ToString()
        {
            return DistantNodeData?.IpAddress + ":" + DistantNodeData?.Port;
        }

        /// <summary>
        /// Equality of two peers is based on the equality of the underlying
        /// distant node data it represents.
        /// </summary>
        /// <param name="obj"></param>
        /// <returns></returns>
        public override bool Equals(object obj)
        {
            if (ReferenceEquals(obj, null))
                return false;

            if (ReferenceEquals(obj, this))
                return true;

            Peer p = obj as Peer;

            if (p?.DistantNodeData == null || DistantNodeData == null)
                return false;

            return p.DistantNodeData.Equals(DistantNodeData);
        }

        #region Closing and disposing

        public void Dispose()
        {
            if (IsDisposed)
                return;

            _pingPongTimer?.Stop();
            _authTimer?.Stop();

            if (_messageReader != null)
            {
                _messageReader.PacketReceived -= ClientOnPacketReceived;
                _messageReader.StreamClosed -= MessageReaderOnStreamClosed;
            }

            _messageReader?.Close();
            _messageWriter?.Close();

            _client?.Close();

            IsDisposed = true;
        }

        #endregion
    }
}<|MERGE_RESOLUTION|>--- conflicted
+++ resolved
@@ -275,28 +275,17 @@
                 ECSigner signer = new ECSigner();
                 ECSignature sig = signer.Sign(_nodeKey, SHA256.Create().ComputeHash(nodeInfo.ToByteArray()));
 
-<<<<<<< HEAD
                 var nd = new Handshake
                 {
                     NodeInfo = nodeInfo,
                     PublicKey = ByteString.CopyFrom(_nodeKey.PublicKey),
                     Height = CurrentHeight,
-                    Sig = ByteString.CopyFrom(sig.SigBytes)
+                    Sig = ByteString.CopyFrom(sig.SigBytes),
+                    Version = GlobalConfig.ProtocolVersion,
                 };
 
                 if (_nodeKey.PublicKey == null)
                     ;
-=======
-            var nd = new Handshake
-            {
-                NodeInfo = nodeInfo,
-                PublicKey = ByteString.CopyFrom(_nodeKey.GetEncodedPublicKey()),
-                Height = CurrentHeight,
-                Version = GlobalConfig.ProtocolVersion,
-                R = ByteString.CopyFrom(sig.R),
-                S = ByteString.CopyFrom(sig.S)
-            };
->>>>>>> 5f27b2b5
 
                 byte[] packet = nd.ToByteArray();
 
@@ -382,27 +371,19 @@
             _lastReceivedHandshake = handshakeMsg;
 
             try
-            {
-<<<<<<< HEAD
+            {                
+                if (handshakeMsg.Version != GlobalConfig.ProtocolVersion)
+                {
+                    FireInvalidAuth(RejectReason.AuthWrongVersion);
+                    return RejectReason.AuthWrongVersion;
+                }
+                                    
                 DistantPubKey = handshakeMsg.PublicKey.ToByteArray();
-=======
-                if (handshakeMsg.Version != GlobalConfig.ProtocolVersion)
-                {
-                    FireInvalidAuth(RejectReason.AuthWrongVersion);
-                    return;
-                }
-                    
-                DistantNodeKeyPair = ECKeyPair.FromPublicKey(handshakeMsg.PublicKey.ToByteArray());
->>>>>>> 5f27b2b5
-
                 if (DistantPubKey == null)
                 {
                     FireInvalidAuth(RejectReason.AuthInvalidKey);
                     return RejectReason.AuthInvalidKey;
                 }
-
-                if (ChainConfig.Instance.ChainId == null || ChainConfig.Instance.ChainId.Length != 4)
-                    ;
                 
                 DistantNodeAddress 
                     = Address.FromPublicKey(ChainConfig.Instance.ChainId.DecodeBase58(), DistantPublicKey).GetFormatted(); 
