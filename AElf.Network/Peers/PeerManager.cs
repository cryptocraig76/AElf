--- conflicted
+++ resolved
@@ -86,7 +86,6 @@
             Task.Run(() => StartProcessing()).ConfigureAwait(false);
         }
 
-<<<<<<< HEAD
         public async Task<JObject> GetPeers()
         {
             List<NodeData> pl = _peers.Select(p => p.DistantNodeData).ToList();
@@ -102,9 +101,7 @@
             
             return peers;
         }
-
-=======
->>>>>>> 988eb633
+        
         private void StartProcessing()
         {
             while (true)
