--- conflicted
+++ resolved
@@ -13,13 +13,7 @@
 
 namespace AElf.Node
 {
-<<<<<<< HEAD
-    [LoggerName(nameof(Node))]
     public class Node : INode, ITransientDependency
-=======
-    
-    public class Node : INode
->>>>>>> 95722af1
     {
         public ILogger<Node> Logger {get;set;}
         private readonly IRpcServer _rpcServer;
