--- conflicted
+++ resolved
@@ -83,13 +83,8 @@
         {
             get
             {
-<<<<<<< HEAD
-                var contractZeroDllPath
-                    = Path.Combine(_assemblyDir, $"{Globals.GenesisTokenContractAssemblyName}.dll");
-=======
                 var contractZeroDllPath 
                     = Path.Combine(_assemblyDir, $"{GlobalConfig.GenesisTokenContractAssemblyName}.dll");
->>>>>>> 99347209
 
                 byte[] code;
                 using (var file = File.OpenRead(Path.GetFullPath(contractZeroDllPath)))
@@ -105,13 +100,8 @@
         {
             get
             {
-<<<<<<< HEAD
-                var contractZeroDllPath
-                    = Path.Combine(_assemblyDir, $"{Globals.GenesisConsensusContractAssemblyName}.dll");
-=======
                 var contractZeroDllPath 
                     = Path.Combine(_assemblyDir, $"{GlobalConfig.GenesisConsensusContractAssemblyName}.dll");
->>>>>>> 99347209
 
                 byte[] code;
                 using (var file = File.OpenRead(Path.GetFullPath(contractZeroDllPath)))
@@ -163,13 +153,8 @@
         {
             _nodeKeyPair = conf.KeyPair;
             _assemblyDir = conf.LauncherAssemblyLocation;
-<<<<<<< HEAD
-            _blockChain = _chainService.GetBlockChain(ByteArrayHelpers.FromHexString(NodeConfig.Instance.ChainId));
-
-=======
             _blockChain = _chainService.GetBlockChain(Hash.Loads(NodeConfig.Instance.ChainId));
-            
->>>>>>> 99347209
+
             SetupConsensus();
         }
 
@@ -270,12 +255,7 @@
 
         private Address GetGenesisContractHash(SmartContractType contractType)
         {
-<<<<<<< HEAD
-            return _chainCreationService.GenesisContractHash(
-                ByteArrayHelpers.FromHexString(NodeConfig.Instance.ChainId), contractType);
-=======
             return _chainCreationService.GenesisContractHash(Hash.Loads(NodeConfig.Instance.ChainId), contractType);
->>>>>>> 99347209
         }
 
         private void LogGenesisContractInfo()
@@ -287,13 +267,8 @@
             _logger?.Log(LogLevel.Debug, "Token contract address = \"{0}\"", tokenContractAddress.Dumps());
 
             var consensusAddress = GetGenesisContractHash(SmartContractType.AElfDPoS);
-<<<<<<< HEAD
-            _logger?.Log(LogLevel.Debug, "DPoS contract address = \"{0}\"", consensusAddress.ToHex());
-
-=======
             _logger?.Log(LogLevel.Debug, "DPoS contract address = \"{0}\"", consensusAddress.Dumps());
-            
->>>>>>> 99347209
+
             var sidechainContractAddress = GetGenesisContractHash(SmartContractType.SideChainContract);
             _logger?.Log(LogLevel.Debug, "SideChain contract address = \"{0}\"", sidechainContractAddress.Dumps());
         }
@@ -332,12 +307,7 @@
                 ContractHash = Hash.FromBytes(sideChainGenesisContractCode),
                 Type = (int) SmartContractType.SideChainContract
             };
-<<<<<<< HEAD
-            var res = _chainCreationService.CreateNewChainAsync(
-                ByteArrayHelpers.FromHexString(NodeConfig.Instance.ChainId),
-=======
             var res = _chainCreationService.CreateNewChainAsync(Hash.Loads(NodeConfig.Instance.ChainId),
->>>>>>> 99347209
                 new List<SmartContractRegistration> {basicReg, tokenCReg, consensusCReg, sideChainCReg}).Result;
 
             _logger?.Log(LogLevel.Debug, "Genesis block hash = \"{0}\"", res.GenesisBlockHash.Dumps());
@@ -355,13 +325,8 @@
             {
                 case ConsensusType.AElfDPoS:
                 {
-<<<<<<< HEAD
-                    var chainId = ByteArrayHelpers.FromHexString(NodeConfig.Instance.ChainId);
-
-=======
                     var chainId = Hash.Loads(NodeConfig.Instance.ChainId);
-                    
->>>>>>> 99347209
+
                     var dpos = new DPoS(_stateDictator, _txPoolService, _miner, _blockChain, _synchronizer, _logger);
                     var genesisContractHash =
                         _chainCreationService.GenesisContractHash(chainId, SmartContractType.AElfDPoS);
