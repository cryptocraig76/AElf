--- conflicted
+++ resolved
@@ -13,11 +13,7 @@
 using AElf.Kernel.Node;
 using AElf.Miner.EventMessages;
 using AElf.Miner.Miner;
-<<<<<<< HEAD
 using AElf.Miner.TxMemPool;
-using AElf.SmartContract;
-=======
->>>>>>> d26fd150
 using Google.Protobuf;
 using NLog;
 using ServiceStack;
@@ -37,26 +33,16 @@
     {
         private readonly ILogger _logger;
 
-<<<<<<< HEAD
         private readonly ITxPool _txPool;
-=======
         private readonly IStateStore _stateStore;
-        private readonly ITxPoolService _txPoolService;
->>>>>>> d26fd150
         private readonly IMiner _miner;
         private readonly IP2P _p2p;
         private readonly IBlockValidationService _blockValidationService;
         private readonly IChainContextService _chainContextService;
         private readonly IChainService _chainService;
         private readonly IChainCreationService _chainCreationService;
-<<<<<<< HEAD
-        private readonly IStateDictator _stateDictator;
         private readonly IBlockSynchronizor _blockSynchronizor;
         private readonly IBlockExecutor _blockExecutor;
-=======
-        private readonly IBlockSyncService _blockSyncService;
-        private readonly IBlockExecutionService _blockExecutionService;
->>>>>>> d26fd150
         private readonly TxHub _txHub;
 
         private IBlockChain _blockChain;
@@ -65,23 +51,13 @@
         // todo temp solution because to get the dlls we need the launchers directory (?)
         private string _assemblyDir;
 
-<<<<<<< HEAD
-        public MainchainNodeService(ITxPool pool,
+        public MainchainNodeService(
+            IStateStore stateStore,
+            ITxPool pool,
             IBlockValidationService blockValidationService,
             IChainContextService chainContextService,
             IChainCreationService chainCreationService,
             IBlockSynchronizor blockSynchronizor,
-            IStateDictator stateDictator,
-=======
-        public MainchainNodeService(
-            IStateStore stateStore,
-            ITxPoolService poolService,
-            IAccountContextService accountContextService,
-            IBlockValidationService blockValidationService,
-            IChainContextService chainContextService,
-            IChainCreationService chainCreationService,
-            IBlockSyncService blockSyncService,
->>>>>>> d26fd150
             IChainService chainService,
             IMiner miner,
             TxHub txHub,
@@ -92,12 +68,7 @@
             _stateStore = stateStore;
             _chainCreationService = chainCreationService;
             _chainService = chainService;
-<<<<<<< HEAD
-            _stateDictator = stateDictator;
             _txPool = pool;
-=======
-            _txPoolService = poolService;
->>>>>>> d26fd150
             _logger = logger;
             _blockExecutor = blockExecutor;
             _miner = miner;
@@ -105,23 +76,91 @@
             _p2p = p2p;
             _blockValidationService = blockValidationService;
             _chainContextService = chainContextService;
-<<<<<<< HEAD
-            _stateDictator = stateDictator;
             _blockSynchronizor = blockSynchronizor;
-=======
-            _blockSyncService = blockSyncService;
->>>>>>> d26fd150
+        }
+
+        #region Genesis Contracts
+
+        private byte[] TokenGenesisContractCode
+        {
+            get
+            {
+                var contractZeroDllPath 
+                    = Path.Combine(_assemblyDir, $"{GlobalConfig.GenesisTokenContractAssemblyName}.dll");
+
+                byte[] code;
+                using (var file = File.OpenRead(Path.GetFullPath(contractZeroDllPath)))
+                {
+                    code = file.ReadFully();
+                }
+
+                return code;
+            }
+        }
+
+        private byte[] ConsensusGenesisContractCode
+        {
+            get
+            {
+                var contractZeroDllPath 
+                    = Path.Combine(_assemblyDir, $"{GlobalConfig.GenesisConsensusContractAssemblyName}.dll");
+
+                byte[] code;
+                using (var file = File.OpenRead(Path.GetFullPath(contractZeroDllPath)))
+                {
+                    code = file.ReadFully();
+                }
+
+                return code;
+            }
+        }
+
+        private byte[] BasicContractZero
+        {
+            get
+            {
+                var contractZeroDllPath =
+                    Path.Combine(_assemblyDir, $"{GlobalConfig.GenesisSmartContractZeroAssemblyName}.dll");
+
+                byte[] code;
+                using (var file = File.OpenRead(Path.GetFullPath(contractZeroDllPath)))
+                {
+                    code = file.ReadFully();
+                }
+
+                return code;
+            }
+        }
+
+        private byte[] SideChainGenesisContractZero
+        {
+            get
+            {
+                var contractZeroDllPath =
+                    Path.Combine(_assemblyDir, $"{GlobalConfig.GenesisSideChainContractAssemblyName}.dll");
+
+                byte[] code;
+                using (var file = File.OpenRead(Path.GetFullPath(contractZeroDllPath)))
+                {
+                    code = file.ReadFully();
+                }
+
+                return code;
+            }
+        }
+
+        #endregion
+
+        public void Initialize(NodeConfiguration conf)
+        {
+            _assemblyDir = conf.LauncherAssemblyLocation;
+            _blockChain = _chainService.GetBlockChain(Hash.LoadHex(NodeConfig.Instance.ChainId));
+            NodeConfig.Instance.ECKeyPair = conf.KeyPair;
+
+            _txHub.CurrentHeightGetter = ()=> _blockChain.GetCurrentBlockHeightAsync().Result;
+            MessageHub.Instance.Subscribe<BlockHeader>((bh)=>_txHub.OnNewBlockHeader(bh));
+            SetupConsensus();
             
-            MessageHub.Instance.Subscribe<BlockReceived>(async inBlock =>
-            {
-                await _blockSynchronizor.ReceiveBlock(inBlock.Block);
-            });
-
-            MessageHub.Instance.Subscribe<BlockMined>(inBlock =>
-            {
-                _blockSynchronizor.AddMinedBlock(inBlock.Block);
-            });
-
             MessageHub.Instance.Subscribe<TxReceived>(async inTx =>
             {
                 await _txPool.AddTxAsync(inTx.Transaction);
@@ -157,89 +196,6 @@
             });
         }
 
-        #region Genesis Contracts
-
-        private byte[] TokenGenesisContractCode
-        {
-            get
-            {
-                var contractZeroDllPath 
-                    = Path.Combine(_assemblyDir, $"{GlobalConfig.GenesisTokenContractAssemblyName}.dll");
-
-                byte[] code;
-                using (var file = File.OpenRead(Path.GetFullPath(contractZeroDllPath)))
-                {
-                    code = file.ReadFully();
-                }
-
-                return code;
-            }
-        }
-
-        private byte[] ConsensusGenesisContractCode
-        {
-            get
-            {
-                var contractZeroDllPath 
-                    = Path.Combine(_assemblyDir, $"{GlobalConfig.GenesisConsensusContractAssemblyName}.dll");
-
-                byte[] code;
-                using (var file = File.OpenRead(Path.GetFullPath(contractZeroDllPath)))
-                {
-                    code = file.ReadFully();
-                }
-
-                return code;
-            }
-        }
-
-        private byte[] BasicContractZero
-        {
-            get
-            {
-                var contractZeroDllPath =
-                    Path.Combine(_assemblyDir, $"{GlobalConfig.GenesisSmartContractZeroAssemblyName}.dll");
-
-                byte[] code;
-                using (var file = File.OpenRead(Path.GetFullPath(contractZeroDllPath)))
-                {
-                    code = file.ReadFully();
-                }
-
-                return code;
-            }
-        }
-
-        private byte[] SideChainGenesisContractZero
-        {
-            get
-            {
-                var contractZeroDllPath =
-                    Path.Combine(_assemblyDir, $"{GlobalConfig.GenesisSideChainContractAssemblyName}.dll");
-
-                byte[] code;
-                using (var file = File.OpenRead(Path.GetFullPath(contractZeroDllPath)))
-                {
-                    code = file.ReadFully();
-                }
-
-                return code;
-            }
-        }
-
-        #endregion
-
-        public void Initialize(NodeConfiguration conf)
-        {
-            _assemblyDir = conf.LauncherAssemblyLocation;
-            _blockChain = _chainService.GetBlockChain(Hash.LoadHex(NodeConfig.Instance.ChainId));
-            NodeConfig.Instance.ECKeyPair = conf.KeyPair;
-
-            _txHub.CurrentHeightGetter = ()=> _blockChain.GetCurrentBlockHeightAsync().Result;
-            MessageHub.Instance.Subscribe<BlockHeader>((bh)=>_txHub.OnNewBlockHeader(bh));
-            SetupConsensus();
-        }
-
         public bool Start()
         {
             if (string.IsNullOrWhiteSpace(NodeConfig.Instance.ChainId))
@@ -250,6 +206,15 @@
 
             _logger?.Log(LogLevel.Debug, $"Chain Id = {NodeConfig.Instance.ChainId}");
 
+            MessageHub.Instance.Subscribe<BlockReceived>(async inBlock =>
+            {
+                await _blockSynchronizor.ReceiveBlock(inBlock.Block);
+            });
+
+            MessageHub.Instance.Subscribe<BlockMined>(inBlock =>
+            {
+                _blockSynchronizor.AddMinedBlock(inBlock.Block);
+            });
             #region setup
 
             try
@@ -392,11 +357,7 @@
             switch (ConsensusConfig.Instance.ConsensusType)
             {
                 case ConsensusType.AElfDPoS:
-<<<<<<< HEAD
-                    _consensus = new DPoS(_stateDictator, _txPool, _miner, _chainService);
-=======
-                    _consensus = new DPoS(_stateStore, _txPoolService, _miner, _chainService);
->>>>>>> d26fd150
+                    _consensus = new DPoS(_stateStore, _txPool, _miner, _chainService);
                     break;
 
                 case ConsensusType.PoTC:
