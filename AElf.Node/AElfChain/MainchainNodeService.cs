--- conflicted
+++ resolved
@@ -45,10 +45,6 @@
         private readonly IBlockSynchronizer _blockSynchronizer;
 
         private IBlockChain _blockChain;
-
-        private IBlockChain BlockChain => _blockChain ?? (_blockChain =
-                                              _chainService.GetBlockChain(
-                                                  Hash.LoadHex(ChainConfig.Instance.ChainId)));
         
         private IConsensus _consensus;
 
@@ -144,12 +140,8 @@
         public void Initialize(NodeConfiguration conf)
         {
             _assemblyDir = conf.LauncherAssemblyLocation;
-<<<<<<< HEAD
             _blockChain = _chainService.GetBlockChain(Hash.LoadBase58(ChainConfig.Instance.ChainId));
             NodeConfig.Instance.ECKeyPair = conf.KeyPair; // todo config should not be set here 
-=======
-            NodeConfig.Instance.ECKeyPair = conf.KeyPair;
->>>>>>> e5eec5b3
 
             SetupConsensus();
 
@@ -177,7 +169,7 @@
             {
                 LogGenesisContractInfo();
 
-                var curHash = BlockChain.GetCurrentBlockHashAsync().Result;
+                var curHash = _blockChain.GetCurrentBlockHashAsync().Result;
 
                 var chainExists = curHash != null && !curHash.Equals(Hash.Genesis);
 
@@ -349,7 +341,7 @@
                 return null;
             }
             
-            var block = (Block) await BlockChain.GetBlockByHeightAsync((ulong)height);
+            var block = (Block) await _blockChain.GetBlockByHeightAsync((ulong)height);
             return block != null ? await FillBlockWithTransactionList(block) : null;
         }
         
@@ -384,7 +376,7 @@
 
         public async Task<int> GetCurrentBlockHeightAsync()
         {
-             return (int) await BlockChain.GetCurrentBlockHeightAsync();
+             return (int) await _blockChain.GetCurrentBlockHeightAsync();
         }
     }
 }