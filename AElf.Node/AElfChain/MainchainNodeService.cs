--- conflicted
+++ resolved
@@ -152,14 +152,10 @@
 
             SetupConsensus();
 
-<<<<<<< HEAD
             MessageHub.Instance.Subscribe<TxReceived>(async inTx =>
             {
                 await _txHub.AddTransactionAsync(inTx.Transaction);
             });
-=======
-            MessageHub.Instance.Subscribe<TxReceived>(async inTx => { await _txPool.AddTxAsync(inTx.Transaction); });
->>>>>>> 70140148
 
             MessageHub.Instance.Subscribe<UpdateConsensus>(option =>
             {
