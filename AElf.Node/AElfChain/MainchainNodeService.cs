--- conflicted
+++ resolved
@@ -157,13 +157,8 @@
                 if (!chainExists)
                 {
                     // Creation of the chain if it doesn't already exist
-<<<<<<< HEAD
                     CreateNewChain(TokenGenesisContractCode, ConsensusGenesisContractCode, BasicContractZero,
                         SideChainGenesisContractZero, AuthorizationContractZero);
-=======
-                    CreateNewChain(TokenGenesisContractCode, ConsensusGenesisContractCode,
-                        BasicContractZero, SideChainGenesisContractZero);
->>>>>>> f750559e
                 }
             }
             catch (Exception e)
