--- conflicted
+++ resolved
@@ -139,6 +139,7 @@
         /// Handles a list of transactions sent by another node, these transactions are either
         /// issues from a broadcast or a request.
         /// </summary>
+        /// <param name="msg"></param>
         /// <returns></returns>
         private async Task HandleTransactionMessage(TransactionsReceivedEventArgs txsEventArgs)
         {
@@ -242,7 +243,7 @@
                     if (!_currentBlockRequests.Contains(i))
                     {
                         _currentBlockRequests.Add(i);
-                        //_networkManager.QueueBlockRequestByIndex(i);
+                        _networkManager.QueueBlockRequestByIndex(i);
 
                         Thread.Sleep(5);
 
@@ -473,18 +474,18 @@
             var toRemove = new List<PendingBlock>();
             var executed = new List<PendingBlock>();
 
-            var blocks = pendingBlocks.ToList();
-            foreach (var pendingBlock in blocks)
+            var blcks = pendingBlocks.ToList();
+            foreach (var pendingBlock in blcks)
             {
                 var block = pendingBlock.Block;
 
                 var res = await _mainChainNode.ExecuteAndAddBlock(block);
-                pendingBlock.BlockValidationResult = res.BlockValidationResult;
+                pendingBlock.ValidationError = res.ValidationError;
 
                 var blockHexHash = block.GetHash().Value.ToByteArray().ToHex();
                 int blockIndex = (int) block.Header.Index;
 
-                if (res.BlockValidationResult == BlockValidationResult.Success)
+                if (res.ValidationError == ValidationError.Success)
                 {
                     if (res.Executed)
                     {
@@ -511,8 +512,8 @@
                 else
                 {
                     // The blocks validation failed
-                    if (res.BlockValidationResult == BlockValidationResult.AlreadyExecuted
-                        || res.BlockValidationResult == BlockValidationResult.OrphanBlock)
+                    if (res.ValidationError == ValidationError.AlreadyExecuted
+                        || res.ValidationError == ValidationError.OrphanBlock)
                     {
                         // The block is an earlier block and one with the same
                         // height as already been executed so it can safely be
@@ -525,14 +526,14 @@
                         }
 
                         _logger?.Warn($"Block {{ id : {blockHexHash}, index: {blockIndex} }} " +
-                                      $"ignored because validation returned {res.BlockValidationResult}.");
-                    }
-                    else if (res.BlockValidationResult == BlockValidationResult.Pending)
+                                      $"ignored because validation returned {res.ValidationError}.");
+                    }
+                    else if (res.ValidationError == ValidationError.Pending)
                     {
                         // The current blocks index is higher than the current height so we're missing
                         if (!ShouldDoInitialSync && (int) block.Header.Index > CurrentExecHeight)
                         {
-                            //_networkManager.QueueBlockRequestByIndex(CurrentExecHeight);
+                            _networkManager.QueueBlockRequestByIndex(CurrentExecHeight);
                             _logger?.Warn($"Block {{ id : {blockHexHash}, index: {blockIndex} }} is pending, " +
                                           $"requesting block with index {CurrentExecHeight}.");
                             break;
@@ -541,7 +542,7 @@
                     else
                     {
                         _logger?.Warn(
-                            $"Block execution failed: {res.Executed}, {res.BlockValidationResult} - {{ id : {blockHexHash}, index: {blockIndex} }}");
+                            $"Block execution failed: {res.Executed}, {res.ValidationError} - {{ id : {blockHexHash}, index: {blockIndex} }}");
                     }
                 }
             }
@@ -555,11 +556,7 @@
                 }
             }
 
-<<<<<<< HEAD
-            if (ShouldDoInitialSync && CurrentExecHeight > SyncTargetHeight && (ulong) CurrentExecHeight >= BlockCollection.PendingBlockHeight)
-=======
             if (ShouldDoInitialSync && CurrentExecHeight > SyncTargetHeight && BlockCollection.PendingBlocks.Count == 0)
->>>>>>> f2e0c458
             {
                 ShouldDoInitialSync = false;
                 IsInitialSyncInProgress = false;
@@ -574,7 +571,7 @@
 
         /// <summary>
         /// This adds a transaction to one of the blocks. Typically this happens when
-        /// a transaction has been received through the network (requested by this
+        /// a transaction has been received throught the network (requested by this
         /// synchronizer).
         /// It removes the transaction from the corresponding missing block.
         /// </summary>
