--- conflicted
+++ resolved
@@ -582,7 +582,6 @@
                     HandleAnnouncement(args.Message, args.Peer);
                     break;
                 case AElfProtocolMsgType.Block:
-                    _logger?.Trace($"Dequed a block job index {args.Block.Header.Index}");
                     MessageHub.Instance.Publish(new BlockReceived(args.Block));
                     break;
                 case AElfProtocolMsgType.NewTransaction:
@@ -759,11 +758,7 @@
 
                 if (_lastBlocksReceived.Contains(blockHash))
                 {
-<<<<<<< HEAD
                     _logger.Warn($"Block {blockHash.ToHex()} already in network cache.");
-=======
-                    _logger.Warn($"Block {block.BlockHashToHex} already in network cache.");
->>>>>>> 064f6b36
                     return null;
                 }
 
