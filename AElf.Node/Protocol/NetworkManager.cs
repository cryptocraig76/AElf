--- conflicted
+++ resolved
@@ -405,16 +405,9 @@
                 byte[] blockHash = a.Id.ToByteArray();
                 IBlock bbh = _blockSynchronizer.GetBlockByHash(new Hash { Value = ByteString.CopyFrom(blockHash) });
                 
-                _logger?.Debug($"{peer} annouced {blockHash.ToHex()} [{a.Height}] " + (bbh.Header == null ? "(unknown)" : "(known)"));
-
-<<<<<<< HEAD
-                if (bbh.Header == null && _minedBlocks.Any(m => m.BytesEqual(blockHash)))
-                    ;
-
-                if (bbh.Header != null)
-=======
+                _logger?.Debug($"{peer} annouced {blockHash.ToHex()} [{a.Height}] " + (bbh == null ? "(unknown)" : "(known)"));
+
                 if (bbh != null)
->>>>>>> 553fb4d2
                     return;
                 
                 SetSyncState(true);
