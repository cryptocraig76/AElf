﻿using System;
using System.Collections.Generic;
using System.Linq;
using System.Runtime.CompilerServices;
using System.Threading.Tasks;
using AElf.ChainController.EventMessages;
using AElf.Common;
using AElf.Common.Attributes;
using AElf.Common.Collections;
using AElf.Kernel;
using AElf.Miner.EventMessages;
using AElf.Network;
using AElf.Network.Connection;
using AElf.Network.Data;
using AElf.Network.Eventing;
using AElf.Network.Peers;
using AElf.Node.AElfChain;
using AElf.Node.EventMessages;
using AElf.Synchronization.BlockSynchronization;
using AElf.Synchronization.EventMessages;
using Easy.MessageHub;
using Google.Protobuf;
using NLog;

[assembly:InternalsVisibleTo("AElf.Network.Tests")]
namespace AElf.Node.Protocol
{
    [LoggerName(nameof(NetworkManager))]
    public class NetworkManager : INetworkManager
    {
        #region Settings

        public const int JobQueueWarningLimit = 100;

        public const int DefaultHeaderRequestCount = 3;
        public const int DefaultMaxBlockHistory = 15;
        public const int DefaultMaxTransactionHistory = 20;

        public const int DefaultRequestTimeout = 2000;
        public const int DefaultRequestMaxRetry = TimeoutRequest.DefaultMaxRetry;

        public int MaxBlockHistory { get; set; } = DefaultMaxBlockHistory;
        public int MaxTransactionHistory { get; set; } = DefaultMaxTransactionHistory;

        public int RequestTimeout { get; set; } = DefaultRequestTimeout;
        public int RequestMaxRetry { get; set; } = DefaultRequestMaxRetry;

        #endregion
        
        private readonly IPeerManager _peerManager;
        private readonly ILogger _logger;
        private readonly IBlockSynchronizer _blockSynchronizer;
        private readonly INodeService _nodeService;

        private readonly List<IPeer> _peers;

        private BoundedByteArrayQueue _lastBlocksReceived;
        private BoundedByteArrayQueue _lastTxReceived;
        private BoundedByteArrayQueue _lastAnnouncementsReceived;

        private readonly BlockingPriorityQueue<PeerMessageReceivedArgs> _incomingJobs;

        internal IPeer CurrentSyncSource { get; set; }
        internal int LocalHeight;

        internal int UnlinkableHeaderIndex;
        
        private readonly object _syncLock = new object();

        public NetworkManager(IPeerManager peerManager, IBlockSynchronizer blockSynchronizer, INodeService nodeService, ILogger logger)
        {
            _incomingJobs = new BlockingPriorityQueue<PeerMessageReceivedArgs>();
            _peers = new List<IPeer>();

            _peerManager = peerManager;
            _logger = logger;
            _blockSynchronizer = blockSynchronizer;
            _nodeService = nodeService;

            peerManager.PeerEvent += OnPeerAdded;

            MessageHub.Instance.Subscribe<TransactionAddedToPool>(inTx =>
            {
                if (inTx?.Transaction == null)
                {
                    _logger?.Warn("[event] Transaction null.");
                    return;
                }

                var txHash = inTx.Transaction.GetHashBytes();

                if (txHash != null)
                    _lastTxReceived.Enqueue(txHash);

                BroadcastMessage(AElfProtocolMsgType.NewTransaction, inTx.Transaction.Serialize());
            });

            MessageHub.Instance.Subscribe<BlockMined>(inBlock =>
            {
                if (inBlock?.Block == null)
                {
                    _logger?.Warn("[event] Block null.");
                    return;
                }

                byte[] blockHash = inBlock.Block.GetHash().DumpByteArray();

                if (blockHash != null)
                    _lastBlocksReceived.Enqueue(blockHash);

                AnnounceBlock((Block) inBlock.Block);

                _logger?.Info($"Block produced, announcing {blockHash.ToHex()} to peers ({string.Join("|", _peers)}) with " +
                              $"{inBlock.Block.Body.TransactionsCount} txs, block height {inBlock.Block.Header.Index}.");

                LocalHeight++;
            });

            MessageHub.Instance.Subscribe<BlockExecuted>(inBlock =>
            {
                if (inBlock?.Block == null)
                {
                    _logger?.Warn("[event] Block null.");
                    return;
                }

                // Note - This should not happen during header this
                if (UnlinkableHeaderIndex != 0)
                    return;

                IBlock block = inBlock.Block;
                
                LocalHeight++;

                var blockHash = block.GetHash().DumpByteArray();
                var blockHeight = block.Header.Index;

                if (blockHash != null)
                    _lastBlocksReceived.Enqueue(blockHash);

                _logger?.Trace($"Block accepted, announcing {blockHash.ToHex()} to peers ({string.Join("|", _peers)}), " +
                               $"block height {block.Header.Index}.");

                
                if (CurrentSyncSource == null || !CurrentSyncSource.IsSyncingHistory)
                {
                    AnnounceBlock(block);
                }
                
                lock (_syncLock)
                {
                    if (CurrentSyncSource == null)
                    {
                        _logger?.Warn("Unexpected situation, executed a block but no peer is currently syncing.");
                    }
                    else if (!CurrentSyncSource.IsSyncing)
                    {
                        _logger?.Warn($"{CurrentSyncSource} is sync source but not in sync state.");
                    }
                    else if (CurrentSyncSource.IsSyncingHistory)
                    {
                        if ((int)blockHeight != CurrentSyncSource.CurrentlyRequestedHeight)
                            _logger?.Warn($"{CurrentSyncSource} unexpected situation, the block executed was not the exepected height.");
                    
                        bool hasReqNext = CurrentSyncSource.SyncNextHistory();

                        if (hasReqNext)
                            return;
                    
                        _logger?.Trace($"{CurrentSyncSource} history blocks synced, local height {LocalHeight}.");
                    
                        // If this peer still has announcements and the next one is the next block we need.
                        if (CurrentSyncSource.AnyStashed)
                        {
                            if (CurrentSyncSource.SyncNextAnnouncement(LocalHeight+1))
                            {
                                _logger?.Trace($"{CurrentSyncSource} has the next block - started sync.");
                                return;
                            }
                        
                            _logger?.Warn($"{CurrentSyncSource} Failed to start announcement sync.");
                        }
                    }
                    else if (CurrentSyncSource.IsSyncingAnnounced)
                    {
                        // todo check hash
                        bool hasReqNext = CurrentSyncSource.SyncNextAnnouncement(LocalHeight+1);

                        if (hasReqNext)
                            return;
                    
                        _logger?.Trace($"Catched up to announcements with {CurrentSyncSource}.");
                    }

                    var oldSyncSource = CurrentSyncSource;
                    
                    // At this point the current sync source either doesn't have the next announcement 
                    // or has none at all.
                    CurrentSyncSource = null;

                    // Try and find a peer with an anouncement that corresponds to the next block we need.
                    foreach (var p in _peers.Where(p => p.AnyStashed && p != oldSyncSource))
                    {
                        if (p.SyncNextAnnouncement(LocalHeight + 1))
                        {
                            CurrentSyncSource = p;
                            
                            FireSyncStateChanged(true);
                            _logger?.Debug($"Catching up with {p}.");
                            
                            return;
                        }
                    }

                    if (CurrentSyncSource != null)
                    {
                        _logger?.Error($"The current sync source {CurrentSyncSource} is not null even though sync should be finished.");
                    }
                    
                    FireSyncStateChanged(false);
                    
                    _logger?.Debug("Catched up all peers.");
                }
            });

            MessageHub.Instance.Subscribe<UnlinkableHeader>(unlinkableHeaderMsg =>
            {
                if (unlinkableHeaderMsg?.Header == null)
                {
                    _logger?.Warn("[event] message or header null.");
                    return;
                }
                
                // The reception of this event means that the chain has discovered 
                // that the current block it is trying to execute (height H) is 
                // not linkable to the block we have at H-1.
                
                // At this point we stop all current syncing activities and repetedly 
                // download previous headers to the block we couldn't link (in other 
                // word "his branch") until we find a linkable block (at wich point 
                // the HeaderAccepted event should be launched.
                
                // note that when this event is called, our knowledge of the local 
                // height doesn't mean much.
                
                lock (_syncLock)
                {
                    // If this is already != 0, it means that the previous batch of 
                    // headers was not linked and that more need to be requested. 
                    if (UnlinkableHeaderIndex != 0)
                    {
                        // Set state with the first occurence of the unlinkable block
                        UnlinkableHeaderIndex = (int) unlinkableHeaderMsg.Header.Index;
                    }
                    else
                    {
                        CurrentSyncSource = null;
                        
                        // Reset all syncing operations
                        foreach (var peer in _peers)
                        {
                            peer.ResetSync();
                        }

                        LocalHeight = 0;
                    }
                }

                _logger?.Trace($"Header unlinkable, height {unlinkableHeaderMsg.Header.Index}.");

                // Use the peer with the highest target to request headers.
                IPeer target = _peers
                    .Where(p => p.KnownHeight >= (int) unlinkableHeaderMsg.Header.Index)
                    .OrderByDescending(p => p.KnownHeight)
                    .FirstOrDefault();

                if (target == null)
                {
                    _logger?.Warn("[event] no peers to sync from.");
                    return;
                }

                target.RequestHeaders((int) unlinkableHeaderMsg.Header.Index, DefaultHeaderRequestCount);
            });

            MessageHub.Instance.Subscribe<HeaderAccepted>(header =>
            {
                if (header?.Header == null)
                {
                    _logger?.Warn("[event] message or header null.");
                    return;
                }

                if (UnlinkableHeaderIndex != 0)
                {
                    _logger?.Warn("[event] HeaderAccepted but network module not in recovery mode.");
                    return;
                }
                
                if (CurrentSyncSource != null)
                {
                    // todo possible sync reset
                    _logger?.Warn("[event] current sync source is not null");
                    return;
                }

                lock (_syncLock)
                {
                    // Local height reset 
                    LocalHeight = (int) header.Header.Index - 1;
                    
                    // Reset Unlinkable header state
                    UnlinkableHeaderIndex = 0;
                    
                    _logger?.Trace($"[event] header accepted, height {header.Header.Index}, local height reset to {header.Header.Index - 1}.");
                    
                    // Use the peer with the highest target that is higher than our height.
                    IPeer target = _peers
                        .Where(p => p.KnownHeight > LocalHeight)
                        .OrderByDescending(p => p.KnownHeight)
                        .FirstOrDefault();
    
                    if (target == null)
                    {
                        _logger?.Warn("[event] no peers to sync from.");
                        return;
                    }
                    
                    CurrentSyncSource = target;
                    CurrentSyncSource.SyncToHeight(LocalHeight + 1, target.KnownHeight);
                    
                    FireSyncStateChanged(true);
                }
            });

            MessageHub.Instance.Subscribe<ChainInitialized>(inBlock =>
            {
                _peerManager.Start();
                Task.Run(StartProcessingIncoming).ConfigureAwait(false);
            });
        }

        private void FireSyncStateChanged(bool newState)
        {
            Task.Run(() => MessageHub.Instance.Publish(new SyncStateChanged(newState)));
        }

        /// <summary>
        /// This method start the server that listens for incoming
        /// connections and sets up the manager.
        /// </summary>
        public async Task Start()
        {
            // init the queue
            _lastBlocksReceived = new BoundedByteArrayQueue(MaxBlockHistory);
            _lastTxReceived = new BoundedByteArrayQueue(MaxTransactionHistory);
            _lastAnnouncementsReceived = new BoundedByteArrayQueue(MaxBlockHistory);

            LocalHeight = await _nodeService.GetCurrentBlockHeightAsync();

            _logger?.Info($"Network initialized at height {LocalHeight}.");
        }

        public async Task Stop()
        {
            await _peerManager.Stop();
        }

        private void AnnounceBlock(IBlock block)
        {
            if (block?.Header == null)
            {
                _logger?.Error("Block or block header is null.");
                return;
            }

            try
            {
<<<<<<< HEAD
                Announce anc = new Announce();
                anc.Height = (int) block.Header.Index;
                anc.Id = ByteString.CopyFrom(block.GetHashBytes());

                byte[] serializedMsg = anc.ToByteArray();
                //Message packet = NetRequestFactory.CreateMessage(AElfProtocolMsgType.Announcement, serializedMsg);
=======
                Announce anc = new Announce
                {
                    Height = (int) block.Header.Index,
                    Id = ByteString.CopyFrom(block.GetHashBytes())
                };
>>>>>>> ae1ae952

                BroadcastMessage(AElfProtocolMsgType.Announcement, serializedMsg);
            }
            catch (Exception e)
            {
                _logger?.Error(e, "Error while announcing block.");
            }
        }

        #region Eventing

        private void OnPeerAdded(object sender, EventArgs eventArgs)
        {
            if (eventArgs is PeerEventArgs peer && peer.Peer != null && peer.Actiontype == PeerEventType.Added)
            {
                int peerHeight = peer.Peer.KnownHeight;
                
                _peers.Add(peer.Peer);

                peer.Peer.MessageReceived += HandleNewMessage;
                peer.Peer.PeerDisconnected += ProcessClientDisconnection;

                // Sync if needed
                lock (_syncLock)
                {
                    if (CurrentSyncSource == null && LocalHeight < peerHeight)
                    {
                        CurrentSyncSource = peer.Peer;
                        CurrentSyncSource.SyncToHeight(LocalHeight + 1, peerHeight);
                        
                        FireSyncStateChanged(true);
                    }
                }
            }
        }

        /// <summary>
        /// Callback for when a Peer fires a <see cref="IPeer.PeerDisconnected"/> event. It unsubscribes
        /// the manager from the events and removes it from the list.
        /// </summary>
        /// <param name="sender"></param>
        /// <param name="e"></param>
        private void ProcessClientDisconnection(object sender, EventArgs e)
        {
            if (sender != null && e is PeerDisconnectedArgs args && args.Peer != null)
            {
                IPeer peer = args.Peer;

                peer.MessageReceived -= HandleNewMessage;
                peer.PeerDisconnected -= ProcessClientDisconnection;

                _peers.Remove(args.Peer);
            }
        }

        private void HandleNewMessage(object sender, EventArgs e)
        {
            if (e is PeerMessageReceivedArgs args)
            {
                if (args.Message.Type == (int)AElfProtocolMsgType.Block)
                {
                    // If we get a block deserialize it here to stop the request timer asap
                    var block = HandleBlockReception(args.Message.Payload, args.Peer);

                    if (block == null)
                        return;
                    
                    args.Block = block;
                }
                else if (CurrentSyncSource != null && CurrentSyncSource.IsSyncingHistory && args.Message.Type == (int)AElfProtocolMsgType.NewTransaction)
                {
                    return;
                }

                int cnt = _incomingJobs.Count();
                if (cnt > JobQueueWarningLimit)
                    _logger?.Warn($"Large job queue size: {cnt}");

                _incomingJobs.Enqueue(args, 0);
            }
        }

        #endregion

        #region Message processing

        private async Task StartProcessingIncoming()
        {
            while (true)
            {
                try
                {
                    PeerMessageReceivedArgs msg = _incomingJobs.Take();
                    await ProcessPeerMessage(msg);
                }
                catch (Exception e)
                {
                    _logger?.Error(e, "Error while processing incoming messages");
                }
            }
        }

        private async Task ProcessPeerMessage(PeerMessageReceivedArgs args)
        {
            if (args?.Peer == null)
            {
                _logger.Warn("Peer is invalid.");
                return;
            }
            
            if (args.Message?.Payload == null)
            {
                _logger?.Warn($"Message from {args.Peer}, message/payload is null.");
                return;
            }

            AElfProtocolMsgType msgType = (AElfProtocolMsgType) args.Message.Type;

            switch (msgType)
            {
                case AElfProtocolMsgType.Announcement:
                    HandleAnnouncement(args.Message, args.Peer);
                    break;
                case AElfProtocolMsgType.Block:
                    MessageHub.Instance.Publish(new BlockReceived(args.Block));
                    break;
                case AElfProtocolMsgType.NewTransaction:
                    HandleNewTransaction(args.Message);
                    break;
                case AElfProtocolMsgType.Headers:
                    HandleHeaders(args.Message);
                    break;
                case AElfProtocolMsgType.RequestBlock:
                    await HandleBlockRequestJob(args);
                    break;
                case AElfProtocolMsgType.HeaderRequest:
                    await HandleHeaderRequest(args);
                    break;
            }
        }

        private async Task HandleHeaderRequest(PeerMessageReceivedArgs args)
        {
            try
            {
                var hashReq = BlockHeaderRequest.Parser.ParseFrom(args.Message.Payload);
                
                var blockHeaderList = await _nodeService.GetBlockHeaderList((ulong) hashReq.Height, hashReq.Count);
                
                var req = NetRequestFactory.CreateMessage(AElfProtocolMsgType.Headers, blockHeaderList.ToByteArray());
                
                if (args.Message.HasId)
                    req.Id = args.Message.Id;

                args.Peer.EnqueueOutgoing(req);

                _logger?.Debug($"Send {blockHeaderList.Headers.Count} block headers start " +
                               $"from {blockHeaderList.Headers.FirstOrDefault()?.GetHash().DumpHex()}, to node {args.Peer}.");
            }
            catch (Exception e)
            {
                _logger?.Error(e, "Error while during HandleBlockRequest.");
            }
        }

        private async Task HandleBlockRequestJob(PeerMessageReceivedArgs args)
        { 
            try
            {
                var breq = BlockRequest.Parser.ParseFrom(args.Message.Payload);
                
                Block b;
                
                if (breq.Id != null && breq.Id.Length > 0)
                {
                    b = await _nodeService.GetBlockFromHash(breq.Id.ToByteArray());
                }
                else
                {
                    b = await _nodeService.GetBlockAtHeight(breq.Height);
                }

                if (b == null)
                {
                    _logger?.Warn($"Block not found {breq.Id?.ToByteArray().ToHex()}");
                    return;
                }
                
                Message req = NetRequestFactory.CreateMessage(AElfProtocolMsgType.Block, b.ToByteArray());
                
                if (args.Message.HasId)
                    req.Id = args.Message.Id;

                // Send response
                args.Peer.EnqueueOutgoing(req, (_) =>
                {
                    _logger?.Debug($"Block sent {{ hash: {b.BlockHashToHex}, to: {args.Peer} }}");
                });
            }
            catch (Exception e)
            {
                _logger?.Error(e, "Error while during HandleBlockRequest.");
            }
        }

        private void HandleHeaders(Message msg)
        {
            try
            {
                BlockHeaderList blockHeaders = BlockHeaderList.Parser.ParseFrom(msg.Payload);
                MessageHub.Instance.Publish(new HeadersReceived(blockHeaders.Headers.ToList()));
            }
            catch (Exception e)
            {
                _logger?.Error(e, "Error while handling header list.");
            }
        }

        private void HandleAnnouncement(Message msg, Peer peer)
        {
            try
            {
                Announce a = Announce.Parser.ParseFrom(msg.Payload);

                byte[] blockHash = a.Id.ToByteArray();

                if (_lastAnnouncementsReceived.Contains(blockHash))
                    return;

                _lastAnnouncementsReceived.Enqueue(blockHash);

                IBlock bbh = _blockSynchronizer.GetBlockByHash(new Hash { Value = ByteString.CopyFrom(blockHash) });

                _logger?.Debug($"Peer {peer} annouced block {blockHash.ToHex()} height {a.Height} " + (bbh == null ? "(unknown)" : "(known)"));

                if (bbh != null)
                    return;

                if (CurrentSyncSource != null && CurrentSyncSource.IsSyncingHistory &&
                    a.Height <= CurrentSyncSource.SyncTarget)
                {
                    _logger?.Trace($"Peer {peer} : ignoring announce {a.Height} because history sync will fetch (sync target {CurrentSyncSource.SyncTarget}).");
                    return;
                }
                
                peer.StashAnnouncement(a);

                lock (_syncLock)
                {
                    if (CurrentSyncSource == null)
                    {
                        CurrentSyncSource = peer;
                        CurrentSyncSource.SyncNextAnnouncement();
                        
                        FireSyncStateChanged(true);
                    }
                }
                
                // todo - impr - move completely inside peer class.
                peer.OnAnnouncementMessage(a);
            }
            catch (Exception e)
            {
                _logger?.Error(e, "Error while handling annoucement.");
            }
        }

        private void HandleNewTransaction(Message msg)
        {
            try
            {
                Transaction tx = Transaction.Parser.ParseFrom(msg.Payload);

                byte[] txHash = tx.GetHashBytes();

                if (_lastTxReceived.Contains(txHash))
                    return;

                _lastTxReceived.Enqueue(txHash);

                MessageHub.Instance.Publish(new TxReceived(tx));
            }
            catch (Exception e)
            {
                _logger?.Error(e, "Error while handling new transaction reception.");
            }
        }

        private Block HandleBlockReception(byte[] serializedBlock, Peer peer)
        {
            try
            {
                Block block = Block.Parser.ParseFrom(serializedBlock);

                byte[] blockHash = block.GetHashBytes();

                if (_lastBlocksReceived.Contains(blockHash))
                {
                    _logger.Warn("Block already in network cache");
                    return null;
                }

                _lastBlocksReceived.Enqueue(blockHash);

                peer.StopBlockTimer(block);

                return block;
            }
            catch (Exception e)
            {
                _logger?.Error(e, "Error while handling block reception");
            }

            return null;
        }

        #endregion

        /// <summary>
        /// This message broadcasts data to all of its peers. This creates and
        /// sends an object with the provided pay-load and message type.
        /// </summary>
        /// <param name="messageMsgType"></param>
        /// <param name="payload"></param>
        /// <returns></returns>
        private void BroadcastMessage(AElfProtocolMsgType messageMsgType, byte[] payload)
        {
            if (_peers == null || !_peers.Any())
            {
                _logger?.Warn("Cannot broadcast - no peers.");
                return;
            }
            
            try
            {
                Message message = NetRequestFactory.CreateMessage(messageMsgType, payload);
                
                foreach (var peer in _peers)
                    peer.EnqueueOutgoing(message);
            }
            catch (Exception e)
            {
                _logger?.Error(e, "Error while sending a message to the peers.");
            }
        }
    }
}<|MERGE_RESOLUTION|>--- conflicted
+++ resolved
@@ -376,22 +376,13 @@
 
             try
             {
-<<<<<<< HEAD
-                Announce anc = new Announce();
-                anc.Height = (int) block.Header.Index;
-                anc.Id = ByteString.CopyFrom(block.GetHashBytes());
-
-                byte[] serializedMsg = anc.ToByteArray();
-                //Message packet = NetRequestFactory.CreateMessage(AElfProtocolMsgType.Announcement, serializedMsg);
-=======
                 Announce anc = new Announce
                 {
                     Height = (int) block.Header.Index,
                     Id = ByteString.CopyFrom(block.GetHashBytes())
                 };
->>>>>>> ae1ae952
-
-                BroadcastMessage(AElfProtocolMsgType.Announcement, serializedMsg);
+
+                BroadcastMessage(AElfProtocolMsgType.Announcement, anc.ToByteArray());
             }
             catch (Exception e)
             {
