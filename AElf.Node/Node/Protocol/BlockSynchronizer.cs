--- conflicted
+++ resolved
@@ -12,13 +12,9 @@
 using AElf.Network.Peers;
 using NLog;
 using AElf.ChainController;
-<<<<<<< HEAD
 using AElf.Kernel.Node.RPC.DTO;
 using AElf.Network;
 using AElf.Network.Connection;
-=======
-using AElf.Kernel.Consensus;
->>>>>>> 1634d257
 
 [assembly: InternalsVisibleTo("AElf.Kernel.Tests")]
 namespace AElf.Kernel.Node.Protocol
@@ -34,7 +30,10 @@
     {
         event EventHandler SyncFinished;
         
-        Task Start(bool doInitialSync);
+        // todo remove The node property : autofac circular dependency problem.
+        Task Start(IAElfNode node, bool doInitialSync);
+
+        void IncrementChainHeight();
     }
     
     /// <summary>
@@ -68,12 +67,11 @@
 
         private BlockingCollection<Job> _jobQueue;
 
-        public BlockSynchronizer(INetworkManager networkManager, IAElfNode node, ITxPoolService poolService)
+        public BlockSynchronizer(INetworkManager networkManager, ITxPoolService poolService)
         {
             PendingBlocks = new List<PendingBlock>();
             _jobQueue = new BlockingCollection<Job>();
             
-            _mainChainNode = node;
             _poolService = poolService;
             _networkManager = networkManager;
             
@@ -82,8 +80,11 @@
             _networkManager.MessageReceived += ProcessPeerMessage;
         }
         
-        public async Task Start(bool doInitialSync)
-        {
+        // todo remove The node property : autofac circular dependency problem.
+        public async Task Start(IAElfNode node, bool doInitialSync)
+        {
+            _mainChainNode = node;
+            
             ShouldDoInitialSync = doInitialSync;
             IsInitialSyncInProgress = false;
             
@@ -159,6 +160,11 @@
             {
                 _logger?.Error(e, "Invalid tx - Could not receive transaction from the network", null);
             }
+        }
+        
+        public void IncrementChainHeight()
+        {
+            Interlocked.Increment(ref CurrentExecHeight);
         }
 
         public void EnqueueJob(Job job)
@@ -365,7 +371,7 @@
                 return false;
             }
 
-            List<Hash> missingTxs = _mainChainNode.GetMissingTransactions(block);
+            List<Hash> missingTxs = _poolService.GetMissingTransactions(block);
 
             if (missingTxs == null)
             {
