--- conflicted
+++ resolved
@@ -48,6 +48,7 @@
         private readonly List<string> _rpcCommands = new List<string>
         {
             BroadcastTxMethodName,
+            BroadcastTxsMethodName,
             GetCommandsMethodName,
             GetIncrementIdMethodName,
             GetContractAbi,
@@ -472,11 +473,7 @@
         private async Task<JObject> ProcessBroadcastTxs(JObject reqParams)
         {
             var response = new List<object>();
-<<<<<<< HEAD
             foreach (var rawtx in reqParams["rawtxs"].ToString().Split(','))
-=======
-            foreach (var rawtx in reqParams["rawtxs"])
->>>>>>> 2661a8ef
             {
                 var result = await ProcessBroadcastTx(new JObject{["rawtx"] = rawtx});
                 if (result.ContainsKey("error"))
