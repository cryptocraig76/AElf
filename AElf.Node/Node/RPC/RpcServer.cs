--- conflicted
+++ resolved
@@ -1,13 +1,15 @@
-﻿using System;
+﻿﻿using System;
 using System.Collections.Generic;
 using System.IO;
 using System.Linq;
 using System.Text;
 using System.Threading.Tasks;
-using AElf.ChainController;
 using AElf.Common.Attributes;
 using AElf.Common.ByteArrayHelpers;
 using AElf.Kernel.Node.RPC.DTO;
+using AElf.Kernel.TxMemPool;
+using AElf.Network.Data;
+using AElf.Node.RPC.DTO;
 using Google.Protobuf;
 using Microsoft.AspNetCore.Builder;
 using Microsoft.AspNetCore.Hosting;
@@ -15,6 +17,11 @@
 using Newtonsoft.Json;
 using Newtonsoft.Json.Linq;
 using NLog;
+using AElf.ChainController;
+using AElf.SmartContract;
+using Google.Protobuf.WellKnownTypes;
+using ServiceStack.Text.Common;
+using Type = System.Type;
 
 namespace AElf.Kernel.Node.RPC
 {
@@ -24,10 +31,8 @@
         //private const string GetTxMethodName = "get_tx";
         //private const string InsertTxMethodName = "insert_tx";
         private const string BroadcastTxMethodName = "broadcast_tx";
-
         //private const string GetPeersMethodName = "get_peers";
         private const string GetIncrementIdMethodName = "get_increment";
-
         //private const string BroadcastBlockMethodName = "broadcast_block";
         private const string GetTxResultMethodName = "get_tx_result";
         private const string GetCommandsMethodName = "get_commands";
@@ -39,16 +44,19 @@
         private const string GetDeserializedInfo = "get_deserialized_info";
 
         private const string CallReadOnly = "call";
-
         /// <summary>
         /// The names of the exposed RPC methods and also the
         /// names used in the JSON to perform a call.
         /// </summary>
-        private readonly List<string> _rpcCommands = new List<string>
-        {
+        private readonly List<string> _rpcCommands = new List<string>()
+        {
+            //GetTxMethodName,
+            //InsertTxMethodName,
             BroadcastTxMethodName,
+            //GetPeersMethodName,
             GetCommandsMethodName,
             GetIncrementIdMethodName,
+            //BroadcastBlockMethodName,
             GetContractAbi,
             GetTxResultMethodName,
             GetGenesisiAddress,
@@ -91,7 +99,7 @@
         {
             try
             {
-                var url = "http://" + rpcHost + ":" + rpcPort;
+                string url = "http://" + rpcHost + ":" + rpcPort;
                 var host = new WebHostBuilder()
                     .UseKestrel()
                     .UseLibuv(opts =>
@@ -99,7 +107,10 @@
                         opts.ThreadCount = 24;
                     })
                     .UseUrls(url)
-                    .ConfigureLogging((hostingContext, logging) => { })
+                    .ConfigureLogging((hostingContext, logging) =>
+                    {
+                        //logging.ClearProviders(); 
+                    })
                     .Configure(a => a.Run(ProcessAsync))
                     .Build();
 
@@ -121,13 +132,15 @@
 
             try
             {
-                string bodyAsString;
+                string bodyAsString = null;
                 using (var streamReader = new StreamReader(context.Request.Body, Encoding.UTF8))
                 {
                     bodyAsString = streamReader.ReadToEnd();
                 }
 
-                return JObject.Parse(bodyAsString);
+                JObject req = JObject.Parse(bodyAsString);
+
+                return req;
             }
             catch (Exception e)
             {
@@ -147,10 +160,11 @@
             if (request == null)
                 return null;
 
-            var method = JToken.FromObject(request["method"]);
+            JToken method = JToken.FromObject(request["method"]);
+
             if (method != null)
             {
-                var methodName = method.ToObject<string>();
+                string methodName = method.ToObject<string>();
                 if (string.IsNullOrEmpty(methodName) || !_rpcCommands.Contains(methodName))
                 {
                     return ErrorResponseFactory.GetMethodNotFound(request["id"].ToObject<int>());
@@ -170,15 +184,17 @@
             if (context?.Request?.Body == null)
                 return;
 
-            var request = ParseRequest(context);
+            JObject request = ParseRequest(context);
+
             if (request == null)
             {
-                var err = ErrorResponseFactory.GetParseError(0);
+                JObject err = ErrorResponseFactory.GetParseError(0);
                 await WriteResponse(context, err);
                 return;
             }
 
-            var validErr = ValidateRequest(request);
+            JObject validErr = ValidateRequest(request);
+
             if (validErr != null)
             {
                 await WriteResponse(context, validErr);
@@ -187,9 +203,11 @@
 
             try
             {
-                var reqId = request["id"].ToObject<int>();
-                var methodName = JToken.FromObject(request["method"]).ToObject<string>();
-                var reqParams = JObject.FromObject(request["params"]);
+                // read id
+                int reqId = request["id"].ToObject<int>();
+
+                string methodName = JToken.FromObject(request["method"]).ToObject<string>();
+                JObject reqParams = JObject.FromObject(request["params"]);
 
                 JObject responseData = null;
                 switch (methodName)
@@ -246,7 +264,7 @@
                     // todo write error 
                 }
 
-                var resp = JsonRpcHelpers.CreateResponse(responseData, reqId);
+                JObject resp = JsonRpcHelpers.CreateResponse(responseData, reqId);
 
                 await WriteResponse(context, resp);
             }
@@ -255,16 +273,16 @@
                 Console.WriteLine(e);
             }
         }
-
+        
         private JObject ProGetDeserializedInfo(JObject reqParams)
         {
             try
             {
                 var sKey = reqParams["key"].ToString();
+
                 var byteKey = ByteArrayHelpers.FromHexString(sKey);
                 var key = Key.Parser.ParseFrom(byteKey);
                 var keyType = key.Type;
-
                 return new JObject
                 {
                     ["type"] = keyType
@@ -278,7 +296,10 @@
                     ["error"] = "Unknown key"
                 };
             }
-        }
+            
+        }
+
+
 
         private async Task<JObject> ProGetBlockInfo(JObject reqParams)
         {
@@ -286,22 +307,16 @@
             {
                 ["error"] = "Invalid Block Height"
             });
-
             var height = int.Parse(reqParams["block_height"].ToString());
+
             if (height < 0)
                 return error;
-
             var blockinfo = await _node.GetBlockAtHeight(height);
             if (blockinfo == null)
                 return error;
 
-<<<<<<< HEAD
             var txPoolSize = await _node.GetTransactionPoolSize();
             JObject j = new JObject
-=======
-            var transactionPoolSize = await _node.GetTransactionPoolSize();
-            var response = new JObject
->>>>>>> 6dc3a54a
             {
                 ["result"] = new JObject
                 {
@@ -318,34 +333,33 @@
                     },
                     ["Body"] = new JObject
                     {
-                        ["TransactionsCount"] = blockinfo.Body.TransactionsCount
-                    },
-                    ["CurrentTransactionPoolSize"] = transactionPoolSize
-                }
-            };
-
-            return JObject.FromObject(response);
+                        ["TransactionsCount"] = blockinfo.Body.TransactionsCount 
+                    }
+                }
+            };
+
+            return JObject.FromObject(j);
         }
 
         private async Task<JObject> ProGetBlockHeight(JObject reqParams)
         {
             var height = await _node.GetCurrentChainHeight();
-            var response = new JObject
+            JObject j = new JObject
             {
                 ["result"] = new JObject
                 {
                     ["block_height"] = height.ToString()
                 }
             };
-            return JObject.FromObject(response);
-        }
-
+            return JObject.FromObject(j);
+        }
+        
 
         private Task<JObject> ProGetGenesisAddress(JObject reqParams)
         {
             var genesisHash = _node.GetGenesisContractHash();
-            var chainId = _node.ChainId;
-            var response = new JObject
+            Hash chainId = _node.ChainId;  
+            JObject j = new JObject
             {
                 ["result"] = new JObject
                 {
@@ -353,16 +367,18 @@
                     ["chain_id"] = chainId.ToHex()
                 }
             };
-
-            return Task.FromResult(JObject.FromObject(response));
+            
+            return Task.FromResult(JObject.FromObject(j));
         }
 
         private async Task<JObject> ProcGetTxResult(JObject reqParams)
         {
+            string adr = reqParams["txhash"].ToString();
             Hash txHash;
-            try
-            {
-                txHash = ByteArrayHelpers.FromHexString(reqParams["txhash"].ToString());
+            
+            try
+            {
+                txHash = ByteArrayHelpers.FromHexString(adr);
             }
             catch (Exception e)
             {
@@ -371,34 +387,43 @@
                     ["error"] = "Invalid Address Format"
                 });
             }
-
-            var txResult = await _node.GetTransactionResult(txHash);
-            var response = new JObject
+            
+            TransactionResult txResult = await _node.GetTransactionResult(txHash);
+            var jobj = new JObject
             {
                 ["tx_id"] = txResult.TransactionId.ToHex(),
                 ["tx_status"] = txResult.Status.ToString()
             };
 
+            
             if (txResult.Status == Status.Failed)
             {
-                response["tx_error"] = txResult.RetVal.ToStringUtf8();
+                jobj["tx_error"] = txResult.RetVal.ToStringUtf8();
             }
 
             if (txResult.Status == Status.Mined)
             {
-                response["return"] = txResult.RetVal.ToByteArray().ToHex();
+                jobj["return"] = txResult.RetVal.ToByteArray().ToHex();
             }
             // Todo: it should be deserialized to obj ion cli, 
-
-            return JObject.FromObject(new JObject {["result"] = response});
+            
+            
+            JObject j = new JObject
+            {
+                ["result"] = jobj
+            };
+            
+            return JObject.FromObject(j);
         }
 
         private async Task<JObject> ProcessGetIncrementId(JObject reqParams)
         {
+            string adr = reqParams["address"].ToString();
+            
             Hash addr;
             try
             {
-                addr = new Hash(ByteArrayHelpers.FromHexString(reqParams["address"].ToString()));
+                addr = new Hash(ByteArrayHelpers.FromHexString(adr));
             }
             catch (Exception e)
             {
@@ -407,9 +432,10 @@
                     ["error"] = "Invalid Address Format"
                 });
             }
-
-            var current = await _node.GetIncrementId(addr);
-            var response = new JObject
+            
+            ulong current = await _node.GetIncrementId(addr);
+
+            JObject j = new JObject
             {
                 ["result"] = new JObject
                 {
@@ -417,25 +443,25 @@
                 }
             };
 
-            return JObject.FromObject(response);
+            return JObject.FromObject(j);
         }
 
         private async Task<JObject> ProcessGetContractAbi(JObject reqParams)
         {
-            var addr = reqParams["address"] == null
+            string addr = reqParams["address"] == null
                 ? _node.GetGenesisContractHash().ToHex()
                 : reqParams["address"].ToString();
-
-            JObject response;
-            try
-            {
-                var addrHash = new Hash
+            JObject j = null;
+
+            try
+            {
+                Hash addrHash = new Hash()
                 {
                     Value = ByteString.CopyFrom(ByteArrayHelpers.FromHexString(addr))
                 };
-
+ 
                 var abi = await _node.GetContractAbi(addrHash);
-                response = new JObject
+                j = new JObject
                 {
                     ["address"] = addr,
                     ["abi"] = abi.ToByteArray().ToHex(),
@@ -444,7 +470,7 @@
             }
             catch (Exception e)
             {
-                response = new JObject
+                j = new JObject
                 {
                     ["address"] = addr,
                     ["abi"] = "",
@@ -452,56 +478,62 @@
                 };
             }
 
-            return response;
+            return j;
         }
 
         private async Task<JObject> ProcessBroadcastTx(JObject reqParams)
         {
-            var raw64 = reqParams["rawtx"].ToString();
-            var hexString = ByteArrayHelpers.FromHexString(raw64);
-            var transaction = Transaction.Parser.ParseFrom(hexString);
-            var res = await _node.BroadcastTransaction(transaction);
-
-            JObject response;
+            string raw64 = reqParams["rawtx"].ToString();
+
+            byte[] b = ByteArrayHelpers.FromHexString(raw64);
+            Transaction t = Transaction.Parser.ParseFrom(b);
+
+            var res = await _node.BroadcastTransaction(t);
+
+            JObject j;
             if (res != TxValidation.TxInsertionAndBroadcastingError.Success)
             {
-                response = new JObject
+                j = new JObject
                 {
                     ["error"] = res.ToString()
                 };
-                return JObject.FromObject(response);
-            }
-
-            response = new JObject {["hash"] = transaction.GetHash().ToHex()};
-            return JObject.FromObject(response);
+                return JObject.FromObject(j);
+            }
+
+            j = new JObject { ["hash"] = t.GetHash().ToHex() };
+            
+            return JObject.FromObject(j);
         }
 
         private async Task<JObject> ProcessCallReadOnly(JObject reqParams)
         {
-            var raw64 = reqParams["rawtx"].ToString();
-            var hexString = ByteArrayHelpers.FromHexString(raw64);
-            var transaction = Transaction.Parser.ParseFrom(hexString);
-
-            JObject response;
-            try
-            {
-                var res = await _node.CallReadOnly(transaction);
-                response = new JObject
-                {
-                    ["return"] = res.ToHex()
-                };
-            }
-            catch (Exception e)
-            {
-                response = new JObject
+            string raw64 = reqParams["rawtx"].ToString();
+
+            byte[] b = ByteArrayHelpers.FromHexString(raw64);
+            Transaction t = Transaction.Parser.ParseFrom(b);
+
+            JObject jobj;
+            byte[] res;
+            try
+            {
+                res = await _node.CallReadOnly(t);
+                
+                jobj = new JObject
+                {
+                    ["return"] = res.ToHex(),
+                };
+            }
+            catch (Exception e)
+            {
+                jobj = new JObject
                 {
                     ["error"] = e.ToString()
-                };
-            }
-
-            return JObject.FromObject(response);
-        }
-
+                };            
+            }
+
+            return JObject.FromObject(jobj);
+        }
+        
         /// <summary>
         /// This method processes the request for a specified
         /// number of transactions
@@ -510,10 +542,10 @@
         /// <returns></returns>
         private async Task<JObject> ProcessGetTx(JObject reqParams)
         {
-            var txid = reqParams["txid"].ToObject<byte[]>();
-            var transaction = await _node.GetTransaction(txid);
-
-            var txInfo = transaction == null ? new JObject {["tx"] = "Not Found"} : transaction.GetTransactionInfo();
+            byte[] txid = reqParams["txid"].ToObject<byte[]>();
+            ITransaction tx = await _node.GetTransaction(txid);
+
+            var txInfo = tx == null ? new JObject {["tx"] = "Not Found"} : tx.GetTransactionInfo();
 
             return txInfo;
         }
@@ -525,19 +557,19 @@
         /// <returns></returns>
         private JObject ProcessGetCommands()
         {
-            var commands = _rpcCommands.Where(x => x != GetCommandsMethodName).ToList();
+            List<string> commands = _rpcCommands.Where(x => x != GetCommandsMethodName).ToList();
             var json = JsonConvert.SerializeObject(commands);
-            var arrCommands = JArray.Parse(json);
-
-            var response = new JObject
+            JArray arrCommands = JArray.Parse(json);
+
+            JObject j = new JObject()
             {
                 ["result"] = new JObject
-                {
-                    ["commands"] = arrCommands
-                }
-            };
-
-            return JObject.FromObject(response);
+                    {
+                        ["commands"] = arrCommands
+                    }
+            };
+
+            return JObject.FromObject(j);
         }
 
         private async Task<JObject> ProcessBroadcastBlock(JObject reqParams)
@@ -552,5 +584,6 @@
 
             await context.Response.WriteAsync(response.ToString(), Encoding.UTF8);
         }
+        
     }
 }