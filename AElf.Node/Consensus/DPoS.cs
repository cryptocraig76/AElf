﻿using System;
using System.Collections.Generic;
using System.Linq;
using System.Threading;
using System.Threading.Tasks;
using AElf.ChainController;
using AElf.ChainController.EventMessages;
using AElf.ChainController.TxMemPool;
using AElf.Common.ByteArrayHelpers;
using AElf.Common.Extensions;
using AElf.Configuration;
using AElf.Cryptography.ECDSA;
using AElf.Kernel.Consensus;
using AElf.Kernel.Node.Protocol;
using AElf.Miner.Miner;
using AElf.Node;
using AElf.Node.AElfChain;
using AElf.Node.Protocol;
using AElf.SmartContract;
using AElf.Types.CSharp;
using Easy.MessageHub;
using Google.Protobuf;
using Google.Protobuf.WellKnownTypes;
using Mono.Cecil.Cil;
using NLog;

// ReSharper disable once CheckNamespace
namespace AElf.Kernel.Node
{
    // ReSharper disable InconsistentNaming
    public class DPoS : IConsensus
    {
        /// <summary>
        /// Actually store the round number of DPoS processing.
        /// </summary>
        private ulong ConsensusMemory { get; set; }
        private IDisposable ConsensusDisposable { get; set; }
        
        private bool isMining;

        private readonly IStateDictator _stateDictator;
        private readonly IAccountContextService _accountContextService;
        private readonly ITxPoolService _txPoolService;
        private readonly IP2P _p2p;
        private readonly IMiner _miner;
        private readonly IBlockChain _blockchain;
        private readonly IBlockSynchronizer _syncer;
        private readonly ILogger _logger;

        private AElfDPoSHelper _dposHelpers;
        
        /// <summary>
        /// In Value and Out Value.
        /// </summary>
        private readonly Stack<Hash> _consensusData = new Stack<Hash>();
        private bool _incrementIdNeedToAddOne;

        private NodeKeyPair _nodeKeyPair;
        private Hash _contractAccountAddressHash;
        
        private int _flag;

        private AElfDPoSObserver AElfDPoSObserver => new AElfDPoSObserver(_logger,
            MiningWithInitializingAElfDPoSInformation,
            MiningWithPublishingOutValueAndSignature, PublishInValue, MiningWithUpdatingAElfDPoSInformation);

        public DPoS(IStateDictator stateDictator, 
            IAccountContextService accountContextService, 
            ITxPoolService txPoolService, 
            IP2P p2p,
            IMiner miner, 
            IBlockChain blockchain,
            IBlockSynchronizer syncer,
            ILogger logger = null
        )
        {
            _stateDictator = stateDictator;
            _accountContextService = accountContextService;
            _txPoolService = txPoolService;
            _p2p = p2p;
            _miner = miner;
            _blockchain = blockchain;
            _syncer = syncer;
            _logger = logger;
        }

        public void Initialize(Hash contractAccountHash, ECKeyPair nodeKeyPair)
        {
            _dposHelpers = new AElfDPoSHelper(_stateDictator, ByteArrayHelpers.FromHexString(NodeConfig.Instance.ChainId), Miners, contractAccountHash, _logger);
            _nodeKeyPair = new NodeKeyPair(nodeKeyPair);
            _contractAccountAddressHash = contractAccountHash;
        }

        private static Miners Miners
        {
            get
            {
                var dict = MinersConfig.Instance.Producers;
                var miners = new Miners();

                foreach (var bp in dict.Values)
                {
                    var b = bp["address"].RemoveHexPrefix();
                    miners.Nodes.Add(b);
                }

                Globals.BlockProducerNumber = miners.Nodes.Count;
                return miners;
            }
        }

        public async Task Start()
        {
            if (isMining)
                return;

            isMining = true;

            if (!Miners.Nodes.Contains(_nodeKeyPair.Address.ToHex().RemoveHexPrefix()))
            {
                return;
            }

            if (NodeConfig.Instance.ConsensusInfoGenerater && !await _dposHelpers.HasGenerated())
            {
                AElfDPoSObserver.Initialization();
                return;
            }

            _dposHelpers.SyncMiningInterval();
            _logger?.Trace($"Set AElf DPoS mining interval to: {Globals.AElfDPoSMiningInterval} ms.");


            if (_dposHelpers.CanRecoverDPoSInformation())
            {
                AElfDPoSObserver.RecoverMining();
            }
        }

        private async Task<IBlock> Mine(bool initial)
        {
            var res = Interlocked.CompareExchange(ref _flag, 1, 0);
            if (res == 1)
                return null;
            try
            {
                _logger?.Trace($"Mine - Entered mining {res}");
                _stateDictator.ChainId = ByteArrayHelpers.FromHexString(NodeConfig.Instance.ChainId);
                _stateDictator.BlockProducerAccountAddress = _nodeKeyPair.Address;
                _stateDictator.BlockHeight = await _blockchain.GetCurrentBlockHeightAsync();

                var block = await _miner.Mine(Globals.AElfDPoSMiningInterval * 9 / 10, initial);

                await _stateDictator.SetBlockHashAsync(block.GetHash());
                await _stateDictator.SetStateHashAsync(block.GetHash());

                _syncer.IncrementChainHeight();

                //Update DPoS observables.
                try
                {
                    await Update();
                }
                catch (Exception e)
                {
                    _logger?.Error(e, "Somehow failed to update DPoS observables. Will recover soon.");
                    //In case just config one node to produce blocks.
                    await RecoverMining();
                }

                return block;
            }
            catch (Exception e)
            {
                Console.WriteLine(e);
                return null;
            }
            finally
            {
                // release lock
                var b = Interlocked.CompareExchange(ref _flag, 0, 1);
                _logger?.Trace($"Mine - Leaving mining {b}");
            }
        }

        /// <summary>
        /// return default incrementId for one address
        /// </summary>
        /// <param name="accountAddress"></param>
        /// <returns></returns>
        private async Task<ulong> GetIncrementId(Hash accountAddress)
        {
//            try
//            {
//                bool isDPoS = addr.Equals(_nodeKeyPair.GetAddress()) ||
//                              _dposHelpers.BlockProducer.Nodes.Contains(addr.ToHex().RemoveHexPrefix());
//
//                // ReSharper disable once InconsistentNaming
//                var idInDB = (await _accountContextService.GetAccountDataContext(addr, ByteArrayHelpers.FromHexString(NodeConfig.Instance.ChainId)))
//                    .IncrementId;
//                _logger?.Log(LogLevel.Debug, $"Trying to get increment id, {isDPoS}");
//                var idInPool = _txPoolService.GetIncrementId(addr, isDPoS);
//                _logger?.Log(LogLevel.Debug, $"End Trying to get increment id, {isDPoS}");
//
//                return Math.Max(idInDB, idInPool);
//            }
//            catch (Exception e)
//            {
//                _logger?.Error(e, "Failed to get increment id.");
//                return 0;
//            }
            return ulong.MaxValue;
        }

        // ReSharper disable once InconsistentNaming
        private async Task<Transaction> GenerateTransactionAsync(string methodName, IReadOnlyList<byte[]> parameters,
            ulong incrementIdOffset = 0)
        {
            var bn = await _blockchain.GetCurrentBlockHeightAsync();
            var bh = await _blockchain.GetCurrentBlockHashAsync();
            var bhPref = bh.Value.Where((x, i) => i < 4).ToArray();
            var tx = new Transaction
            {
                From = _nodeKeyPair.Address,
                To = _contractAccountAddressHash,
                RefBlockNumber = bn,
                RefBlockPrefix = ByteString.CopyFrom(bhPref),
                MethodName = methodName,
                P = ByteString.CopyFrom(_nodeKeyPair.NonCompressedEncodedPublicKey),
                Type = TransactionType.DposTransaction
            };

            switch (parameters.Count)
            {
                case 2:
                    tx.Params = ByteString.CopyFrom(ParamsPacker.Pack(parameters[0], parameters[1]));
                    break;
                case 3:
                    tx.Params = ByteString.CopyFrom(ParamsPacker.Pack(parameters[0], parameters[1], parameters[2]));
                    break;
                case 4:
                    tx.Params = ByteString.CopyFrom(ParamsPacker.Pack(parameters[0], parameters[1], parameters[2],
                        parameters[3]));
                    break;
            }

            var signer = new ECSigner();
            var signature = signer.Sign(_nodeKeyPair, tx.GetHash().GetHashBytes());

            // Update the signature
            tx.R = ByteString.CopyFrom(signature.R);
            tx.S = ByteString.CopyFrom(signature.S);

            return tx;
        }

        // ReSharper disable once InconsistentNaming
        public async Task MiningWithInitializingAElfDPoSInformation()
        {
            var logLevel = new Int32Value {Value = LogManager.GlobalThreshold.Ordinal};
            var parameters = new List<byte[]>
            {
                Miners.ToByteArray(),
                _dposHelpers.GenerateInfoForFirstTwoRounds().ToByteArray(),
                new Int32Value {Value = Globals.AElfDPoSMiningInterval}.ToByteArray(),
                logLevel.ToByteArray()
            };
            _logger?.Trace($"Set AElf DPoS mining interval: {Globals.AElfDPoSMiningInterval} ms");
            // ReSharper disable once InconsistentNaming
            var txToInitializeAElfDPoS = await GenerateTransactionAsync("InitializeAElfDPoS", parameters);
            await BroadcastTransaction(txToInitializeAElfDPoS);

            var block = await Mine(true);
            //await _p2p.BroadcastBlock(block);
        }

        private async Task MiningWithPublishingOutValueAndSignature()
        {
            var inValue = Hash.Generate();
            if (_consensusData.Count <= 0)
            {
                _consensusData.Push(inValue.CalculateHash());
                _consensusData.Push(inValue);
            }

            var currentRoundNumber = _dposHelpers.CurrentRoundNumber;
            var signature = Hash.Default;
            if (currentRoundNumber.Value > 1)
            {
                signature = _dposHelpers.CalculateSignature(inValue);
            }

            var parameters = new List<byte[]>
            {
                _dposHelpers.CurrentRoundNumber.ToByteArray(),
                new StringValue {Value = _nodeKeyPair.Address.ToHex().RemoveHexPrefix()}.ToByteArray(),
                _consensusData.Pop().ToByteArray(),
                signature.ToByteArray()
            };

            var txToPublishOutValueAndSignature = await GenerateTransactionAsync("PublishOutValueAndSignature", parameters);

            await BroadcastTransaction(txToPublishOutValueAndSignature);

<<<<<<< HEAD
            var block = await Mine();
            //await _p2p.BroadcastBlock(block);
=======
            var block = await Mine(false);
            await _p2p.BroadcastBlock(block);
>>>>>>> 4eac2695
        }

        private async Task PublishInValue()
        {
            if (_consensusData.Count <= 0)
            {
                _incrementIdNeedToAddOne = false;
                return;
            }

            _incrementIdNeedToAddOne = true;

            var currentRoundNumber = _dposHelpers.CurrentRoundNumber;

            var parameters = new List<byte[]>
            {
                currentRoundNumber.ToByteArray(),
                new StringValue {Value = _nodeKeyPair.Address.ToHex().RemoveHexPrefix()}.ToByteArray(),
                _consensusData.Pop().ToByteArray()
            };

            var txToPublishInValue = await GenerateTransactionAsync("PublishInValue", parameters);
            await BroadcastTransaction(txToPublishInValue);
        }

        private async Task MiningWithUpdatingAElfDPoSInformation()
        {
            var extraBlockResult = _dposHelpers.ExecuteTxsForExtraBlock();

            var parameters = new List<byte[]>
            {
                extraBlockResult.Item1.ToByteArray(),
                extraBlockResult.Item2.ToByteArray(),
                extraBlockResult.Item3.ToByteArray()
            };

            var txForExtraBlock = await GenerateTransactionAsync(
                "UpdateAElfDPoS",
                parameters,
                _incrementIdNeedToAddOne ? (ulong) 1 : 0);

            await BroadcastTransaction(txForExtraBlock);

<<<<<<< HEAD
            var block = await Mine();
            //await _p2p.BroadcastBlock(block);
=======
            var block = await Mine(false);
            await _p2p.BroadcastBlock(block);
>>>>>>> 4eac2695
        }

        public async Task Update()
        {
            _dposHelpers.LogDPoSInformation(await _blockchain.GetCurrentBlockHeightAsync());
            
            if (ConsensusMemory == _dposHelpers.CurrentRoundNumber.Value)
                return;
            
            // Dispose previous observer.
            if (ConsensusDisposable != null)
            {
                ConsensusDisposable.Dispose();
                _logger?.Trace("Disposed previous consensus observables list.");
            }

            // Update observer.
            var address = _nodeKeyPair.Address.ToHex().RemoveHexPrefix();
            var blockProducerInfoOfCurrentRound = _dposHelpers[address];
            ConsensusDisposable = AElfDPoSObserver.SubscribeAElfDPoSMiningProcess(blockProducerInfoOfCurrentRound, 
                _dposHelpers.ExtraBlockTimeslot);

            // Update current round number.
            ConsensusMemory = _dposHelpers.CurrentRoundNumber.Value;
        }

        public async Task RecoverMining()
        {
            AElfDPoSObserver.RecoverMining();
            await Task.CompletedTask;
        }

        private async Task BroadcastTransaction(Transaction tx)
        {
            if(tx.From.Equals(_nodeKeyPair.Address))
                _logger?.Trace("Try to insert DPoS transaction to pool: " + tx.GetHash().ToHex() + ", threadId: " +
                               Thread.CurrentThread.ManagedThreadId);
            try
            {
                if (await _txPoolService.AddTxAsync(tx) == TxValidation.TxInsertionAndBroadcastingError.Success)
                    MessageHub.Instance.Publish(new TransactionAddedToPool(tx));
            }
            catch (Exception e)
            {
                _logger?.Trace("Transaction insertion failed: {0},\n{1}", e.Message, tx.GetTransactionInfo());
            }
        } 
    }
}<|MERGE_RESOLUTION|>--- conflicted
+++ resolved
@@ -302,13 +302,8 @@
 
             await BroadcastTransaction(txToPublishOutValueAndSignature);
 
-<<<<<<< HEAD
-            var block = await Mine();
+            var block = await Mine(false);
             //await _p2p.BroadcastBlock(block);
-=======
-            var block = await Mine(false);
-            await _p2p.BroadcastBlock(block);
->>>>>>> 4eac2695
         }
 
         private async Task PublishInValue()
@@ -352,13 +347,8 @@
 
             await BroadcastTransaction(txForExtraBlock);
 
-<<<<<<< HEAD
-            var block = await Mine();
+            var block = await Mine(false);
             //await _p2p.BroadcastBlock(block);
-=======
-            var block = await Mine(false);
-            await _p2p.BroadcastBlock(block);
->>>>>>> 4eac2695
         }
 
         public async Task Update()
