﻿using System;
using System.Collections.Generic;
using System.Linq;
using System.Threading;
using System.Threading.Tasks;
using AElf.ChainController;
using AElf.ChainController.EventMessages;
using AElf.Common;
using AElf.Common.FSM;
using AElf.Configuration;
using AElf.Configuration.Config.Chain;
using AElf.Configuration.Config.Consensus;
using AElf.Cryptography.ECDSA;
using AElf.Kernel.Consensus;
using AElf.Kernel.EventMessages;
using AElf.Kernel.Managers;
using AElf.Miner.Miner;
using AElf.Node;
using AElf.Types.CSharp;
using Easy.MessageHub;
using Google.Protobuf;
using Google.Protobuf.WellKnownTypes;
using NLog;
using AElf.Miner.TxMemPool;
using AElf.Kernel.Storages;
using AElf.Kernel.Types.Common;
using AElf.Synchronization.EventMessages;
using Base58Check;

// ReSharper disable once CheckNamespace
namespace AElf.Kernel.Node
{
    // ReSharper disable InconsistentNaming
    public class DPoS : IConsensus
    {
        /// <summary>
        /// Actually store the round number of DPoS processing.
        /// </summary>
        private ulong ConsensusMemory { get; set; }

        private static IDisposable ConsensusDisposable { get; set; }

        private bool _consensusInitialized;

        private readonly ITxHub _txHub;
        private readonly IMiner _miner;
        private readonly IChainService _chainService;

        private IBlockChain _blockChain;

        private IBlockChain BlockChain => _blockChain ?? (_blockChain =
                                              _chainService.GetBlockChain(
                                                  Hash.LoadByteArray(ChainConfig.Instance.ChainId.DecodeBase58())));

        private readonly ILogger _logger;

        private readonly AElfDPoSHelper _helper;

        private static DPoSInfoProvider Provider;

        private static int _lockNumber;

        private NodeState CurrentState { get; set; } = NodeState.Catching;

        /// <summary>
        /// In Value and Out Value.
        /// </summary>
        private readonly Stack<Hash> _consensusData = new Stack<Hash>();

        private ECKeyPair _nodeKey;
        private Address _nodeAddress;

        private Hash _chainId;

        public Address ContractAddress => ContractHelpers.GetConsensusContractAddress(Hash.LoadBase58(ChainConfig.Instance.ChainId));

        private readonly IMinersManager _minersManager;

        private static int _flag;

        private static bool _prepareTerminated;

        private static bool _terminated;

        private AElfDPoSObserver AElfDPoSObserver => new AElfDPoSObserver(MiningWithInitializingAElfDPoSInformation,
            MiningWithPublishingOutValueAndSignature, PublishInValue, MiningWithUpdatingAElfDPoSInformation);

        public DPoS(ITxHub txHub, IMiner miner, IChainService chainService, IMinersManager minersManager,
            AElfDPoSHelper helper)
        {
            _txHub = txHub;
            _miner = miner;
            _chainService = chainService;
            _minersManager = minersManager;
            _helper = helper;
            _prepareTerminated = false;
            _terminated = false;
            
            _chainId = Hash.LoadByteArray(ChainConfig.Instance.ChainId.DecodeBase58());

            _logger = LogManager.GetLogger(nameof(DPoS));

<<<<<<< HEAD
=======
            Helper = new AElfDPoSHelper(Hash.LoadHex(ChainConfig.Instance.ChainId), Miners,
                ContractAddress, stateStore);

            Provider = new DPoSInfoProvider(stateStore);
            
>>>>>>> 5f27b2b5
            var count = MinersConfig.Instance.Producers.Count;

            GlobalConfig.BlockProducerNumber = count;
            GlobalConfig.BlockNumberOfEachRound = count + 1;

            _logger?.Info("Block Producer nodes count:" + GlobalConfig.BlockProducerNumber);
            _logger?.Info("Blocks of one round:" + GlobalConfig.BlockNumberOfEachRound);

            MessageHub.Instance.Subscribe<UpdateConsensus>(async option =>
            {
                if (option == UpdateConsensus.Update)
                {
                    _logger?.Trace("UpdateConsensus - Update");
                    await UpdateConsensusEventList();
                }

                if (option == UpdateConsensus.Dispose)
                {
                    _logger?.Trace("UpdateConsensus - Dispose");
                    DisposeConsensusList();
                }
            });

            MessageHub.Instance.Subscribe<LockMining>(inState =>
            {
                if (inState.Lock)
                {
                    IncrementLockNumber();
                }
                else
                {
                    DecrementLockNumber();
                }
            });

            MessageHub.Instance.Subscribe<TerminationSignal>(signal =>
            {
                if (signal.Module == TerminatedModuleEnum.Mining)
                {
                    _prepareTerminated = true;
                }
            });

            MessageHub.Instance.Subscribe<FSMStateChanged>(inState => { CurrentState = inState.CurrentState; });
        }

        private Miners Miners => _minersManager.GetMiners().Result;

        public async Task Start()
        {
            _nodeKey = NodeConfig.Instance.ECKeyPair;
            _nodeAddress = Address.FromPublicKey(_chainId.DumpByteArray(), _nodeKey.PublicKey);
            
            // Consensus information already generated.
            if (ConsensusDisposable != null)
            {
                return;
            }

            if (_consensusInitialized)
                return;

            _consensusInitialized = true;

            // Check whether this node contained BP list.
            if (!Miners.Nodes.Contains(_nodeAddress))
            {
                return;
            }

            if (!await _minersManager.IsMinersInDatabase())
            {
                ConsensusDisposable = AElfDPoSObserver.Initialization();
                return;
            }

            _helper.SyncMiningInterval();

            if (_helper.CanRecoverDPoSInformation())
            {
                ConsensusDisposable = AElfDPoSObserver.RecoverMining();
            }
        }

        public void DisposeConsensusList()
        {
            ConsensusDisposable?.Dispose();
            _logger?.Trace("Mining stopped. Disposed previous consensus observables list.");
        }

        public void IncrementLockNumber()
        {
            Interlocked.Add(ref _lockNumber, 1);
            _logger?.Trace($"Lock number increment: {_lockNumber}");
        }

        public void DecrementLockNumber()
        {
            if (_lockNumber <= 0)
            {
                return;
            }

            Interlocked.Add(ref _lockNumber, -1);
            _logger?.Trace($"Lock number decrement: {_lockNumber}");
        }

        private async Task<IBlock> Mine()
        {
            try
            {
                var block = await _miner.Mine();

                if (_prepareTerminated)
                {
                    _terminated = true;
                    MessageHub.Instance.Publish(new TerminatedModule(TerminatedModuleEnum.Mining));
                }

                return block;
            }
            catch (Exception e)
            {
                _logger?.Error(e, "Exception while mining.");
                return null;
            }
        }

        private async Task<Transaction> GenerateTransactionAsync(string methodName, List<byte[]> parameters)
        {
            try
            {
                _logger?.Trace("Entered generating tx.");
                var bn = await BlockChain.GetCurrentBlockHeightAsync();
                bn = bn > 4 ? bn - 4 : 0;
                var bh = bn == 0 ? Hash.Genesis : (await BlockChain.GetHeaderByHeightAsync(bn)).GetHash();
                var bhPref = bh.Value.Where((x, i) => i < 4).ToArray();
                
                var tx = new Transaction
                {
                    From = _nodeAddress,
                    To = ContractAddress,
                    RefBlockNumber = bn,
                    RefBlockPrefix = ByteString.CopyFrom(bhPref),
                    MethodName = methodName,
                    Type = TransactionType.DposTransaction,
                    Params = ByteString.CopyFrom(ParamsPacker.Pack(parameters.Select(p => (object) p).ToArray()))
                };
                
                var signer = new ECSigner();
                var signature = signer.Sign(_nodeKey, tx.GetHash().DumpByteArray());
                tx.Sigs.Add(ByteString.CopyFrom(signature.SigBytes));

                _logger?.Trace("Leaving generating tx.");

                MessageHub.Instance.Publish(StateEvent.ConsensusTxGenerated);

                return tx;
            }
            catch (Exception e)
            {
                _logger?.Trace(e, "Error while during generating DPoS tx.");
            }

            return null;
        }

        /// <summary>
        /// Related tx has 4 params:
        /// 1. Miners list
        /// 2. Information of first rounds
        /// 3. Mining interval
        /// 4. Log level
        /// </summary>
        /// <returns></returns>
        private async Task MiningWithInitializingAElfDPoSInformation()
        {
            const ConsensusBehavior behavior = ConsensusBehavior.InitializeAElfDPoS;

            _logger?.Trace($"Trying to enter DPoS Mining Process - {behavior.ToString()}.");

            if (_terminated)
            {
                return;
            }

            if (!CurrentState.AbleToMine())
            {
                return;
            }

            var lockWasTaken = false;
            try
            {
                lockWasTaken = Interlocked.CompareExchange(ref _flag, 1, 0) == 0;
                if (lockWasTaken)
                {
                    MessageHub.Instance.Publish(new DPoSStateChanged(behavior, true));

                    if (MiningLocked())
                    {
                        return;
                    }

                    _logger?.Trace($"Mine - Entered DPoS Mining Process - {behavior.ToString()}.");

                    var logLevel = new Int32Value {Value = LogManager.GlobalThreshold.Ordinal};
                    var parameters = new List<byte[]>
                    {
                        Miners.ToByteArray(),
                        _helper.GenerateInfoForFirstTwoRounds().ToByteArray(),
                        new SInt32Value {Value = ConsensusConfig.Instance.DPoSMiningInterval}.ToByteArray(),
                        logLevel.ToByteArray()
                    };
                    var txToInitializeAElfDPoS = await GenerateTransactionAsync(behavior.ToString(), parameters);
                    await BroadcastTransaction(txToInitializeAElfDPoS);

                    await Mine();
                }
            }
            catch (Exception e)
            {
                _logger?.Trace(e, $"Error in {nameof(MiningWithInitializingAElfDPoSInformation)}");
            }
            finally
            {
                if (lockWasTaken)
                {
                    Thread.VolatileWrite(ref _flag, 0);
                }

                MessageHub.Instance.Publish(new DPoSStateChanged(behavior, false));
                _logger?.Trace(
                    $"Mine - Leaving DPoS Mining Process - {behavior.ToString()}.");
            }
        }

        /// <summary>
        /// Related tx has 5 params:
        /// 1. Current round number
        /// 2. BP Address
        /// 3. Out value
        /// 4. Signature
        /// 5. Round Id
        /// </summary>
        /// <returns></returns>
        private async Task MiningWithPublishingOutValueAndSignature()
        {
            const ConsensusBehavior behavior = ConsensusBehavior.PublishOutValueAndSignature;

            _logger?.Trace($"Trying to enter DPoS Mining Process - {behavior.ToString()}.");

            if (_terminated)
            {
                return;
            }

            if (!CurrentState.AbleToMine())
            {
                return;
            }

            var lockWasTaken = false;
            try
            {
                lockWasTaken = Interlocked.CompareExchange(ref _flag, 1, 0) == 0;
                if (lockWasTaken)
                {
                    MessageHub.Instance.Publish(new DPoSStateChanged(behavior, true));

                    if (MiningLocked())
                    {
                        return;
                    }

                    _logger?.Trace($"Mine - Entered DPoS Mining Process - {behavior.ToString()}.");

                    var inValue = Hash.Generate();
                    if (_consensusData.Count <= 0)
                    {
                        _consensusData.Push(inValue);
                        _consensusData.Push(Hash.FromMessage(inValue));
                    }

                    var currentRoundNumber = _helper.CurrentRoundNumber;
                    var signature = Hash.Default;
                    if (currentRoundNumber.Value > 1)
                    {
                        signature = _helper.CalculateSignature(inValue);
                    }

                    var parameters = new List<byte[]>
                    {
                        _helper.CurrentRoundNumber.ToByteArray(),
                        _consensusData.Pop().ToByteArray(),
                        signature.ToByteArray(),
                        new Int64Value {Value = _helper.GetCurrentRoundInfo().RoundId}.ToByteArray()
                    };

                    var txToPublishOutValueAndSignature =
                        await GenerateTransactionAsync(behavior.ToString(), parameters);
                    await BroadcastTransaction(txToPublishOutValueAndSignature);

                    await Mine();
                }
            }
            catch (Exception e)
            {
                _logger?.Trace(e, $"Error in {nameof(MiningWithPublishingOutValueAndSignature)}");
            }
            finally
            {
                if (lockWasTaken)
                {
                    Thread.VolatileWrite(ref _flag, 0);
                }

                MessageHub.Instance.Publish(new DPoSStateChanged(behavior, false));
                _logger?.Trace($"Mine - Leaving DPoS Mining Process - {behavior.ToString()}.");
            }
        }

        /// <summary>
        /// Related tx has 3 params:
        /// 1. Current round number
        /// 2. BP Address
        /// 3. In value
        /// 4. Round Id
        /// </summary>
        /// <returns></returns>
        private async Task PublishInValue()
        {
            const ConsensusBehavior behavior = ConsensusBehavior.PublishInValue;

            _logger?.Trace($"Trying to enter DPoS Mining Process - {behavior.ToString()}.");

            if (_terminated)
            {
                return;
            }

            if (!CurrentState.AbleToMine())
            {
                return;
            }

            var lockWasTaken = false;
            try
            {
                lockWasTaken = Interlocked.CompareExchange(ref _flag, 1, 0) == 0;
                if (lockWasTaken)
                {
                    MessageHub.Instance.Publish(new DPoSStateChanged(behavior, true));

                    if (MiningLocked())
                    {
                        return;
                    }

                    _logger?.Trace($"Mine - Entered DPoS Mining Process - {behavior.ToString()}.");

                    var currentRoundNumber = _helper.CurrentRoundNumber;

                    if (!_consensusData.Any())
                    {
                        return;
                    }

                    var parameters = new List<byte[]>
                    {
                        currentRoundNumber.ToByteArray(),
                        _consensusData.Pop().ToByteArray(),
                        new Int64Value {Value = _helper.GetCurrentRoundInfo(currentRoundNumber).RoundId}.ToByteArray()
                    };

                    var txToPublishInValue = await GenerateTransactionAsync(behavior.ToString(), parameters);
                    await BroadcastTransaction(txToPublishInValue);
                }
            }
            catch (Exception e)
            {
                _logger?.Trace(e, $"Error in {nameof(PublishInValue)}");
            }
            finally
            {
                if (lockWasTaken)
                {
                    Thread.VolatileWrite(ref _flag, 0);
                }

                MessageHub.Instance.Publish(new DPoSStateChanged(behavior, false));

                _logger?.Trace($"Mine - Leaving DPoS Mining Process - {behavior.ToString()}.");
            }
        }

        /// <summary>
        /// Related tx has 3 params:
        /// 1. Current round info
        /// 2. New round info
        /// 3. Extra block producer of new round
        /// </summary>
        /// <returns></returns>
        private async Task MiningWithUpdatingAElfDPoSInformation()
        {
            const ConsensusBehavior behavior = ConsensusBehavior.UpdateAElfDPoS;

            _logger?.Trace($"Trying to enter DPoS Mining Process - {behavior.ToString()}.");

            if (_terminated)
            {
                return;
            }

            if (!CurrentState.AbleToMine())
            {
                return;
            }

            var lockWasTaken = false;
            try
            {
                lockWasTaken = Interlocked.CompareExchange(ref _flag, 1, 0) == 0;
                if (lockWasTaken)
                {
                    MessageHub.Instance.Publish(new DPoSStateChanged(behavior, true));

                    if (MiningLocked())
                    {
                        return;
                    }

                    _logger?.Trace($"Mine - Entered DPoS Mining Process - {behavior.ToString()}.");

                    var extraBlockResult = _helper.ExecuteTxsForExtraBlock();

                    var parameters = new List<byte[]>
                    {
                        extraBlockResult.Item1.ToByteArray(),
                        extraBlockResult.Item2.ToByteArray(),
                        extraBlockResult.Item3.ToByteArray(),
                        new Int64Value {Value = _helper.GetCurrentRoundInfo().RoundId}.ToByteArray()
                    };

                    var txForExtraBlock = await GenerateTransactionAsync(behavior.ToString(), parameters);

                    await BroadcastTransaction(txForExtraBlock);
                    await Mine();
                }
            }
            catch (Exception e)
            {
                _logger?.Trace(e, $"Error in {nameof(MiningWithUpdatingAElfDPoSInformation)}");
            }
            finally
            {
                if (lockWasTaken)
                {
                    Thread.VolatileWrite(ref _flag, 0);
                }

                MessageHub.Instance.Publish(new DPoSStateChanged(behavior, false));
                _logger?.Trace($"Mine - Leaving DPoS Mining Process - {behavior.ToString()}.");
            }
        }

        public async Task UpdateConsensusEventList()
        {
            _helper.LogDPoSInformation(await BlockChain.GetCurrentBlockHeightAsync());

            if (ConsensusMemory == _helper.CurrentRoundNumber.Value)
                return;

            // Dispose previous observer.
            if (ConsensusDisposable != null)
            {
                ConsensusDisposable.Dispose();
                _logger?.Trace("Disposed previous consensus observables list. Will update DPoS information.");
            }

            // Update observer.
            var miners = _helper.Miners;
            if (!miners.Contains(_nodeAddress))
            {
                return;
            }

            var blockProducerInfoOfCurrentRound = _helper[_nodeAddress];
            ConsensusDisposable = AElfDPoSObserver.SubscribeAElfDPoSMiningProcess(blockProducerInfoOfCurrentRound,
                _helper.ExtraBlockTimeSlot);

            // Update current round number.
            ConsensusMemory = _helper.CurrentRoundNumber.Value;
        }

        public bool IsAlive()
        {
            var currentTime = DateTime.UtcNow;
            var currentRound = _helper.GetCurrentRoundInfo();
            var startTimeSlot = currentRound.BlockProducers.First(bp => bp.Value.Order == 1).Value.TimeSlot
                .ToDateTime();

            var endTimeSlot =
                startTimeSlot.AddMilliseconds(
                    GlobalConfig.BlockProducerNumber * ConsensusConfig.Instance.DPoSMiningInterval * 2);

            return currentTime >
                   startTimeSlot.AddMilliseconds(
                       -GlobalConfig.BlockProducerNumber * ConsensusConfig.Instance.DPoSMiningInterval) ||
                   currentTime < endTimeSlot.AddMilliseconds(ConsensusConfig.Instance.DPoSMiningInterval);
        }

        private async Task BroadcastTransaction(Transaction tx)
        {
            if (tx == null)
            {
                throw new ArgumentException(nameof(tx));
            }

            if (tx.Type == TransactionType.DposTransaction)
            {
                MessageHub.Instance.Publish(new DPoSTransactionGenerated(tx.GetHash().DumpHex()));
                _logger?.Trace(
                    $"A DPoS tx has been generated: {tx.GetHash().DumpHex()} - {tx.MethodName} from {tx.From.GetFormatted()}.");
            }

            if (tx.From.Equals(_nodeAddress))
                _logger?.Trace(
                    $"Try to insert DPoS transaction to pool: {tx.GetHash().DumpHex()} " +
                    $"threadId: {Thread.CurrentThread.ManagedThreadId}");
            
            await _txHub.AddTransactionAsync(tx, true);
        }

        public bool Shutdown()
        {
            _terminated = true;
            return _terminated;
        }

        private static bool MiningLocked()
        {
            return _lockNumber != 0;
        }

        private async Task InitBalance(Address address)
        {
            try
            {
                _logger?.Trace("Entered generating tx.");
                
                var bn = await BlockChain.GetCurrentBlockHeightAsync();
                bn = bn > 4 ? bn - 4 : 0;
                var bh = bn == 0 ? Hash.Genesis : (await BlockChain.GetHeaderByHeightAsync(bn)).GetHash();
                var bhPref = bh.Value.Where((x, i) => i < 4).ToArray();
                
                var tx = new Transaction
                {
                    From = _nodeAddress,
                    To = ContractHelpers.GetTokenContractAddress(Hash.LoadHex(ChainConfig.Instance.ChainId)),
                    RefBlockNumber = bn,
                    RefBlockPrefix = ByteString.CopyFrom(bhPref),
                    MethodName = "InitBalance",
                    Type = TransactionType.ContractTransaction,
                    Params = ByteString.CopyFrom(ParamsPacker.Pack(address, GlobalConfig.LockTokenForElection * 2)),
                };
                
                var signature = new ECSigner().Sign(_nodeKey, tx.GetHash().DumpByteArray());
                
                // Update the signature
                tx.Sigs.Add(ByteString.CopyFrom(signature.SigBytes));

                _logger?.Trace("Leaving generating tx.");

                await BroadcastTransaction(tx);
            }
            catch (Exception e)
            {
                _logger?.Trace(e, "Error while during generating Token tx.");
            }
        }

        private async Task AnnounceElection(Address address)
        {
            try
            {
                _logger?.Trace("Entered generating tx.");
                var bn = await BlockChain.GetCurrentBlockHeightAsync();
                bn = bn > 4 ? bn - 4 : 0;
                var bh = bn == 0 ? Hash.Genesis : (await BlockChain.GetHeaderByHeightAsync(bn)).GetHash();
                var bhPref = bh.Value.Where((x, i) => i < 4).ToArray();
                
                var tx = new Transaction
                {
                    From = address,
                    To = ContractHelpers.GetTokenContractAddress(Hash.LoadHex(ChainConfig.Instance.ChainId)),
                    RefBlockNumber = bn,
                    RefBlockPrefix = ByteString.CopyFrom(bhPref),
                    MethodName = "AnnounceElection",
                    Type = TransactionType.ContractTransaction,
                    Params = ByteString.CopyFrom(ParamsPacker.Pack())
                };
                
                var signature = new ECSigner().Sign(_nodeKey, tx.GetHash().DumpByteArray());
                tx.Sigs.Add(ByteString.CopyFrom(signature.SigBytes));

                _logger?.Trace("Leaving generating tx.");

                await BroadcastTransaction(tx);
            }
            catch (Exception e)
            {
                _logger?.Trace(e, "Error while during generating Token tx.");
            }
        }

        private async Task GenerateVoteTransactionAsync(Address voter, Address candidate)
        {
            try
            {
                _logger?.Trace("Entered generating tx.");
                
                var bn = await BlockChain.GetCurrentBlockHeightAsync();
                bn = bn > 4 ? bn - 4 : 0;
                var bh = bn == 0 ? Hash.Genesis : (await BlockChain.GetHeaderByHeightAsync(bn)).GetHash();
                var bhPref = bh.Value.Where((x, i) => i < 4).ToArray();
                
                var tx = new Transaction
                {
                    From = voter,
                    To = ContractHelpers.GetConsensusContractAddress(Hash.LoadHex(ChainConfig.Instance.ChainId)),
                    RefBlockNumber = bn,
                    RefBlockPrefix = ByteString.CopyFrom(bhPref),
                    MethodName = "AnnounceElection",
                    Type = TransactionType.ContractTransaction,
                    Params = ByteString.CopyFrom(ParamsPacker.Pack(candidate.ToByteArray(),
                        new UInt64Value {Value = (ulong) new Random().Next(1, 10)}.ToByteArray()))
                };
                
                var signature = new ECSigner().Sign(_nodeKey, tx.GetHash().DumpByteArray());
                tx.Sigs.Add(ByteString.CopyFrom(signature.SigBytes));

                _logger?.Trace("Leaving generating tx.");

                await BroadcastTransaction(tx);
            }
            catch (Exception e)
            {
                _logger?.Trace(e, "Error while during generating Token tx.");
            }
        }
    }
}<|MERGE_RESOLUTION|>--- conflicted
+++ resolved
@@ -56,8 +56,6 @@
 
         private readonly AElfDPoSHelper _helper;
 
-        private static DPoSInfoProvider Provider;
-
         private static int _lockNumber;
 
         private NodeState CurrentState { get; set; } = NodeState.Catching;
@@ -99,15 +97,7 @@
             _chainId = Hash.LoadByteArray(ChainConfig.Instance.ChainId.DecodeBase58());
 
             _logger = LogManager.GetLogger(nameof(DPoS));
-
-<<<<<<< HEAD
-=======
-            Helper = new AElfDPoSHelper(Hash.LoadHex(ChainConfig.Instance.ChainId), Miners,
-                ContractAddress, stateStore);
-
-            Provider = new DPoSInfoProvider(stateStore);
             
->>>>>>> 5f27b2b5
             var count = MinersConfig.Instance.Producers.Count;
 
             GlobalConfig.BlockProducerNumber = count;
