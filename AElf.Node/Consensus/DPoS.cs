﻿using System;
using System.Collections.Generic;
using System.Threading;
using System.Threading.Tasks;
using AElf.ChainController;
using AElf.ChainController.TxMemPool;
using AElf.Common.ByteArrayHelpers;
using AElf.Common.Extensions;
using AElf.Kernel.Types;
using AElf.Configuration;
using AElf.Cryptography.ECDSA;
using AElf.Kernel.Consensus;
using AElf.Kernel.Node.Protocol;
using AElf.Miner.Miner;
using AElf.Node.AElfChain;
using AElf.SmartContract;
using AElf.Types.CSharp;
using Google.Protobuf;
using Google.Protobuf.WellKnownTypes;
using NLog;

// ReSharper disable once CheckNamespace
namespace AElf.Kernel.Node
{
    // ReSharper disable InconsistentNaming
    public class DPoS : IConsensus
    {
        private readonly ILogger _logger;
<<<<<<< HEAD
        private bool IsMining { get; set; }

        private ECKeyPair NodeKeyPair => Node.NodeKeyPair;

        private readonly IAccountContextService _accountContextService;
        private readonly ITxPoolService _txPoolService;
        private readonly IP2P _p2p;
        public ulong ConsensusMemory { get; set; }
        public IDisposable ConsensusDisposable { get; set; }
        private readonly IStateDictator _stateDictator;

        private AElfDPoSHelper DPoSHelper { get; set; }
        private MainChainNode Node { get; }
        private readonly Stack<Hash> _consensusData = new Stack<Hash>();
        private bool _incrementIdNeedToAddOne;

        private AElfDPoSObserver AElfDPoSObserver => new AElfDPoSObserver(_logger,
            MiningWithInitializingAElfDPoSInformation,
            MiningWithPublishingOutValueAndSignature, PublishInValue, MiningWithUpdatingAElfDPoSInformation);

        public DPoS(ILogger logger, MainChainNode node, IStateDictator stateDictator, IAccountContextService accountContextService, ITxPoolService txPoolService, IP2P p2p
        )
=======
        public IDisposable ConsensusDisposable { get; set; }
        private readonly IWorldStateDictator _worldStateDictator;
        private readonly IAccountContextService _accountContextService;
        private readonly ITxPoolService _txPoolService;
        private readonly IP2P _p2p;
        private readonly IMiner _miner;
        private readonly IBlockChain _blockchain;
        private readonly IBlockSynchronizer _syncer;

        private AElfDPoSHelper _dposHelpers;
        private readonly Stack<Hash> _consensusData = new Stack<Hash>();
        private bool _incrementIdNeedToAddOne;

        private ECKeyPair _nodeKeyPair;
        private Hash _contractAccountAddressHash;
        
        public ulong ConsensusMemory { get; set; }
        private bool IsMining { get; set; }
        
        private int _flag;

        public AElfDPoSObserver AElfDPoSObserver => new AElfDPoSObserver(_logger,
            MiningWithInitializingAElfDPoSInformation,
            MiningWithPublishingOutValueAndSignature, PublishInValue, MiningWithUpdatingAElfDPoSInformation);

        public DPoS(ILogger logger,
            IWorldStateDictator worldStateDictator, 
            IAccountContextService accountContextService,
            ITxPoolService txPoolService,
            IP2P p2p,
            IMiner miner, 
            IBlockChain blockchain,
            IBlockSynchronizer syncer)
>>>>>>> 5e5f8e1d
        {
            _logger = logger;
            _worldStateDictator = worldStateDictator;
            _accountContextService = accountContextService;
            _p2p = p2p;
            _miner = miner;
            _blockchain = blockchain;
            _syncer = syncer;
            _txPoolService = txPoolService;
<<<<<<< HEAD
            Node = node;
            _stateDictator = stateDictator;

=======
        }

        public void Initialize(Hash contractAccountHash, ECKeyPair nodeKeyPair)
        {
            _dposHelpers = new AElfDPoSHelper(_worldStateDictator, nodeKeyPair, ByteArrayHelpers.FromHexString(NodeConfig.Instance.ChainId), BlockProducers, contractAccountHash, _logger);
            _nodeKeyPair = nodeKeyPair;
            _contractAccountAddressHash = contractAccountHash;
>>>>>>> 5e5f8e1d
        }

        private static Miners Miners
        {
            get
            {
                var dict = MinersConfig.Instance.Producers;
                var miners = new Miners();

                foreach (var bp in dict.Values)
                {
                    var b = bp["address"].RemoveHexPrefix();
                    miners.Nodes.Add(b);
                }

                Globals.BlockProducerNumber = miners.Nodes.Count;
                return miners;
            }
        }

        public async Task Start()
        {
            DPoSHelper = new AElfDPoSHelper(_stateDictator, ByteArrayHelpers.FromHexString(NodeConfig.Instance.ChainId),
                Miners, Node.ContractAccountHash, _logger);
            if (IsMining)
                return;

            IsMining = true;
<<<<<<< HEAD
            if (!Miners.Nodes.Contains(NodeKeyPair.GetAddress().ToHex().RemoveHexPrefix()))
=======

            if (!BlockProducers.Nodes.Contains(_nodeKeyPair.GetAddress().ToHex().RemoveHexPrefix()))
>>>>>>> 5e5f8e1d
            {
                return;
            }

            if (NodeConfig.Instance.ConsensusInfoGenerater && !await _dposHelpers.HasGenerated())
            {
                Console.WriteLine("DPoS initializing...");
                AElfDPoSObserver.Initialization();
                return;
            }

<<<<<<< HEAD
            DPoSHelper.SyncMiningInterval();
            _logger?.Trace($"Sync AElf DPoS mining interval to: {Globals.AElfDPoSMiningInterval} ms.");
=======
            _dposHelpers.SyncMiningInterval();
            _logger?.Trace($"Set AElf DPoS mining interval: {Globals.AElfDPoSMiningInterval} ms.");

>>>>>>> 5e5f8e1d

            if (_dposHelpers.CanRecoverDPoSInformation())
            {
                AElfDPoSObserver.RecoverMining();
            }
        }

        // ReSharper disable once InconsistentNaming
        private async Task MiningWithInitializingAElfDPoSInformation()
        {
            var parameters = new List<byte[]>
            {
<<<<<<< HEAD
                Miners.ToByteArray(),
                DPoSHelper.GenerateInfoForFirstTwoRounds().ToByteArray(),
                new SInt32Value {Value = Globals.AElfDPoSMiningInterval}.ToByteArray()
=======
                BlockProducers.ToByteArray(),
                _dposHelpers.GenerateInfoForFirstTwoRounds().ToByteArray(),
                new Int32Value {Value = Globals.AElfDPoSMiningInterval}.ToByteArray()
>>>>>>> 5e5f8e1d
            };
            _logger?.Trace($"Set AElf DPoS mining interval to: {Globals.AElfDPoSMiningInterval} ms");
            // ReSharper disable once InconsistentNaming
            var txToInitializeAElfDPoS = GenerateTransaction("InitializeAElfDPoS", parameters);
            await BroadcastTransaction(txToInitializeAElfDPoS);

<<<<<<< HEAD
            var block = await Node.Mine(true);
=======
            var block = await Mine();
>>>>>>> 5e5f8e1d
            await _p2p.BroadcastBlock(block);
        }
        
        private async Task<IBlock> Mine()
        {
            var res = Interlocked.CompareExchange(ref _flag, 1, 0);
            if (res == 1)
                return null;
            try
            {
                _logger?.Trace($"Mine - Entered mining {res}");

                _worldStateDictator.BlockProducerAccountAddress = _nodeKeyPair.GetAddress();

                var block = await _miner.Mine(Globals.AElfDPoSMiningInterval * 9 / 10);

                var b = Interlocked.CompareExchange(ref _flag, 0, 1);

                _syncer.IncrementChainHeight();

                _logger?.Trace($"Mine - Leaving mining {b}");

                Task.WaitAll();

                //Update DPoS observables.
                //Sometimes failed to update this observables list (which is weird), just ignore this.
                //Which means this node will do nothing in this round.
                try
                {
                    await Update();
                }
                catch (Exception e)
                {
                    _logger?.Error(e, "Somehow failed to update DPoS observables. Will recover soon.");
                    //In case just config one node to produce blocks.
                    await RecoverMining();
                }

                return block;
            }
            catch (Exception e)
            {
                Console.WriteLine(e);
                Interlocked.CompareExchange(ref _flag, 0, 1);
                return null;
            }
        }

        /// <summary>
        /// return default incrementId for one address
        /// </summary>
        /// <param name="addr"></param>
        /// <returns></returns>
        private async Task<ulong> GetIncrementId(Hash addr)
        {
            try
            {
<<<<<<< HEAD
                bool isDPoS = addr.Equals(NodeKeyPair.GetAddress()) ||
                              DPoSHelper.Miners.Nodes.Contains(addr.ToHex().RemoveHexPrefix());
=======
                bool isDPoS = addr.Equals(_nodeKeyPair.GetAddress()) ||
                              _dposHelpers.BlockProducer.Nodes.Contains(addr.ToHex().RemoveHexPrefix());
>>>>>>> 5e5f8e1d

                var idInDB = (await _accountContextService.GetAccountDataContext(addr,
                        ByteArrayHelpers.FromHexString(NodeConfig.Instance.ChainId)))
                    .IncrementId;
                var idInPool = _txPoolService.GetIncrementId(addr, isDPoS);

                return Math.Max(idInDB, idInPool);
            }
            catch (Exception e)
            {
                _logger?.Error(e, "Failed to get increment id.");
                return 0;
            }
        }

        // ReSharper disable once InconsistentNaming
        private Transaction GenerateTransaction(string methodName, IReadOnlyList<byte[]> parameters,
            ulong incrementIdOffset = 0)
        {
            var tx = new Transaction
            {
                From = _nodeKeyPair.GetAddress(),
                To = _contractAccountAddressHash,
                IncrementId = GetIncrementId(_nodeKeyPair.GetAddress()).Result + incrementIdOffset,
                MethodName = methodName,
                P = ByteString.CopyFrom(_nodeKeyPair.PublicKey.Q.GetEncoded()),
                Type = TransactionType.DposTransaction
            };

            switch (parameters.Count)
            {
                case 2:
                    tx.Params = ByteString.CopyFrom(ParamsPacker.Pack(parameters[0], parameters[1]));
                    break;
                case 3:
                    tx.Params = ByteString.CopyFrom(ParamsPacker.Pack(parameters[0], parameters[1], parameters[2]));
                    break;
                case 4:
                    tx.Params = ByteString.CopyFrom(ParamsPacker.Pack(parameters[0], parameters[1], parameters[2],
                        parameters[3]));
                    break;
            }

            var signer = new ECSigner();
            var signature = signer.Sign(_nodeKeyPair, tx.GetHash().GetHashBytes());

            // Update the signature
            tx.R = ByteString.CopyFrom(signature.R);
            tx.S = ByteString.CopyFrom(signature.S);

            return tx;
        }

        private async Task MiningWithPublishingOutValueAndSignature()
        {
            var inValue = Hash.Generate();
            if (_consensusData.Count <= 0)
            {
                _consensusData.Push(inValue.CalculateHash());
                _consensusData.Push(inValue);
            }

            var currentRoundNumber = _dposHelpers.CurrentRoundNumber;
            var signature = Hash.Default;
            if (currentRoundNumber.Value > 1)
            {
                signature = _dposHelpers.CalculateSignature(inValue);
            }

            var parameters = new List<byte[]>
            {
                _dposHelpers.CurrentRoundNumber.ToByteArray(),
                new StringValue {Value = _nodeKeyPair.GetAddress().ToHex().RemoveHexPrefix()}.ToByteArray(),
                _consensusData.Pop().ToByteArray(),
                signature.ToByteArray()
            };

            var txToPublishOutValueAndSignature = GenerateTransaction("PublishOutValueAndSignature", parameters);

            await BroadcastTransaction(txToPublishOutValueAndSignature);

            var block = await Mine();
            await _p2p.BroadcastBlock(block);
        }

        private async Task PublishInValue()
        {
            if (_consensusData.Count <= 0)
            {
                _incrementIdNeedToAddOne = false;
                return;
            }

            _incrementIdNeedToAddOne = true;

            var currentRoundNumber = _dposHelpers.CurrentRoundNumber;

            var parameters = new List<byte[]>
            {
                currentRoundNumber.ToByteArray(),
                new StringValue {Value = _nodeKeyPair.GetAddress().ToHex().RemoveHexPrefix()}.ToByteArray(),
                _consensusData.Pop().ToByteArray()
            };

            var txToPublishInValue = GenerateTransaction("PublishInValue", parameters);
            await BroadcastTransaction(txToPublishInValue);
        }

        private async Task MiningWithUpdatingAElfDPoSInformation()
        {
<<<<<<< HEAD
            _logger?.Log(LogLevel.Debug, "MiningWithUpdatingAElf..");
            var extraBlockResult = DPoSHelper.ExecuteTxsForExtraBlock();
            _logger?.Log(LogLevel.Debug, "End MiningWithUpdatingAElf..");
=======
            var extraBlockResult = await _dposHelpers.ExecuteTxsForExtraBlock();
>>>>>>> 5e5f8e1d

            var parameters = new List<byte[]>
            {
                extraBlockResult.Item1.ToByteArray(),
                extraBlockResult.Item2.ToByteArray(),
                extraBlockResult.Item3.ToByteArray()
            };

            var txForExtraBlock = GenerateTransaction(
                "UpdateAElfDPoS",
                parameters,
                _incrementIdNeedToAddOne ? (ulong) 1 : 0);

            await BroadcastTransaction(txForExtraBlock);

            var block = await Mine();
            await _p2p.BroadcastBlock(block);
        }

        public async Task Update()
        {
            var hash = await _blockchain.GetCurrentBlockHashAsync();
            var header = (BlockHeader) await _blockchain.GetHeaderByHashAsync(hash);
            //Do DPoS log
<<<<<<< HEAD
            _logger?.Trace(DPoSHelper.GetDPoSInfo(header.Index));
=======
            _logger?.Trace(await _dposHelpers.GetDPoSInfo(header.Index));
>>>>>>> 5e5f8e1d
            _logger?.Trace("Log dpos information - End");

            if (ConsensusMemory == _dposHelpers.CurrentRoundNumber.Value)
                return;
            //Dispose previous observer.
            if (ConsensusDisposable != null)
            {
                ConsensusDisposable.Dispose();
                _logger?.Trace("Disposed previous consensus observables list.");
            }
            else
            {
                _logger?.Trace("For now the consensus observables list is null.");
            }

            //Update observer.
            var blockProducerInfoOfCurrentRound =
                _dposHelpers[_nodeKeyPair.GetAddress().ToHex().RemoveHexPrefix()];
            ConsensusDisposable =
                AElfDPoSObserver.SubscribeAElfDPoSMiningProcess(blockProducerInfoOfCurrentRound,
                    _dposHelpers.ExtraBlockTimeslot);

            //Update current round number.
            ConsensusMemory = _dposHelpers.CurrentRoundNumber.Value;
        }

        public async Task RecoverMining()
        {
            AElfDPoSObserver.RecoverMining();
            await Task.CompletedTask;
        }

        private async Task BroadcastTransaction(Transaction tx)
        {
            if(tx.From.Equals(_nodeKeyPair.GetAddress()))
                _logger?.Trace("Try to insert DPoS transaction to pool: " + tx.GetHash().ToHex() + ", threadId: " +
                               Thread.CurrentThread.ManagedThreadId);
            try
            {
                await _txPoolService.AddTxAsync(tx);
            }
            catch (Exception e)
            {
                _logger?.Trace("Transaction insertion failed: {0},\n{1}", e.Message, tx.GetTransactionInfo());
            }
        } 
    }
}<|MERGE_RESOLUTION|>--- conflicted
+++ resolved
@@ -6,7 +6,6 @@
 using AElf.ChainController.TxMemPool;
 using AElf.Common.ByteArrayHelpers;
 using AElf.Common.Extensions;
-using AElf.Kernel.Types;
 using AElf.Configuration;
 using AElf.Cryptography.ECDSA;
 using AElf.Kernel.Consensus;
@@ -26,10 +25,7 @@
     public class DPoS : IConsensus
     {
         private readonly ILogger _logger;
-<<<<<<< HEAD
         private bool IsMining { get; set; }
-
-        private ECKeyPair NodeKeyPair => Node.NodeKeyPair;
 
         private readonly IAccountContextService _accountContextService;
         private readonly ITxPoolService _txPoolService;
@@ -37,24 +33,6 @@
         public ulong ConsensusMemory { get; set; }
         public IDisposable ConsensusDisposable { get; set; }
         private readonly IStateDictator _stateDictator;
-
-        private AElfDPoSHelper DPoSHelper { get; set; }
-        private MainChainNode Node { get; }
-        private readonly Stack<Hash> _consensusData = new Stack<Hash>();
-        private bool _incrementIdNeedToAddOne;
-
-        private AElfDPoSObserver AElfDPoSObserver => new AElfDPoSObserver(_logger,
-            MiningWithInitializingAElfDPoSInformation,
-            MiningWithPublishingOutValueAndSignature, PublishInValue, MiningWithUpdatingAElfDPoSInformation);
-
-        public DPoS(ILogger logger, MainChainNode node, IStateDictator stateDictator, IAccountContextService accountContextService, ITxPoolService txPoolService, IP2P p2p
-        )
-=======
-        public IDisposable ConsensusDisposable { get; set; }
-        private readonly IWorldStateDictator _worldStateDictator;
-        private readonly IAccountContextService _accountContextService;
-        private readonly ITxPoolService _txPoolService;
-        private readonly IP2P _p2p;
         private readonly IMiner _miner;
         private readonly IBlockChain _blockchain;
         private readonly IBlockSynchronizer _syncer;
@@ -66,46 +44,38 @@
         private ECKeyPair _nodeKeyPair;
         private Hash _contractAccountAddressHash;
         
-        public ulong ConsensusMemory { get; set; }
-        private bool IsMining { get; set; }
-        
         private int _flag;
 
         public AElfDPoSObserver AElfDPoSObserver => new AElfDPoSObserver(_logger,
             MiningWithInitializingAElfDPoSInformation,
             MiningWithPublishingOutValueAndSignature, PublishInValue, MiningWithUpdatingAElfDPoSInformation);
 
-        public DPoS(ILogger logger,
-            IWorldStateDictator worldStateDictator, 
-            IAccountContextService accountContextService,
-            ITxPoolService txPoolService,
+        public DPoS(ILogger logger, 
+            IStateDictator stateDictator, 
+            IAccountContextService accountContextService, 
+            ITxPoolService txPoolService, 
             IP2P p2p,
             IMiner miner, 
             IBlockChain blockchain,
-            IBlockSynchronizer syncer)
->>>>>>> 5e5f8e1d
+            IBlockSynchronizer syncer
+        )
         {
             _logger = logger;
-            _worldStateDictator = worldStateDictator;
+            _stateDictator = stateDictator;
             _accountContextService = accountContextService;
             _p2p = p2p;
             _miner = miner;
             _blockchain = blockchain;
             _syncer = syncer;
             _txPoolService = txPoolService;
-<<<<<<< HEAD
-            Node = node;
-            _stateDictator = stateDictator;
-
-=======
+
         }
 
         public void Initialize(Hash contractAccountHash, ECKeyPair nodeKeyPair)
         {
-            _dposHelpers = new AElfDPoSHelper(_worldStateDictator, nodeKeyPair, ByteArrayHelpers.FromHexString(NodeConfig.Instance.ChainId), BlockProducers, contractAccountHash, _logger);
+            _dposHelpers = new AElfDPoSHelper(_stateDictator, ByteArrayHelpers.FromHexString(NodeConfig.Instance.ChainId), Miners, contractAccountHash, _logger);
             _nodeKeyPair = nodeKeyPair;
             _contractAccountAddressHash = contractAccountHash;
->>>>>>> 5e5f8e1d
         }
 
         private static Miners Miners
@@ -128,37 +98,25 @@
 
         public async Task Start()
         {
-            DPoSHelper = new AElfDPoSHelper(_stateDictator, ByteArrayHelpers.FromHexString(NodeConfig.Instance.ChainId),
-                Miners, Node.ContractAccountHash, _logger);
             if (IsMining)
                 return;
 
             IsMining = true;
-<<<<<<< HEAD
-            if (!Miners.Nodes.Contains(NodeKeyPair.GetAddress().ToHex().RemoveHexPrefix()))
-=======
-
-            if (!BlockProducers.Nodes.Contains(_nodeKeyPair.GetAddress().ToHex().RemoveHexPrefix()))
->>>>>>> 5e5f8e1d
+
+            if (!Miners.Nodes.Contains(_nodeKeyPair.GetAddress().ToHex().RemoveHexPrefix()))
             {
                 return;
             }
 
             if (NodeConfig.Instance.ConsensusInfoGenerater && !await _dposHelpers.HasGenerated())
             {
-                Console.WriteLine("DPoS initializing...");
                 AElfDPoSObserver.Initialization();
                 return;
             }
 
-<<<<<<< HEAD
-            DPoSHelper.SyncMiningInterval();
-            _logger?.Trace($"Sync AElf DPoS mining interval to: {Globals.AElfDPoSMiningInterval} ms.");
-=======
             _dposHelpers.SyncMiningInterval();
-            _logger?.Trace($"Set AElf DPoS mining interval: {Globals.AElfDPoSMiningInterval} ms.");
-
->>>>>>> 5e5f8e1d
+            _logger?.Trace($"Set AElf DPoS mining interval to: {Globals.AElfDPoSMiningInterval} ms.");
+
 
             if (_dposHelpers.CanRecoverDPoSInformation())
             {
@@ -167,34 +125,24 @@
         }
 
         // ReSharper disable once InconsistentNaming
-        private async Task MiningWithInitializingAElfDPoSInformation()
+        public async Task MiningWithInitializingAElfDPoSInformation()
         {
             var parameters = new List<byte[]>
             {
-<<<<<<< HEAD
                 Miners.ToByteArray(),
-                DPoSHelper.GenerateInfoForFirstTwoRounds().ToByteArray(),
+                _dposHelpers.GenerateInfoForFirstTwoRounds().ToByteArray(),
                 new SInt32Value {Value = Globals.AElfDPoSMiningInterval}.ToByteArray()
-=======
-                BlockProducers.ToByteArray(),
-                _dposHelpers.GenerateInfoForFirstTwoRounds().ToByteArray(),
-                new Int32Value {Value = Globals.AElfDPoSMiningInterval}.ToByteArray()
->>>>>>> 5e5f8e1d
             };
             _logger?.Trace($"Set AElf DPoS mining interval to: {Globals.AElfDPoSMiningInterval} ms");
             // ReSharper disable once InconsistentNaming
             var txToInitializeAElfDPoS = GenerateTransaction("InitializeAElfDPoS", parameters);
             await BroadcastTransaction(txToInitializeAElfDPoS);
 
-<<<<<<< HEAD
-            var block = await Node.Mine(true);
-=======
-            var block = await Mine();
->>>>>>> 5e5f8e1d
+            var block = await Mine(true);
             await _p2p.BroadcastBlock(block);
         }
         
-        private async Task<IBlock> Mine()
+        private async Task<IBlock> Mine(bool initial = false)
         {
             var res = Interlocked.CompareExchange(ref _flag, 1, 0);
             if (res == 1)
@@ -203,9 +151,9 @@
             {
                 _logger?.Trace($"Mine - Entered mining {res}");
 
-                _worldStateDictator.BlockProducerAccountAddress = _nodeKeyPair.GetAddress();
-
-                var block = await _miner.Mine(Globals.AElfDPoSMiningInterval * 9 / 10);
+                _stateDictator.BlockProducerAccountAddress = _nodeKeyPair.GetAddress();
+
+                var block = await _miner.Mine(Globals.AElfDPoSMiningInterval * 9 / 10, initial);
 
                 var b = Interlocked.CompareExchange(ref _flag, 0, 1);
 
@@ -244,20 +192,14 @@
         /// </summary>
         /// <param name="addr"></param>
         /// <returns></returns>
-        private async Task<ulong> GetIncrementId(Hash addr)
+        public async Task<ulong> GetIncrementId(Hash addr)
         {
             try
             {
-<<<<<<< HEAD
-                bool isDPoS = addr.Equals(NodeKeyPair.GetAddress()) ||
-                              DPoSHelper.Miners.Nodes.Contains(addr.ToHex().RemoveHexPrefix());
-=======
                 bool isDPoS = addr.Equals(_nodeKeyPair.GetAddress()) ||
-                              _dposHelpers.BlockProducer.Nodes.Contains(addr.ToHex().RemoveHexPrefix());
->>>>>>> 5e5f8e1d
-
-                var idInDB = (await _accountContextService.GetAccountDataContext(addr,
-                        ByteArrayHelpers.FromHexString(NodeConfig.Instance.ChainId)))
+                              _dposHelpers.Miners.Nodes.Contains(addr.ToHex().RemoveHexPrefix());
+
+                var idInDB = (await _accountContextService.GetAccountDataContext(addr, ByteArrayHelpers.FromHexString(NodeConfig.Instance.ChainId)))
                     .IncrementId;
                 var idInPool = _txPoolService.GetIncrementId(addr, isDPoS);
 
@@ -308,7 +250,7 @@
             return tx;
         }
 
-        private async Task MiningWithPublishingOutValueAndSignature()
+        public async Task MiningWithPublishingOutValueAndSignature()
         {
             var inValue = Hash.Generate();
             if (_consensusData.Count <= 0)
@@ -340,7 +282,7 @@
             await _p2p.BroadcastBlock(block);
         }
 
-        private async Task PublishInValue()
+        public async Task PublishInValue()
         {
             if (_consensusData.Count <= 0)
             {
@@ -363,15 +305,9 @@
             await BroadcastTransaction(txToPublishInValue);
         }
 
-        private async Task MiningWithUpdatingAElfDPoSInformation()
-        {
-<<<<<<< HEAD
-            _logger?.Log(LogLevel.Debug, "MiningWithUpdatingAElf..");
-            var extraBlockResult = DPoSHelper.ExecuteTxsForExtraBlock();
-            _logger?.Log(LogLevel.Debug, "End MiningWithUpdatingAElf..");
-=======
-            var extraBlockResult = await _dposHelpers.ExecuteTxsForExtraBlock();
->>>>>>> 5e5f8e1d
+        public async Task MiningWithUpdatingAElfDPoSInformation()
+        {
+            var extraBlockResult = _dposHelpers.ExecuteTxsForExtraBlock();
 
             var parameters = new List<byte[]>
             {
@@ -396,11 +332,7 @@
             var hash = await _blockchain.GetCurrentBlockHashAsync();
             var header = (BlockHeader) await _blockchain.GetHeaderByHashAsync(hash);
             //Do DPoS log
-<<<<<<< HEAD
-            _logger?.Trace(DPoSHelper.GetDPoSInfo(header.Index));
-=======
-            _logger?.Trace(await _dposHelpers.GetDPoSInfo(header.Index));
->>>>>>> 5e5f8e1d
+            _logger?.Trace(_dposHelpers.GetDPoSInfo(header.Index));
             _logger?.Trace("Log dpos information - End");
 
             if (ConsensusMemory == _dposHelpers.CurrentRoundNumber.Value)
