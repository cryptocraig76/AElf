﻿using System;
using System.Collections.Generic;
using System.Linq;
using System.Threading;
using System.Threading.Tasks;
using AElf.ChainController;
using AElf.ChainController.EventMessages;
using AElf.Common;
using AElf.Common.FSM;
using AElf.Configuration;
using AElf.Configuration.Config.Chain;
using AElf.Configuration.Config.Consensus;
using AElf.Cryptography.ECDSA;
using AElf.Kernel.Consensus;
using AElf.Kernel.EventMessages;
using AElf.Kernel.Managers;
using AElf.Miner.Miner;
using AElf.Node;
using AElf.Types.CSharp;
using Easy.MessageHub;
using Google.Protobuf;
using Google.Protobuf.WellKnownTypes;
using NLog;
using AElf.Miner.TxMemPool;
using AElf.Kernel.Types.Common;
using AElf.Synchronization.EventMessages;

// ReSharper disable once CheckNamespace
namespace AElf.Kernel.Node
{
    // ReSharper disable InconsistentNaming
    public class DPoS : IConsensus
    {
        /// <summary>
        /// Actually store the round number of DPoS processing.
        /// </summary>
        private ulong ConsensusMemory { get; set; }

        private static IDisposable ConsensusDisposable { get; set; }

        private bool _consensusInitialized;

        private readonly ITxHub _txHub;
        private readonly IMiner _miner;
        private readonly IChainService _chainService;

        private IBlockChain _blockChain;

        private IBlockChain BlockChain => _blockChain ?? (_blockChain =
                                              _chainService.GetBlockChain(
                                                  Hash.LoadHex(ChainConfig.Instance.ChainId)));

        private readonly ILogger _logger;

        private readonly AElfDPoSHelper _helper;

        private static int _lockNumber;

        private NodeState CurrentState { get; set; } = NodeState.Catching;

        /// <summary>
        /// In Value and Out Value.
        /// </summary>
        private readonly Stack<Hash> _consensusData = new Stack<Hash>();

        private NodeKeyPair _nodeKeyPair;

        private NodeKeyPair NodeKeyPair =>
            _nodeKeyPair ?? (_nodeKeyPair = new NodeKeyPair(NodeConfig.Instance.ECKeyPair));

        private Address ContractAddress =>
            ContractHelpers.GetConsensusContractAddress(Hash.LoadHex(ChainConfig.Instance.ChainId));

        private readonly IMinersManager _minersManager;

        private static int _flag;

        private static bool _prepareTerminated;

        private static bool _terminated;

        private AElfDPoSObserver AElfDPoSObserver => new AElfDPoSObserver(MiningWithInitializingAElfDPoSInformation,
            MiningWithPublishingOutValueAndSignature, PublishInValue, MiningWithUpdatingAElfDPoSInformation);

        private List<Address> CandidatesList => new List<Address>
        {
            Address.LoadHex("0x8e02b427a9d54c69cd211c1498e52e4f008e"),
            Address.LoadHex("0x62af5fbaae723220162b46520b3198f8a74d"),
            Address.LoadHex("0x24b32b596b82fb42d04cc1242ed1b9de8e56"),
            Address.LoadHex("0xe2f6291b629a21c34e857a188983b3c4ffee"),
            Address.LoadHex("0x602106c8f66ffed4806ac0addc5f1d307031")
        };

        public DPoS(ITxHub txHub, IMiner miner, IChainService chainService, IMinersManager minersManager,
            AElfDPoSHelper helper)
        {
            _txHub = txHub;
            _miner = miner;
            _chainService = chainService;
            _minersManager = minersManager;
            _helper = helper;
            _prepareTerminated = false;
            _terminated = false;

            _logger = LogManager.GetLogger(nameof(DPoS));

            var count = MinersConfig.Instance.Producers.Count;

            GlobalConfig.BlockProducerNumber = count;
            GlobalConfig.BlockNumberOfEachRound = count + 1;

            _logger?.Info("Block Producer nodes count:" + GlobalConfig.BlockProducerNumber);
            _logger?.Info("Blocks of one round:" + GlobalConfig.BlockNumberOfEachRound);

            if (GlobalConfig.BlockProducerNumber == 1 && NodeConfig.Instance.WillingToMine)
            {
                AElfDPoSObserver.RecoverMining();
            }

            MessageHub.Instance.Subscribe<UpdateConsensus>(async option =>
            {
                if (option == UpdateConsensus.Update)
                {
                    _logger?.Trace("UpdateConsensus - Update");
                    await UpdateConsensusEventList();
                }

                if (option == UpdateConsensus.Dispose)
                {
                    _logger?.Trace("UpdateConsensus - Dispose");
                    DisposeConsensusList();
                }
            });

            MessageHub.Instance.Subscribe<LockMining>(inState =>
            {
                if (inState.Lock)
                {
                    IncrementLockNumber();
                }
                else
                {
                    DecrementLockNumber();
                }
            });

            MessageHub.Instance.Subscribe<TerminationSignal>(signal =>
            {
                if (signal.Module == TerminatedModuleEnum.Mining)
                {
                    _prepareTerminated = true;
                }
            });

            MessageHub.Instance.Subscribe<FSMStateChanged>(inState => { CurrentState = inState.CurrentState; });
        }

        private Miners Miners => _minersManager.GetMiners().Result;

        public async Task Start()
        {
            // Consensus information already generated.
            if (ConsensusDisposable != null)
            {
                return;
            }

            if (_consensusInitialized)
                return;

            _consensusInitialized = true;

            // Check whether this node contained BP list.
            if (!Miners.Nodes.Contains(NodeKeyPair.Address))
            {
                return;
            }

            if (!await _minersManager.IsMinersInDatabase())
            {
                ConsensusDisposable = AElfDPoSObserver.Initialization();
                return;
            }

<<<<<<< HEAD
            _helper.SyncMiningInterval();
=======
            Helper.SyncMiningInterval();
            _logger?.Info($"Set AElf DPoS mining interval to: {ConsensusConfig.Instance.DPoSMiningInterval} ms.");
>>>>>>> fc25900d

            if (_helper.CanRecoverDPoSInformation())
            {
                ConsensusDisposable = AElfDPoSObserver.RecoverMining();
            }
        }

        public void DisposeConsensusList()
        {
            ConsensusDisposable?.Dispose();
            _logger?.Trace("Mining stopped. Disposed previous consensus observables list.");
        }

        public void IncrementLockNumber()
        {
            Interlocked.Add(ref _lockNumber, 1);
            _logger?.Trace($"Lock number increment: {_lockNumber}");
        }

        public void DecrementLockNumber()
        {
            if (_lockNumber <= 0)
            {
                return;
            }

            Interlocked.Add(ref _lockNumber, -1);
            _logger?.Trace($"Lock number decrement: {_lockNumber}");
        }

        private async Task<IBlock> Mine()
        {
            try
            {
                var block = await _miner.Mine();

                if (_prepareTerminated)
                {
                    _terminated = true;
                    MessageHub.Instance.Publish(new TerminatedModule(TerminatedModuleEnum.Mining));
                }

                return block;
            }
            catch (Exception e)
            {
                _logger?.Error(e, "Exception while mining.");
                return null;
            }
        }

        private async Task<Transaction> GenerateTransactionAsync(string methodName, List<byte[]> parameters)
        {
            try
            {
                _logger?.Trace("Entered generating tx.");
                var bn = await BlockChain.GetCurrentBlockHeightAsync();
                bn = bn > 4 ? bn - 4 : 0;
                var bh = bn == 0 ? Hash.Genesis : (await BlockChain.GetHeaderByHeightAsync(bn)).GetHash();
                var bhPref = bh.Value.Where((x, i) => i < 4).ToArray();
                var tx = new Transaction
                {
                    From = NodeKeyPair.Address,
                    To = ContractAddress,
                    RefBlockNumber = bn,
                    RefBlockPrefix = ByteString.CopyFrom(bhPref),
                    MethodName = methodName,
                    Sig = new Signature {P = ByteString.CopyFrom(NodeKeyPair.NonCompressedEncodedPublicKey)},
                    Type = TransactionType.DposTransaction,
                    Params = ByteString.CopyFrom(ParamsPacker.Pack(parameters.Select(p => (object) p).ToArray()))
                };

                var signer = new ECSigner();
                var signature = signer.Sign(NodeKeyPair, tx.GetHash().DumpByteArray());

                // Update the signature
                tx.Sig.R = ByteString.CopyFrom(signature.R);
                tx.Sig.S = ByteString.CopyFrom(signature.S);

                _logger?.Trace("Leaving generating tx.");

                MessageHub.Instance.Publish(StateEvent.ConsensusTxGenerated);

                return tx;
            }
            catch (Exception e)
            {
                _logger?.Trace(e, "Error while during generating DPoS tx.");
            }

            return null;
        }

        /// <summary>
        /// Related tx has 4 params:
        /// 1. Miners list
        /// 2. Information of first rounds
        /// 3. Mining interval
        /// 4. Log level
        /// </summary>
        /// <returns></returns>
        private async Task MiningWithInitializingAElfDPoSInformation()
        {
            const ConsensusBehavior behavior = ConsensusBehavior.InitializeAElfDPoS;

            _logger?.Trace($"Trying to enter DPoS Mining Process - {behavior.ToString()}.");

            if (_terminated)
            {
                return;
            }

            if (!CurrentState.AbleToMine())
            {
                return;
            }

            var lockWasTaken = false;
            try
            {
                lockWasTaken = Interlocked.CompareExchange(ref _flag, 1, 0) == 0;
                if (lockWasTaken)
                {
                    MessageHub.Instance.Publish(new DPoSStateChanged(behavior, true));

                    if (MiningLocked())
                    {
                        return;
                    }

                    _logger?.Trace($"Mine - Entered DPoS Mining Process - {behavior.ToString()}.");

                    var logLevel = new Int32Value {Value = LogManager.GlobalThreshold.Ordinal};
                    var parameters = new List<byte[]>
                    {
                        Miners.ToByteArray(),
<<<<<<< HEAD
                        _helper.GenerateInfoForFirstTwoRounds().ToByteArray(),
                        new SInt32Value {Value = GlobalConfig.AElfDPoSMiningInterval}.ToByteArray(),
=======
                        Helper.GenerateInfoForFirstTwoRounds().ToByteArray(),
                        new SInt32Value {Value = ConsensusConfig.Instance.DPoSMiningInterval}.ToByteArray(),
>>>>>>> fc25900d
                        logLevel.ToByteArray()
                    };
                    var txToInitializeAElfDPoS = await GenerateTransactionAsync(behavior.ToString(), parameters);
                    await BroadcastTransaction(txToInitializeAElfDPoS);

                    foreach (var address in CandidatesList)
                    {
                        await InitBalance(address);
                    }

                    await Mine();
                }
            }
            catch (Exception e)
            {
                _logger?.Trace(e, $"Error in {nameof(MiningWithInitializingAElfDPoSInformation)}");
            }
            finally
            {
                if (lockWasTaken)
                {
                    Thread.VolatileWrite(ref _flag, 0);
                }

                MessageHub.Instance.Publish(new DPoSStateChanged(behavior, false));
                _logger?.Trace(
                    $"Mine - Leaving DPoS Mining Process - {behavior.ToString()}.");
            }
        }

        private bool _exchanged = false;

        /// <summary>
        /// Related tx has 5 params:
        /// 1. Current round number
        /// 2. BP Address
        /// 3. Out value
        /// 4. Signature
        /// 5. Round Id
        /// </summary>
        /// <returns></returns>
        private async Task MiningWithPublishingOutValueAndSignature()
        {
            const ConsensusBehavior behavior = ConsensusBehavior.PublishOutValueAndSignature;

            _logger?.Trace($"Trying to enter DPoS Mining Process - {behavior.ToString()}.");

            if (_terminated)
            {
                return;
            }

            if (!CurrentState.AbleToMine())
            {
                return;
            }

            var lockWasTaken = false;
            try
            {
                lockWasTaken = Interlocked.CompareExchange(ref _flag, 1, 0) == 0;
                if (lockWasTaken)
                {
                    MessageHub.Instance.Publish(new DPoSStateChanged(behavior, true));

                    if (MiningLocked())
                    {
                        return;
                    }

                    _logger?.Trace($"Mine - Entered DPoS Mining Process - {behavior.ToString()}.");

                    var inValue = Hash.Generate();
                    if (_consensusData.Count <= 0)
                    {
                        _consensusData.Push(inValue);
                        _consensusData.Push(Hash.FromMessage(inValue));
                    }

                    var currentRoundNumber = _helper.CurrentRoundNumber;
                    var signature = Hash.Default;
                    if (currentRoundNumber.Value > 1)
                    {
                        signature = _helper.CalculateSignature(inValue);
                    }

                    var parameters = new List<byte[]>
                    {
                        _helper.CurrentRoundNumber.ToByteArray(),
                        _consensusData.Pop().ToByteArray(),
                        signature.ToByteArray(),
                        new Int64Value {Value = _helper.GetCurrentRoundInfo().RoundId}.ToByteArray()
                    };

                    var txToPublishOutValueAndSignature =
                        await GenerateTransactionAsync(behavior.ToString(), parameters);
                    await BroadcastTransaction(txToPublishOutValueAndSignature);

                    if (!_exchanged)
                    {
                        foreach (var address in CandidatesList)
                        {
                            await AnnounceElection(address);
                        }

                        _exchanged = true;
                    }

                    await Mine();
                }
            }
            catch (Exception e)
            {
                _logger?.Trace(e, $"Error in {nameof(MiningWithPublishingOutValueAndSignature)}");
            }
            finally
            {
                if (lockWasTaken)
                {
                    Thread.VolatileWrite(ref _flag, 0);
                }

                MessageHub.Instance.Publish(new DPoSStateChanged(behavior, false));
                _logger?.Trace($"Mine - Leaving DPoS Mining Process - {behavior.ToString()}.");
            }
        }

        /// <summary>
        /// Related tx has 3 params:
        /// 1. Current round number
        /// 2. BP Address
        /// 3. In value
        /// 4. Round Id
        /// </summary>
        /// <returns></returns>
        private async Task PublishInValue()
        {
            const ConsensusBehavior behavior = ConsensusBehavior.PublishInValue;

            _logger?.Trace($"Trying to enter DPoS Mining Process - {behavior.ToString()}.");

            if (_terminated)
            {
                return;
            }

            if (!CurrentState.AbleToMine())
            {
                return;
            }

            var lockWasTaken = false;
            try
            {
                lockWasTaken = Interlocked.CompareExchange(ref _flag, 1, 0) == 0;
                if (lockWasTaken)
                {
                    MessageHub.Instance.Publish(new DPoSStateChanged(behavior, true));

                    if (MiningLocked())
                    {
                        return;
                    }

                    _logger?.Trace($"Mine - Entered DPoS Mining Process - {behavior.ToString()}.");

                    var currentRoundNumber = _helper.CurrentRoundNumber;

                    if (!_consensusData.Any())
                    {
                        return;
                    }

                    var parameters = new List<byte[]>
                    {
                        currentRoundNumber.ToByteArray(),
                        _consensusData.Pop().ToByteArray(),
                        new Int64Value {Value = _helper.GetCurrentRoundInfo(currentRoundNumber).RoundId}.ToByteArray()
                    };

                    var txToPublishInValue = await GenerateTransactionAsync(behavior.ToString(), parameters);
                    await BroadcastTransaction(txToPublishInValue);
                }
            }
            catch (Exception e)
            {
                _logger?.Trace(e, $"Error in {nameof(PublishInValue)}");
            }
            finally
            {
                if (lockWasTaken)
                {
                    Thread.VolatileWrite(ref _flag, 0);
                }

                MessageHub.Instance.Publish(new DPoSStateChanged(behavior, false));

                _logger?.Trace($"Mine - Leaving DPoS Mining Process - {behavior.ToString()}.");
            }
        }

        /// <summary>
        /// Related tx has 3 params:
        /// 1. Current round info
        /// 2. New round info
        /// 3. Extra block producer of new round
        /// </summary>
        /// <returns></returns>
        private async Task MiningWithUpdatingAElfDPoSInformation()
        {
            const ConsensusBehavior behavior = ConsensusBehavior.UpdateAElfDPoS;

            _logger?.Trace($"Trying to enter DPoS Mining Process - {behavior.ToString()}.");

            if (_terminated)
            {
                return;
            }

            if (!CurrentState.AbleToMine())
            {
                return;
            }

            var lockWasTaken = false;
            try
            {
                lockWasTaken = Interlocked.CompareExchange(ref _flag, 1, 0) == 0;
                if (lockWasTaken)
                {
                    MessageHub.Instance.Publish(new DPoSStateChanged(behavior, true));

                    if (MiningLocked())
                    {
                        return;
                    }

                    _logger?.Trace($"Mine - Entered DPoS Mining Process - {behavior.ToString()}.");

                    var extraBlockResult = _helper.ExecuteTxsForExtraBlock();

                    var parameters = new List<byte[]>
                    {
                        extraBlockResult.Item1.ToByteArray(),
                        extraBlockResult.Item2.ToByteArray(),
                        extraBlockResult.Item3.ToByteArray(),
                        new Int64Value {Value = _helper.GetCurrentRoundInfo().RoundId}.ToByteArray()
                    };

                    var txForExtraBlock = await GenerateTransactionAsync(behavior.ToString(), parameters);

                    await BroadcastTransaction(txForExtraBlock);
                    await Mine();
                }
            }
            catch (Exception e)
            {
                _logger?.Trace(e, $"Error in {nameof(MiningWithUpdatingAElfDPoSInformation)}");
            }
            finally
            {
                if (lockWasTaken)
                {
                    Thread.VolatileWrite(ref _flag, 0);
                }

                MessageHub.Instance.Publish(new DPoSStateChanged(behavior, false));
                _logger?.Trace($"Mine - Leaving DPoS Mining Process - {behavior.ToString()}.");
            }
        }

        public async Task UpdateConsensusEventList()
        {
            _helper.LogDPoSInformation(await BlockChain.GetCurrentBlockHeightAsync());

            if (ConsensusMemory == _helper.CurrentRoundNumber.Value)
                return;

            // Dispose previous observer.
            if (ConsensusDisposable != null)
            {
                ConsensusDisposable.Dispose();
                _logger?.Trace("Disposed previous consensus observables list. Will update DPoS information.");
            }

            // Update observer.
            var address = NodeKeyPair.Address;
            var miners = _helper.Miners;
            if (!miners.Contains(address))
            {
                return;
            }

            var blockProducerInfoOfCurrentRound = _helper[address];
            ConsensusDisposable = AElfDPoSObserver.SubscribeAElfDPoSMiningProcess(blockProducerInfoOfCurrentRound,
                _helper.ExtraBlockTimeSlot);

            // Update current round number.
            ConsensusMemory = _helper.CurrentRoundNumber.Value;
        }

        public bool IsAlive()
        {
            var currentTime = DateTime.UtcNow;
            var currentRound = _helper.GetCurrentRoundInfo();
            var startTimeSlot = currentRound.BlockProducers.First(bp => bp.Value.Order == 1).Value.TimeSlot
                .ToDateTime();

            var endTimeSlot =
                startTimeSlot.AddMilliseconds(
                    GlobalConfig.BlockProducerNumber * ConsensusConfig.Instance.DPoSMiningInterval * 2);

            return currentTime >
                   startTimeSlot.AddMilliseconds(
                       -GlobalConfig.BlockProducerNumber * ConsensusConfig.Instance.DPoSMiningInterval) ||
                   currentTime < endTimeSlot.AddMilliseconds(ConsensusConfig.Instance.DPoSMiningInterval);
        }

        private async Task BroadcastTransaction(Transaction tx)
        {
            if (tx == null)
            {
                throw new ArgumentException(nameof(tx));
            }

            if (tx.Type == TransactionType.DposTransaction)
            {
                MessageHub.Instance.Publish(new DPoSTransactionGenerated(tx.GetHash().DumpHex()));
                _logger?.Trace(
                    $"A DPoS tx has been generated: {tx.GetHash().DumpHex()} - {tx.MethodName} from {tx.From.DumpHex()}.");

                if (tx.From.Equals(NodeKeyPair.Address))
                    _logger?.Trace(
                        $"Try to insert DPoS transaction to pool: {tx.GetHash().DumpHex()} " +
                        $"threadId: {Thread.CurrentThread.ManagedThreadId}");
            }

            await _txHub.AddTransactionAsync(tx, true);
        }

        public bool Shutdown()
        {
            _terminated = true;
            return _terminated;
        }

        private static bool MiningLocked()
        {
            return _lockNumber != 0;
        }

        private async Task InitBalance(Address address)
        {
            try
            {
                _logger?.Trace("Entered generating tx.");
                var bn = await BlockChain.GetCurrentBlockHeightAsync();
                bn = bn > 4 ? bn - 4 : 0;
                var bh = bn == 0 ? Hash.Genesis : (await BlockChain.GetHeaderByHeightAsync(bn)).GetHash();
                var bhPref = bh.Value.Where((x, i) => i < 4).ToArray();
                var tx = new Transaction
                {
                    From = NodeKeyPair.Address,
                    To = ContractHelpers.GetTokenContractAddress(Hash.LoadHex(ChainConfig.Instance.ChainId)),
                    RefBlockNumber = bn,
                    RefBlockPrefix = ByteString.CopyFrom(bhPref),
                    MethodName = "InitBalance",
                    Sig = new Signature {P = ByteString.CopyFrom(NodeKeyPair.NonCompressedEncodedPublicKey)},
                    Type = TransactionType.ContractTransaction,
                    Params = ByteString.CopyFrom(ParamsPacker.Pack(address, GlobalConfig.LockTokenForElection * 2)),
                };

                var signer = new ECSigner();
                var signature = signer.Sign(NodeKeyPair, tx.GetHash().DumpByteArray());

                // Update the signature
                tx.Sig.R = ByteString.CopyFrom(signature.R);
                tx.Sig.S = ByteString.CopyFrom(signature.S);

                _logger?.Trace("Leaving generating tx.");

                await BroadcastTransaction(tx);
            }
            catch (Exception e)
            {
                _logger?.Trace(e, "Error while during generating Token tx.");
            }
        }

        private async Task AnnounceElection(Address address)
        {
            try
            {
                _logger?.Trace("Entered generating tx.");
                var bn = await BlockChain.GetCurrentBlockHeightAsync();
                bn = bn > 4 ? bn - 4 : 0;
                var bh = bn == 0 ? Hash.Genesis : (await BlockChain.GetHeaderByHeightAsync(bn)).GetHash();
                var bhPref = bh.Value.Where((x, i) => i < 4).ToArray();
                var tx = new Transaction
                {
                    From = address,
                    To = ContractHelpers.GetTokenContractAddress(Hash.LoadHex(ChainConfig.Instance.ChainId)),
                    RefBlockNumber = bn,
                    RefBlockPrefix = ByteString.CopyFrom(bhPref),
                    MethodName = "AnnounceElection",
                    Sig = new Signature {P = ByteString.CopyFrom(NodeKeyPair.NonCompressedEncodedPublicKey)},
                    Type = TransactionType.ContractTransaction,
                    Params = ByteString.CopyFrom(ParamsPacker.Pack())
                };

                var signer = new ECSigner();
                var signature = signer.Sign(NodeKeyPair, tx.GetHash().DumpByteArray());

                // Update the signature
                tx.Sig.R = ByteString.CopyFrom(signature.R);
                tx.Sig.S = ByteString.CopyFrom(signature.S);

                _logger?.Trace("Leaving generating tx.");

                await BroadcastTransaction(tx);
            }
            catch (Exception e)
            {
                _logger?.Trace(e, "Error while during generating Token tx.");
            }
        }

        private async Task Vote()
        {
            foreach (var voter in CandidatesList)
            {
                foreach (var candidate in CandidatesList)
                {
                    await GenerateVoteTransactionAsync(voter, candidate);
                }
            }
        }

        private async Task GenerateVoteTransactionAsync(Address voter, Address candidate)
        {
            try
            {
                _logger?.Trace("Entered generating tx.");
                var bn = await BlockChain.GetCurrentBlockHeightAsync();
                bn = bn > 4 ? bn - 4 : 0;
                var bh = bn == 0 ? Hash.Genesis : (await BlockChain.GetHeaderByHeightAsync(bn)).GetHash();
                var bhPref = bh.Value.Where((x, i) => i < 4).ToArray();
                var tx = new Transaction
                {
                    From = voter,
                    To = ContractHelpers.GetConsensusContractAddress(Hash.LoadHex(ChainConfig.Instance.ChainId)),
                    RefBlockNumber = bn,
                    RefBlockPrefix = ByteString.CopyFrom(bhPref),
                    MethodName = "AnnounceElection",
                    Sig = new Signature {P = ByteString.CopyFrom(NodeKeyPair.NonCompressedEncodedPublicKey)},
                    Type = TransactionType.ContractTransaction,
                    Params = ByteString.CopyFrom(ParamsPacker.Pack(candidate.ToByteArray(),
                        new UInt64Value {Value = (ulong) new Random().Next(1, 10)}.ToByteArray()))
                };

                var signer = new ECSigner();
                var signature = signer.Sign(NodeKeyPair, tx.GetHash().DumpByteArray());

                // Update the signature
                tx.Sig.R = ByteString.CopyFrom(signature.R);
                tx.Sig.S = ByteString.CopyFrom(signature.S);

                _logger?.Trace("Leaving generating tx.");

                await BroadcastTransaction(tx);
            }
            catch (Exception e)
            {
                _logger?.Trace(e, "Error while during generating Token tx.");
            }
        }
    }
}<|MERGE_RESOLUTION|>--- conflicted
+++ resolved
@@ -182,12 +182,7 @@
                 return;
             }
 
-<<<<<<< HEAD
             _helper.SyncMiningInterval();
-=======
-            Helper.SyncMiningInterval();
-            _logger?.Info($"Set AElf DPoS mining interval to: {ConsensusConfig.Instance.DPoSMiningInterval} ms.");
->>>>>>> fc25900d
 
             if (_helper.CanRecoverDPoSInformation())
             {
@@ -324,13 +319,8 @@
                     var parameters = new List<byte[]>
                     {
                         Miners.ToByteArray(),
-<<<<<<< HEAD
                         _helper.GenerateInfoForFirstTwoRounds().ToByteArray(),
-                        new SInt32Value {Value = GlobalConfig.AElfDPoSMiningInterval}.ToByteArray(),
-=======
-                        Helper.GenerateInfoForFirstTwoRounds().ToByteArray(),
                         new SInt32Value {Value = ConsensusConfig.Instance.DPoSMiningInterval}.ToByteArray(),
->>>>>>> fc25900d
                         logLevel.ToByteArray()
                     };
                     var txToInitializeAElfDPoS = await GenerateTransactionAsync(behavior.ToString(), parameters);
