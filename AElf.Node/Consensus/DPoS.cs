﻿using System;
using System.Collections.Generic;
using System.Linq;
using System.Threading;
using System.Threading.Tasks;
using AElf.ChainController;
using AElf.ChainController.EventMessages;
using AElf.Common;
using AElf.Configuration;
using AElf.Cryptography.ECDSA;
using AElf.Kernel.Consensus;
using AElf.Miner.Miner;
using AElf.Node;
using AElf.Node.AElfChain;
using AElf.Types.CSharp;
using Easy.MessageHub;
using Google.Protobuf;
using Google.Protobuf.WellKnownTypes;
using NLog;
using AElf.Miner.EventMessages;
using AElf.Miner.TxMemPool;
using AElf.Synchronization.EventMessages;
using AElf.Kernel.Storages;
using AElf.Node.EventMessages;

// ReSharper disable once CheckNamespace
namespace AElf.Kernel.Node
{
    // ReSharper disable InconsistentNaming
    public class DPoS : IConsensus
    {
        /// <summary>
        /// Actually store the round number of DPoS processing.
        /// </summary>
        private ulong ConsensusMemory { get; set; }

        private static IDisposable ConsensusDisposable { get; set; }

        private bool isMining;

        private readonly ITxHub _txHub;
        private readonly IMiner _miner;
        private readonly IChainService _chainService;
        
        private IBlockChain _blockChain;
        private IBlockChain BlockChain => _blockChain ?? (_blockChain =
                                              _chainService.GetBlockChain(
                                                  Hash.LoadHex(NodeConfig.Instance.ChainId)));
        
        private readonly ILogger _logger;

        private static AElfDPoSHelper Helper;

        /// <summary>
        /// In Value and Out Value.
        /// </summary>
        private readonly Stack<Hash> _consensusData = new Stack<Hash>();

        private readonly NodeKeyPair _nodeKeyPair = new NodeKeyPair(NodeConfig.Instance.ECKeyPair);

        public Address ContractAddress => AddressHelpers.GetSystemContractAddress(
            Hash.LoadHex(NodeConfig.Instance.ChainId),
            SmartContractType.AElfDPoS.ToString());

        private int _flag;

        private AElfDPoSObserver AElfDPoSObserver => new AElfDPoSObserver(MiningWithInitializingAElfDPoSInformation,
            MiningWithPublishingOutValueAndSignature, PublishInValue, MiningWithUpdatingAElfDPoSInformation);

        public DPoS(IStateStore stateStore, ITxHub txHub, IMiner miner,
            IChainService chainService)
        {
            _txHub = txHub;
            _miner = miner;
            _chainService = chainService;

            _logger = LogManager.GetLogger(nameof(DPoS));

            Helper = new AElfDPoSHelper(Hash.LoadHex(NodeConfig.Instance.ChainId), Miners,
                ContractAddress, stateStore);

            var count = MinersConfig.Instance.Producers.Count;

            GlobalConfig.BlockProducerNumber = count;
            GlobalConfig.BlockNumberOfEachRound = count + 1;

            _logger?.Info("Block Producer nodes count:" + GlobalConfig.BlockProducerNumber);
            _logger?.Info("Blocks of one round:" + GlobalConfig.BlockNumberOfEachRound);

            if (GlobalConfig.BlockProducerNumber == 1 && NodeConfig.Instance.IsMiner)
            {
                AElfDPoSObserver.RecoverMining();
            }
        }

        private static Miners Miners
        {
            get
            {
                var dict = MinersConfig.Instance.Producers;
                var miners = new Miners();

                foreach (var bp in dict.Values)
                {
                    var b = bp["address"].RemoveHexPrefix();
                    miners.Nodes.Add(b);
                }

                return miners;
            }
        }

        public async Task Start()
        {
            if (ConsensusDisposable != null)
            {
                Recover();
                return;
            }
            
            if (isMining)
                return;

            isMining = true;

            // Check whether this node contained BP list.
            if (!Miners.Nodes.Contains(_nodeKeyPair.Address.DumpHex().RemoveHexPrefix()))
            {
                return;
            }

            if (NodeConfig.Instance.ConsensusInfoGenerator && !await Helper.HasGenerated())
            {
                AElfDPoSObserver.Initialization();
                return;
            }

            Helper.SyncMiningInterval();
            _logger?.Info($"Set AElf DPoS mining interval to: {GlobalConfig.AElfDPoSMiningInterval} ms.");

            if (Helper.CanRecoverDPoSInformation())
            {
                ConsensusDisposable = AElfDPoSObserver.RecoverMining();
            }
        }

        public void Stop()
        {
            ConsensusDisposable?.Dispose();
            _logger?.Trace("Mining stopped. Disposed previous consensus observables list.");
        }

        public void Hang()
        {
            Interlocked.CompareExchange(ref _flag, 1, 0);
        }

        public void Recover()
        {
            Interlocked.CompareExchange(ref _flag, 0, 1);
        }

        private async Task<IBlock> Mine()
        {
            try
            {
                MessageHub.Instance.Publish(new SyncUnfinishedBlock(await BlockChain.GetCurrentBlockHeightAsync()));                

                var block = await _miner.Mine(Helper.GetCurrentRoundInfo());

                return block;
            }
            catch (Exception e)
            {
                _logger?.Error(e, "Exception while mining.");
                return null;
            }
        }

        private async Task<Transaction> GenerateTransactionAsync(string methodName, IReadOnlyList<byte[]> parameters)
        {
            var bn = await BlockChain.GetCurrentBlockHeightAsync();
            bn = bn > 4 ? bn - 4 : 0;
            var bh = bn == 0 ? Hash.Genesis : (await BlockChain.GetHeaderByHeightAsync(bn)).GetHash();
            var bhPref = bh.Value.Where((x, i) => i < 4).ToArray();
            var tx = new Transaction
            {
                From = _nodeKeyPair.Address,
                To = ContractAddress,
                RefBlockNumber = bn,
                RefBlockPrefix = ByteString.CopyFrom(bhPref),
                MethodName = methodName,
<<<<<<< HEAD
                P = ByteString.CopyFrom(_nodeKeyPair.NonCompressedEncodedPublicKey),
//                Type = TransactionType.DposTransaction
=======
                Sig = new Signature{
                    P = ByteString.CopyFrom(_nodeKeyPair.NonCompressedEncodedPublicKey)
                },
                Type = TransactionType.DposTransaction
>>>>>>> 7c4f5ba2
            };

            switch (parameters.Count)
            {
                case 2:
                    tx.Params = ByteString.CopyFrom(ParamsPacker.Pack(parameters[0], parameters[1]));
                    break;
                case 3:
                    tx.Params = ByteString.CopyFrom(ParamsPacker.Pack(parameters[0], parameters[1], parameters[2]));
                    break;
                case 4:
                    tx.Params = ByteString.CopyFrom(ParamsPacker.Pack(parameters[0], parameters[1], parameters[2],
                        parameters[3]));
                    break;
                case 5:
                    tx.Params = ByteString.CopyFrom(ParamsPacker.Pack(parameters[0], parameters[1], parameters[2],
                        parameters[3], parameters[4]));
                    break;
            }

            var signer = new ECSigner();
            var signature = signer.Sign(_nodeKeyPair, tx.GetHash().DumpByteArray());

            // Update the signature
            tx.Sig.R = ByteString.CopyFrom(signature.R);
            tx.Sig.S = ByteString.CopyFrom(signature.S);

            return tx;
        }

        /// <summary>
        /// Related tx has 4 params:
        /// 1. Miners list
        /// 2. Information of first rounds
        /// 3. Mining interval
        /// 4. Log level
        /// </summary>
        /// <returns></returns>
        private async Task MiningWithInitializingAElfDPoSInformation()
        {
            var res = Interlocked.CompareExchange(ref _flag, 1, 0);
            if (res == 1)
                return;
            
            MessageHub.Instance.Publish(new MiningStateChanged(true));
            _logger?.Trace($"Mine - Entered DPoS Mining Process - {nameof(MiningWithInitializingAElfDPoSInformation)}.");

            if (await Helper.HasGenerated())
            {
                MessageHub.Instance.Publish(new ConsensusGenerated(true));
                return;
            }
            
            var logLevel = new Int32Value {Value = LogManager.GlobalThreshold.Ordinal};
            var parameters = new List<byte[]>
            {
                Miners.ToByteArray(),
                Helper.GenerateInfoForFirstTwoRounds().ToByteArray(),
                new SInt32Value {Value = GlobalConfig.AElfDPoSMiningInterval}.ToByteArray(),
                logLevel.ToByteArray()
            };
            var txToInitializeAElfDPoS = await GenerateTransactionAsync("InitializeAElfDPoS", parameters);
            await BroadcastTransaction(txToInitializeAElfDPoS);
            
            MessageHub.Instance.Publish(new ConsensusStateChanged(ConsensusBehavior.InitializeAElfDPoS));

            await Mine();
            
            Interlocked.CompareExchange(ref _flag, 0, 1);
            MessageHub.Instance.Publish(new MiningStateChanged(false));
            _logger?.Trace($"Mine - Leaving DPoS Mining Process - {nameof(MiningWithInitializingAElfDPoSInformation)}.");
        }

        /// <summary>
        /// Related tx has 5 params:
        /// 1. Current round number
        /// 2. BP Address
        /// 3. Out value
        /// 4. Signature
        /// 5. Round Id
        /// </summary>
        /// <returns></returns>
        private async Task MiningWithPublishingOutValueAndSignature()
        {
            var res = Interlocked.CompareExchange(ref _flag, 1, 0);
            if (res == 1)
                return;
            
            MessageHub.Instance.Publish(new MiningStateChanged(true));
            _logger?.Trace($"Mine - Entered DPoS Mining Process - {nameof(MiningWithPublishingOutValueAndSignature)}.");
            
            var inValue = Hash.Generate();
            if (_consensusData.Count <= 0)
            {
                _consensusData.Push(inValue);
                _consensusData.Push(Hash.FromMessage(inValue));
            }

            var currentRoundNumber = Helper.CurrentRoundNumber;
            var signature = Hash.Default;
            if (currentRoundNumber.Value > 1)
            {
                signature = Helper.CalculateSignature(inValue);
            }

            var parameters = new List<byte[]>
            {
                Helper.CurrentRoundNumber.ToByteArray(),
                new StringValue {Value = _nodeKeyPair.Address.DumpHex().RemoveHexPrefix()}.ToByteArray(),
                _consensusData.Pop().ToByteArray(),
                signature.ToByteArray(),
                new Int64Value {Value = Helper.GetCurrentRoundInfo().RoundId}.ToByteArray()
            };

            var txToPublishOutValueAndSignature =
                await GenerateTransactionAsync("PublishOutValueAndSignature", parameters);

            await BroadcastTransaction(txToPublishOutValueAndSignature);
            
            MessageHub.Instance.Publish(new ConsensusStateChanged(ConsensusBehavior.PublishOutValueAndSignature));

            await Mine();
            
            Interlocked.CompareExchange(ref _flag, 0, 1);
            MessageHub.Instance.Publish(new MiningStateChanged(false));
            _logger?.Trace($"Mine - Leaving DPoS Mining Process - {nameof(MiningWithPublishingOutValueAndSignature)}.");
        }

        /// <summary>
        /// Related tx has 3 params:
        /// 1. Current round number
        /// 2. BP Address
        /// 3. In value
        /// 4. Round Id
        /// </summary>
        /// <returns></returns>
        private async Task PublishInValue()
        {
            var res = Interlocked.CompareExchange(ref _flag, 1, 0);
            if (res == 1)
                return;
            
            _logger?.Trace($"Mine - Entered DPoS Mining Process - {nameof(PublishInValue)}.");
            
            var currentRoundNumber = Helper.CurrentRoundNumber;

            var parameters = new List<byte[]>
            {
                currentRoundNumber.ToByteArray(),
                new StringValue {Value = _nodeKeyPair.Address.DumpHex().RemoveHexPrefix()}.ToByteArray(),
                _consensusData.Pop().ToByteArray(),
                new Int64Value {Value = Helper.GetCurrentRoundInfo().RoundId}.ToByteArray()
            };

            var txToPublishInValue = await GenerateTransactionAsync("PublishInValue", parameters);
            
            await BroadcastTransaction(txToPublishInValue);
            
            Interlocked.CompareExchange(ref _flag, 0, 1);
            _logger?.Trace($"Mine - Leaving DPoS Mining Process - {nameof(PublishInValue)}.");
        }

        /// <summary>
        /// Related tx has 3 params:
        /// 1. Current round info
        /// 2. New round info
        /// 3. Extra block producer of new round
        /// </summary>
        /// <returns></returns>
        private async Task MiningWithUpdatingAElfDPoSInformation()
        {
            var res = Interlocked.CompareExchange(ref _flag, 1, 0);
            if (res == 1)
                return;
            
            MessageHub.Instance.Publish(new MiningStateChanged(true));
            _logger?.Trace($"Mine - Entered DPoS Mining Process - {nameof(MiningWithUpdatingAElfDPoSInformation)}.");
            
            var extraBlockResult = Helper.ExecuteTxsForExtraBlock();

            var parameters = new List<byte[]>
            {
                extraBlockResult.Item1.ToByteArray(),
                extraBlockResult.Item2.ToByteArray(),
                extraBlockResult.Item3.ToByteArray(),
                new Int64Value {Value = Helper.GetCurrentRoundInfo().RoundId}.ToByteArray()
            };

            var txForExtraBlock = await GenerateTransactionAsync("UpdateAElfDPoS", parameters);

            await BroadcastTransaction(txForExtraBlock);

            MessageHub.Instance.Publish(new ConsensusStateChanged(ConsensusBehavior.UpdateAElfDPoS));

            await Mine();
            
            Interlocked.CompareExchange(ref _flag, 0, 1);
            
            MessageHub.Instance.Publish(new MiningStateChanged(false));
            _logger?.Trace($"Mine - Leaving DPoS Mining Process - {nameof(MiningWithUpdatingAElfDPoSInformation)}.");
        }

        public async Task Update()
        {
            Helper.LogDPoSInformation(await BlockChain.GetCurrentBlockHeightAsync());

            if (ConsensusMemory == Helper.CurrentRoundNumber.Value)
                return;

            // Dispose previous observer.
            if (ConsensusDisposable != null)
            {
                ConsensusDisposable.Dispose();
                _logger?.Trace("Disposed previous consensus observables list. Will update DPoS information.");
            }

            // Update observer.
            var address = _nodeKeyPair.Address.DumpHex().RemoveHexPrefix();
            var miners = Helper.Miners;
            if (!miners.Nodes.Contains(address))
            {
                return;
            }
            var blockProducerInfoOfCurrentRound = Helper[address];
            ConsensusDisposable = AElfDPoSObserver.SubscribeAElfDPoSMiningProcess(blockProducerInfoOfCurrentRound,
                Helper.ExtraBlockTimeSlot);

            // Update current round number.
            ConsensusMemory = Helper.CurrentRoundNumber.Value;
        }

        public bool IsAlive()
        {
            var currentTime = DateTime.UtcNow;
            var currentRound = Helper.GetCurrentRoundInfo();
            var startTimeSlot = currentRound.BlockProducers.First(bp => bp.Value.Order == 1).Value.TimeSlot.ToDateTime();

            var endTimeSlot =
                startTimeSlot.AddMilliseconds(GlobalConfig.BlockProducerNumber * GlobalConfig.AElfDPoSMiningInterval * 2);

            return currentTime >
                   startTimeSlot.AddMilliseconds(-GlobalConfig.BlockProducerNumber * GlobalConfig.AElfDPoSMiningInterval) ||
                   currentTime < endTimeSlot.AddMilliseconds(GlobalConfig.AElfDPoSMiningInterval);
        }

        private async Task BroadcastTransaction(Transaction tx)
        {
            if (tx.Type == TransactionType.DposTransaction)
            {
                _logger?.Trace($"A DPoS tx has been generated: {tx.GetHash().DumpHex()} - {tx.MethodName} from {tx.From.DumpHex()}.");
            }
            
            if (tx.From.Equals(_nodeKeyPair.Address))
                _logger?.Trace("Try to insert DPoS transaction to pool: " + tx.GetHash().DumpHex() + ", threadId: " +
                               Thread.CurrentThread.ManagedThreadId);
                await _txHub.AddTransactionAsync(tx, true);
        }
    }
}<|MERGE_RESOLUTION|>--- conflicted
+++ resolved
@@ -190,15 +190,10 @@
                 RefBlockNumber = bn,
                 RefBlockPrefix = ByteString.CopyFrom(bhPref),
                 MethodName = methodName,
-<<<<<<< HEAD
-                P = ByteString.CopyFrom(_nodeKeyPair.NonCompressedEncodedPublicKey),
-//                Type = TransactionType.DposTransaction
-=======
                 Sig = new Signature{
                     P = ByteString.CopyFrom(_nodeKeyPair.NonCompressedEncodedPublicKey)
                 },
                 Type = TransactionType.DposTransaction
->>>>>>> 7c4f5ba2
             };
 
             switch (parameters.Count)
