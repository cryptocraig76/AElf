﻿using System;
using System.Collections;
using System.Collections.Generic;
using System.Linq;
using System.Threading;
using System.Threading.Tasks;
using AElf.ChainController;
using AElf.ChainController.EventMessages;
using AElf.Common;
using AElf.Configuration;
using AElf.Configuration.Config.Chain;
using AElf.Cryptography.ECDSA;
using AElf.Kernel.Consensus;
using AElf.Kernel.EventMessages;
using AElf.Miner.Miner;
using AElf.Node;
using AElf.Types.CSharp;
using Easy.MessageHub;
using Google.Protobuf;
using Google.Protobuf.WellKnownTypes;
using NLog;
using AElf.Miner.TxMemPool;
using AElf.Kernel.Storages;
using AElf.Kernel.Types.Common;
using AElf.Synchronization.BlockSynchronization;
using AElf.Synchronization.EventMessages;

// ReSharper disable once CheckNamespace
namespace AElf.Kernel.Node
{
    // ReSharper disable InconsistentNaming
    public class DPoS : IConsensus
    {
        /// <summary>
        /// Actually store the round number of DPoS processing.
        /// </summary>
        private ulong ConsensusMemory { get; set; }

        private static IDisposable ConsensusDisposable { get; set; }

        private bool isMining;

        private readonly ITxHub _txHub;
        private readonly IMiner _miner;
        private readonly IChainService _chainService;
        private readonly IBlockSynchronizer _synchronizer;

        private IBlockChain _blockChain;

        private IBlockChain BlockChain => _blockChain ?? (_blockChain =
                                              _chainService.GetBlockChain(
                                                  Hash.LoadHex(ChainConfig.Instance.ChainId)));

        private readonly ILogger _logger;

        private static AElfDPoSHelper Helper;

        /// <summary>
        /// In Value and Out Value.
        /// </summary>
        private readonly Stack<Hash> _consensusData = new Stack<Hash>();

        private readonly NodeKeyPair _nodeKeyPair = new NodeKeyPair(NodeConfig.Instance.ECKeyPair);

        public Address ContractAddress => AddressHelpers.GetSystemContractAddress(
            Hash.LoadHex(ChainConfig.Instance.ChainId),
            SmartContractType.AElfDPoS.ToString());

        private static int _flag;

        private static bool _hangOnMining;

        private static bool _prepareTerminated;
        private static bool _terminated;

        private AElfDPoSObserver AElfDPoSObserver => new AElfDPoSObserver(MiningWithInitializingAElfDPoSInformation,
            MiningWithPublishingOutValueAndSignature, PublishInValue, MiningWithUpdatingAElfDPoSInformation);

        public DPoS(IStateStore stateStore, ITxHub txHub, IMiner miner,
            IChainService chainService, IBlockSynchronizer synchronizer)
        {
            _txHub = txHub;
            _miner = miner;
            _chainService = chainService;
            _synchronizer = synchronizer;
            _prepareTerminated = false;
            _terminated = false;

            _logger = LogManager.GetLogger(nameof(DPoS));

            Helper = new AElfDPoSHelper(Hash.LoadHex(ChainConfig.Instance.ChainId), Miners,
                ContractAddress, stateStore);

            var count = MinersConfig.Instance.Producers.Count;

            GlobalConfig.BlockProducerNumber = count;
            GlobalConfig.BlockNumberOfEachRound = count + 1;

            _logger?.Info("Block Producer nodes count:" + GlobalConfig.BlockProducerNumber);
            _logger?.Info("Blocks of one round:" + GlobalConfig.BlockNumberOfEachRound);

            if (GlobalConfig.BlockProducerNumber == 1 && NodeConfig.Instance.IsMiner)
            {
                AElfDPoSObserver.RecoverMining();
            }
            
            MessageHub.Instance.Subscribe<UpdateConsensus>(async option =>
            {
                if (option == UpdateConsensus.Update)
                {
                    _logger?.Trace("UpdateConsensus - Update");
                    await Update();
                }

                if (option == UpdateConsensus.Dispose)
                {
                    _logger?.Trace("UpdateConsensus - Dispose");
                    Stop();
                }
            });

            MessageHub.Instance.Subscribe<SyncStateChanged>(async inState =>
            {
                if (inState.IsSyncing)
                {
                    _logger?.Trace("SyncStateChanged - Mining locked.");
                    Hang();
                }
                else
                {
                    _logger?.Trace("SyncStateChanged - Mining unlocked.");
                    await Start();
                }
            });

            MessageHub.Instance.Subscribe<LockMining>(async inState =>
            {
                if (inState.Lock)
                {
                    _logger?.Trace("LockMining - Mining locked.");
                    Hang();
                }
                else
                {
                    _logger?.Trace("LockMining - Mining unlocked.");
                    await Start();
                }
            });
            
            MessageHub.Instance.Subscribe<CatchingUpAfterRollback>(async inState =>
            {
                if (inState.IsCatchingUp)
                {
                    _logger?.Trace("CatchingUp - Mining locked.");
                    Hang();
                }
                else
                {
                    _logger?.Trace("CatchingUp - Mining unlocked.");
                    await Start();
                }
            });

            MessageHub.Instance.Subscribe<TerminationSignal>(signal =>
            {
                if (signal.Module == TerminatedModuleEnum.Mining)
                {
                    _prepareTerminated = true;
                }
            });
        }

        private static Miners Miners
        {
            get
            {
                var dict = MinersConfig.Instance.Producers;
                var miners = new Miners();

                foreach (var bp in dict.Values)
                {
                    var b = bp["address"].RemoveHexPrefix();
                    miners.Nodes.Add(b);
                }

                return miners;
            }
        }

        public async Task Start()
        {
            if (ConsensusDisposable != null)
            {
                Recover();
                return;
            }

            if (isMining)
                return;

            isMining = true;

            // Check whether this node contained BP list.
            if (!Miners.Nodes.Contains(_nodeKeyPair.Address.DumpHex().RemoveHexPrefix()))
            {
                return;
            }

            if (NodeConfig.Instance.ConsensusInfoGenerator && !await Helper.HasGenerated())
            {
                AElfDPoSObserver.Initialization();
                return;
            }

            Helper.SyncMiningInterval();
            _logger?.Info($"Set AElf DPoS mining interval to: {GlobalConfig.AElfDPoSMiningInterval} ms.");

            if (Helper.CanRecoverDPoSInformation())
            {
                ConsensusDisposable = AElfDPoSObserver.RecoverMining();
            }
        }

        public void Stop()
        {
            ConsensusDisposable?.Dispose();
            _logger?.Trace("Mining stopped. Disposed previous consensus observables list.");
        }

        public void Hang()
        {
            _hangOnMining = true;
        }

        public void Recover()
        {
            _hangOnMining = false;
        }

        private async Task<IBlock> Mine()
        {
            try
            {
                var block = await _miner.Mine();

                if (_prepareTerminated)
                {
                    _terminated = true;
                    MessageHub.Instance.Publish(new TerminatedModule(TerminatedModuleEnum.Mining));
                }

                return block;
            }
            catch (Exception e)
            {
                _logger?.Error(e, "Exception while mining.");
                return null;
            }
        }

        private async Task<Transaction> GenerateTransactionAsync(string methodName, List<byte[]> parameters)
        {
            try
            {
                _logger?.Trace("Entered generating tx.");
                var bn = await BlockChain.GetCurrentBlockHeightAsync();
                bn = bn > 4 ? bn - 4 : 0;
                var bh = bn == 0 ? Hash.Genesis : (await BlockChain.GetHeaderByHeightAsync(bn)).GetHash();
                var bhPref = bh.Value.Where((x, i) => i < 4).ToArray();
                var tx = new Transaction
                {
<<<<<<< HEAD
                    P = ByteString.CopyFrom(_nodeKeyPair.NonCompressedEncodedPublicKey)
                },
                Type = TransactionType.DposTransaction
            };

            tx.Params = ByteString.CopyFrom(ParamsPacker.Pack(parameters.Select(p => (object) p).ToArray()));
=======
                    From = _nodeKeyPair.Address,
                    To = ContractAddress,
                    RefBlockNumber = bn,
                    RefBlockPrefix = ByteString.CopyFrom(bhPref),
                    MethodName = methodName,
                    Sig = new Signature
                    {
                        P = ByteString.CopyFrom(_nodeKeyPair.NonCompressedEncodedPublicKey)
                    },
                    Type = TransactionType.DposTransaction
                };
>>>>>>> 2d939b19

                tx.Params = ByteString.CopyFrom(ParamsPacker.Pack(parameters.Select(p => (object) p).ToArray()));

                var signer = new ECSigner();
                var signature = signer.Sign(_nodeKeyPair, tx.GetHash().DumpByteArray());

                // Update the signature
                tx.Sig.R = ByteString.CopyFrom(signature.R);
                tx.Sig.S = ByteString.CopyFrom(signature.S);

                _logger?.Trace("Leaving generating tx.");

                return tx;
            }
            catch (Exception e)
            {
                _logger?.Trace(e, "Error while during generating DPoS tx.");
            }

            return null;
        }

        /// <summary>
        /// Related tx has 4 params:
        /// 1. Miners list
        /// 2. Information of first rounds
        /// 3. Mining interval
        /// 4. Log level
        /// </summary>
        /// <returns></returns>
        private async Task MiningWithInitializingAElfDPoSInformation()
        {
            _logger?.Trace(
                $"Trying to enter DPoS Mining Process - {nameof(MiningWithInitializingAElfDPoSInformation)}.");
            
            if (_hangOnMining || _terminated)
            {
                return;
            }

            var lockWasTaken = false;
            try
            {
                lockWasTaken = Interlocked.CompareExchange(ref _flag, 1, 0) == 0;
                if (lockWasTaken)
                {
                    MessageHub.Instance.Publish(new DPoSStateChanged(ConsensusBehavior.InitializeAElfDPoS, true));
                    _logger?.Trace(
                        $"Mine - Entered DPoS Mining Process - {nameof(MiningWithInitializingAElfDPoSInformation)}.");

                    if (await Helper.HasGenerated())
                    {
                        MessageHub.Instance.Publish(new LockMining(true));
                        return;
                    }

                    var logLevel = new Int32Value {Value = LogManager.GlobalThreshold.Ordinal};
                    var parameters = new List<byte[]>
                    {
                        Miners.ToByteArray(),
                        Helper.GenerateInfoForFirstTwoRounds().ToByteArray(),
                        new SInt32Value {Value = GlobalConfig.AElfDPoSMiningInterval}.ToByteArray(),
                        logLevel.ToByteArray()
                    };
                    var txToInitializeAElfDPoS = await GenerateTransactionAsync("InitializeAElfDPoS", parameters);
                    await BroadcastTransaction(txToInitializeAElfDPoS);
                    await Mine();
                }
            }
            catch (Exception e)
            {
                _logger?.Trace(e, $"Error in {nameof(MiningWithInitializingAElfDPoSInformation)}");
            }
            finally
            {
                if (lockWasTaken)
                {
                    Thread.VolatileWrite(ref _flag, 0);
                }

                MessageHub.Instance.Publish(new DPoSStateChanged(ConsensusBehavior.InitializeAElfDPoS, false));
                _logger?.Trace(
                    $"Mine - Leaving DPoS Mining Process - {nameof(MiningWithInitializingAElfDPoSInformation)}.");
            }
        }

        /// <summary>
        /// Related tx has 5 params:
        /// 1. Current round number
        /// 2. BP Address
        /// 3. Out value
        /// 4. Signature
        /// 5. Round Id
        /// </summary>
        /// <returns></returns>
        private async Task MiningWithPublishingOutValueAndSignature()
        {
            _logger?.Trace(
                $"Trying to enter DPoS Mining Process - {nameof(MiningWithPublishingOutValueAndSignature)}.");
             
            if (_hangOnMining || _terminated)
            {
                return;
            }

            var lockWasTaken = false;
            try
            {
                lockWasTaken = Interlocked.CompareExchange(ref _flag, 1, 0) == 0;
                if (lockWasTaken)
                {
                    MessageHub.Instance.Publish(new DPoSStateChanged(ConsensusBehavior.PublishOutValueAndSignature,
                        true));
                    _logger?.Trace(
                        $"Mine - Entered DPoS Mining Process - {nameof(MiningWithPublishingOutValueAndSignature)}.");

                    var inValue = Hash.Generate();
                    if (_consensusData.Count <= 0)
                    {
                        _consensusData.Push(inValue);
                        _consensusData.Push(Hash.FromMessage(inValue));
                    }

                    var currentRoundNumber = Helper.CurrentRoundNumber;
                    var signature = Hash.Default;
                    if (currentRoundNumber.Value > 1)
                    {
                        signature = Helper.CalculateSignature(inValue);
                    }

                    var parameters = new List<byte[]>
                    {
                        Helper.CurrentRoundNumber.ToByteArray(),
                        new StringValue {Value = _nodeKeyPair.Address.DumpHex().RemoveHexPrefix()}.ToByteArray(),
                        _consensusData.Pop().ToByteArray(),
                        signature.ToByteArray(),
                        new Int64Value {Value = Helper.GetCurrentRoundInfo().RoundId}.ToByteArray()
                    };

                    var txToPublishOutValueAndSignature =
                        await GenerateTransactionAsync("PublishOutValueAndSignature", parameters);
                    await BroadcastTransaction(txToPublishOutValueAndSignature);
                    await Mine();
                }
            }
            catch (Exception e)
            {
                _logger?.Trace(e, $"Error in {nameof(MiningWithInitializingAElfDPoSInformation)}");
            }
            finally
            {
                if (lockWasTaken)
                {
                    Thread.VolatileWrite(ref _flag, 0);
                }

                MessageHub.Instance.Publish(new DPoSStateChanged(ConsensusBehavior.PublishOutValueAndSignature, false));
                _logger?.Trace(
                    $"Mine - Leaving DPoS Mining Process - {nameof(MiningWithPublishingOutValueAndSignature)}.");
            }
        }

        /// <summary>
        /// Related tx has 3 params:
        /// 1. Current round number
        /// 2. BP Address
        /// 3. In value
        /// 4. Round Id
        /// </summary>
        /// <returns></returns>
        private async Task PublishInValue()
        {
            _logger?.Trace(
                $"Trying to enter DPoS Mining Process - {nameof(PublishInValue)}.");
            
            if (_hangOnMining || _terminated)
            {
                return;
            }

            var lockWasTaken = false;
            try
            {
                lockWasTaken = Interlocked.CompareExchange(ref _flag, 1, 0) == 0;
                if (lockWasTaken)
                {
                    _logger?.Trace($"Mine - Entered DPoS Mining Process - {nameof(PublishInValue)}.");

                    var currentRoundNumber = Helper.CurrentRoundNumber;

                    if (!_consensusData.Any())
                    {
                        return;
                    }

                    var parameters = new List<byte[]>
                    {
                        currentRoundNumber.ToByteArray(),
                        new StringValue {Value = _nodeKeyPair.Address.DumpHex().RemoveHexPrefix()}.ToByteArray(),
                        _consensusData.Pop().ToByteArray(),
                        new Int64Value {Value = Helper.GetCurrentRoundInfo(currentRoundNumber).RoundId}.ToByteArray()
                    };

                    var txToPublishInValue = await GenerateTransactionAsync("PublishInValue", parameters);
                    await BroadcastTransaction(txToPublishInValue);
                }
            }
            catch (Exception e)
            {
                _logger?.Trace(e, $"Error in {nameof(MiningWithInitializingAElfDPoSInformation)}");
            }
            finally
            {
                if (lockWasTaken)
                {
                    Thread.VolatileWrite(ref _flag, 0);
                }

                _logger?.Trace($"Mine - Leaving DPoS Mining Process - {nameof(PublishInValue)}.");
            }
        }

        /// <summary>
        /// Related tx has 3 params:
        /// 1. Current round info
        /// 2. New round info
        /// 3. Extra block producer of new round
        /// </summary>
        /// <returns></returns>
        private async Task MiningWithUpdatingAElfDPoSInformation()
        {
            _logger?.Trace(
                $"Trying to enter DPoS Mining Process - {nameof(MiningWithUpdatingAElfDPoSInformation)}.");
             
            if (_hangOnMining || _terminated)
            {
                return;
            }

            var lockWasTaken = false;
            try
            {
                lockWasTaken = Interlocked.CompareExchange(ref _flag, 1, 0) == 0;
                if (lockWasTaken)
                {
                    MessageHub.Instance.Publish(new DPoSStateChanged(ConsensusBehavior.UpdateAElfDPoS, true));
                    _logger?.Trace(
                        $"Mine - Entered DPoS Mining Process - {nameof(MiningWithUpdatingAElfDPoSInformation)}.");

                    var extraBlockResult = Helper.ExecuteTxsForExtraBlock();

                    var parameters = new List<byte[]>
                    {
                        extraBlockResult.Item1.ToByteArray(),
                        extraBlockResult.Item2.ToByteArray(),
                        extraBlockResult.Item3.ToByteArray(),
                        new Int64Value {Value = Helper.GetCurrentRoundInfo().RoundId}.ToByteArray()
                    };

                    var txForExtraBlock = await GenerateTransactionAsync("UpdateAElfDPoS", parameters);

                    await BroadcastTransaction(txForExtraBlock);
                    await Mine();
                }
            }
            catch (Exception e)
            {
                _logger?.Trace(e, $"Error in {nameof(MiningWithInitializingAElfDPoSInformation)}");
            }
            finally
            {
                if (lockWasTaken)
                {
                    Thread.VolatileWrite(ref _flag, 0);
                }

                MessageHub.Instance.Publish(new DPoSStateChanged(ConsensusBehavior.UpdateAElfDPoS, false));
                _logger?.Trace(
                    $"Mine - Leaving DPoS Mining Process - {nameof(MiningWithUpdatingAElfDPoSInformation)}.");
            }
        }

        public async Task Update()
        {
            Helper.LogDPoSInformation(await BlockChain.GetCurrentBlockHeightAsync());

            if (ConsensusMemory == Helper.CurrentRoundNumber.Value)
                return;

            // Dispose previous observer.
            if (ConsensusDisposable != null)
            {
                ConsensusDisposable.Dispose();
                _logger?.Trace("Disposed previous consensus observables list. Will update DPoS information.");
            }

            // Update observer.
            var address = _nodeKeyPair.Address.DumpHex().RemoveHexPrefix();
            var miners = Helper.Miners;
            if (!miners.Nodes.Contains(address))
            {
                return;
            }

            var blockProducerInfoOfCurrentRound = Helper[address];
            ConsensusDisposable = AElfDPoSObserver.SubscribeAElfDPoSMiningProcess(blockProducerInfoOfCurrentRound,
                Helper.ExtraBlockTimeSlot);

            // Update current round number.
            ConsensusMemory = Helper.CurrentRoundNumber.Value;
        }

        public bool IsAlive()
        {
            var currentTime = DateTime.UtcNow;
            var currentRound = Helper.GetCurrentRoundInfo();
            var startTimeSlot = currentRound.BlockProducers.First(bp => bp.Value.Order == 1).Value.TimeSlot
                .ToDateTime();

            var endTimeSlot =
                startTimeSlot.AddMilliseconds(
                    GlobalConfig.BlockProducerNumber * GlobalConfig.AElfDPoSMiningInterval * 2);

            return currentTime >
                   startTimeSlot.AddMilliseconds(
                       -GlobalConfig.BlockProducerNumber * GlobalConfig.AElfDPoSMiningInterval) ||
                   currentTime < endTimeSlot.AddMilliseconds(GlobalConfig.AElfDPoSMiningInterval);
        }

        private async Task BroadcastTransaction(Transaction tx)
        {
            if (tx == null)
            {
                throw new ArgumentException(nameof(tx));
            }
            if (tx.Type == TransactionType.DposTransaction)
            {
                MessageHub.Instance.Publish(new DPoSTransactionGenerated(tx.GetHash().DumpHex()));
                _logger?.Trace(
                    $"A DPoS tx has been generated: {tx.GetHash().DumpHex()} - {tx.MethodName} from {tx.From.DumpHex()}.");
            }

            if (tx.From.Equals(_nodeKeyPair.Address))
                _logger?.Trace(
                    $"Try to insert DPoS transaction to pool: {tx.GetHash().DumpHex()} " +
                    $"threadId: {Thread.CurrentThread.ManagedThreadId}");
            await _txHub.AddTransactionAsync(tx, true);
        }

        public bool Shutdown()
        {
            _terminated = true;
            return _terminated;
        }
    }
}<|MERGE_RESOLUTION|>--- conflicted
+++ resolved
@@ -146,7 +146,7 @@
                     await Start();
                 }
             });
-            
+
             MessageHub.Instance.Subscribe<CatchingUpAfterRollback>(async inState =>
             {
                 if (inState.IsCatchingUp)
@@ -269,14 +269,6 @@
                 var bhPref = bh.Value.Where((x, i) => i < 4).ToArray();
                 var tx = new Transaction
                 {
-<<<<<<< HEAD
-                    P = ByteString.CopyFrom(_nodeKeyPair.NonCompressedEncodedPublicKey)
-                },
-                Type = TransactionType.DposTransaction
-            };
-
-            tx.Params = ByteString.CopyFrom(ParamsPacker.Pack(parameters.Select(p => (object) p).ToArray()));
-=======
                     From = _nodeKeyPair.Address,
                     To = ContractAddress,
                     RefBlockNumber = bn,
@@ -288,9 +280,8 @@
                     },
                     Type = TransactionType.DposTransaction
                 };
->>>>>>> 2d939b19
-
-                tx.Params = ByteString.CopyFrom(ParamsPacker.Pack(parameters.Select(p => (object) p).ToArray()));
+
+            tx.Params = ByteString.CopyFrom(ParamsPacker.Pack(parameters.Select(p => (object) p).ToArray()));
 
                 var signer = new ECSigner();
                 var signature = signer.Sign(_nodeKeyPair, tx.GetHash().DumpByteArray());
@@ -388,7 +379,7 @@
         {
             _logger?.Trace(
                 $"Trying to enter DPoS Mining Process - {nameof(MiningWithPublishingOutValueAndSignature)}.");
-             
+
             if (_hangOnMining || _terminated)
             {
                 return;
@@ -522,7 +513,7 @@
         {
             _logger?.Trace(
                 $"Trying to enter DPoS Mining Process - {nameof(MiningWithUpdatingAElfDPoSInformation)}.");
-             
+
             if (_hangOnMining || _terminated)
             {
                 return;
