--- conflicted
+++ resolved
@@ -258,7 +258,6 @@
                 Type = TransactionType.DposTransaction
             };
 
-<<<<<<< HEAD
             switch (parameters.Count)
             {
                 case 2:
@@ -276,11 +275,6 @@
                         parameters[3], parameters[4]));
                     break;
             }
-=======
-            _logger?.Trace("parameters count: " + parameters.Count);
-            tx.Params = ByteString.CopyFrom(ParamsPacker.Pack(parameters));
->>>>>>> 2a0899a4
-
             var signer = new ECSigner();
             var signature = signer.Sign(_nodeKeyPair, tx.GetHash().DumpByteArray());
 
