﻿using System;
using System.Collections.Generic;
using System.Linq;
using System.Threading;
using System.Threading.Tasks;
using AElf.ChainController;
using AElf.ChainController.EventMessages;
using AElf.Common;
using AElf.Configuration;
using AElf.Cryptography.ECDSA;
using AElf.Kernel.Consensus;
using AElf.Miner.Miner;
using AElf.Node;
using AElf.Node.AElfChain;
using AElf.Types.CSharp;
using Easy.MessageHub;
using Google.Protobuf;
using Google.Protobuf.WellKnownTypes;
using NLog;
using AElf.Miner.EventMessages;
using AElf.Miner.TxMemPool;
using AElf.Synchronization.EventMessages;
using AElf.Kernel.Storages;
using AElf.Node.EventMessages;

// ReSharper disable once CheckNamespace
namespace AElf.Kernel.Node
{
    // ReSharper disable InconsistentNaming
    public class DPoS : IConsensus
    {
        /// <summary>
        /// Actually store the round number of DPoS processing.
        /// </summary>
        private ulong ConsensusMemory { get; set; }

        private static IDisposable ConsensusDisposable { get; set; }

        private bool isMining;

        private readonly ITxHub _txHub;
        private readonly IMiner _miner;
        private readonly IChainService _chainService;

        private IBlockChain _blockChain;

        private IBlockChain BlockChain => _blockChain ?? (_blockChain =
                                              _chainService.GetBlockChain(
                                                  Hash.LoadHex(NodeConfig.Instance.ChainId)));

        private readonly ILogger _logger;

        private static AElfDPoSHelper Helper;

        /// <summary>
        /// In Value and Out Value.
        /// </summary>
        private readonly Stack<Hash> _consensusData = new Stack<Hash>();

        private readonly NodeKeyPair _nodeKeyPair = new NodeKeyPair(NodeConfig.Instance.ECKeyPair);

        public Address ContractAddress => AddressHelpers.GetSystemContractAddress(
            Hash.LoadHex(NodeConfig.Instance.ChainId),
            SmartContractType.AElfDPoS.ToString());

        private int _flag;

        private AElfDPoSObserver AElfDPoSObserver => new AElfDPoSObserver(MiningWithInitializingAElfDPoSInformation,
            MiningWithPublishingOutValueAndSignature, PublishInValue, MiningWithUpdatingAElfDPoSInformation);

        public DPoS(IStateStore stateStore, ITxHub txHub, IMiner miner,
            IChainService chainService)
        {
            _txHub = txHub;
            _miner = miner;
            _chainService = chainService;

            _logger = LogManager.GetLogger(nameof(DPoS));

            Helper = new AElfDPoSHelper(Hash.LoadHex(NodeConfig.Instance.ChainId), Miners,
                ContractAddress, stateStore);

            var count = MinersConfig.Instance.Producers.Count;

            GlobalConfig.BlockProducerNumber = count;
            GlobalConfig.BlockNumberOfEachRound = count + 1;

            _logger?.Info("Block Producer nodes count:" + GlobalConfig.BlockProducerNumber);
            _logger?.Info("Blocks of one round:" + GlobalConfig.BlockNumberOfEachRound);

            if (GlobalConfig.BlockProducerNumber == 1 && NodeConfig.Instance.IsMiner)
            {
                AElfDPoSObserver.RecoverMining();
            }
        }

        private static Miners Miners
        {
            get
            {
                var dict = MinersConfig.Instance.Producers;
                var miners = new Miners();

                foreach (var bp in dict.Values)
                {
                    var b = bp["address"].RemoveHexPrefix();
                    miners.Nodes.Add(b);
                }

                return miners;
            }
        }

        public async Task Start()
        {
            if (ConsensusDisposable != null)
            {
                Recover();
                return;
            }

            if (isMining)
                return;

            isMining = true;

            // Check whether this node contained BP list.
            if (!Miners.Nodes.Contains(_nodeKeyPair.Address.DumpHex().RemoveHexPrefix()))
            {
                return;
            }

            if (NodeConfig.Instance.ConsensusInfoGenerator && !await Helper.HasGenerated())
            {
                AElfDPoSObserver.Initialization();
                return;
            }

            Helper.SyncMiningInterval();
            _logger?.Info($"Set AElf DPoS mining interval to: {GlobalConfig.AElfDPoSMiningInterval} ms.");

            if (Helper.CanRecoverDPoSInformation())
            {
                ConsensusDisposable = AElfDPoSObserver.RecoverMining();
            }
        }

        public void Stop()
        {
            ConsensusDisposable?.Dispose();
            _logger?.Trace("Mining stopped. Disposed previous consensus observables list.");
        }

        public void Hang()
        {
            Interlocked.CompareExchange(ref _flag, 1, 0);
        }

        public void Recover()
        {
            Interlocked.CompareExchange(ref _flag, 0, 1);
        }

        private async Task<IBlock> Mine()
        {
            try
            {
                MessageHub.Instance.Publish(new SyncUnfinishedBlock(await BlockChain.GetCurrentBlockHeightAsync()));

                var block = await _miner.Mine(Helper.GetCurrentRoundInfo());

                return block;
            }
            catch (Exception e)
            {
                _logger?.Error(e, "Exception while mining.");
                return null;
            }
        }

        private async Task<Transaction> GenerateTransactionAsync(string methodName, IReadOnlyList<byte[]> parameters)
        {
            var bn = await BlockChain.GetCurrentBlockHeightAsync();
            bn = bn > 4 ? bn - 4 : 0;
            var bh = bn == 0 ? Hash.Genesis : (await BlockChain.GetHeaderByHeightAsync(bn)).GetHash();
            var bhPref = bh.Value.Where((x, i) => i < 4).ToArray();
            var tx = new Transaction
            {
                From = _nodeKeyPair.Address,
                To = ContractAddress,
                RefBlockNumber = bn,
                RefBlockPrefix = ByteString.CopyFrom(bhPref),
                MethodName = methodName,
                Sig = new Signature{
                    P = ByteString.CopyFrom(_nodeKeyPair.NonCompressedEncodedPublicKey)
                },
                Type = TransactionType.DposTransaction
            };

            switch (parameters.Count)
            {
                case 2:
                    tx.Params = ByteString.CopyFrom(ParamsPacker.Pack(parameters[0], parameters[1]));
                    break;
                case 3:
                    tx.Params = ByteString.CopyFrom(ParamsPacker.Pack(parameters[0], parameters[1], parameters[2]));
                    break;
                case 4:
                    tx.Params = ByteString.CopyFrom(ParamsPacker.Pack(parameters[0], parameters[1], parameters[2],
                        parameters[3]));
                    break;
                case 5:
                    tx.Params = ByteString.CopyFrom(ParamsPacker.Pack(parameters[0], parameters[1], parameters[2],
                        parameters[3], parameters[4]));
                    break;
            }

            var signer = new ECSigner();
            var signature = signer.Sign(_nodeKeyPair, tx.GetHash().DumpByteArray());

            // Update the signature
            tx.Sig.R = ByteString.CopyFrom(signature.R);
            tx.Sig.S = ByteString.CopyFrom(signature.S);

            _logger?.Trace("Tx generated.");

            return tx;
        }

        /// <summary>
        /// Related tx has 4 params:
        /// 1. Miners list
        /// 2. Information of first rounds
        /// 3. Mining interval
        /// 4. Log level
        /// </summary>
        /// <returns></returns>
        private async Task MiningWithInitializingAElfDPoSInformation()
        {
            var res = Interlocked.CompareExchange(ref _flag, 1, 0);
            if (res == 1)
                return;

            MessageHub.Instance.Publish(new MiningStateChanged(true));
            _logger?.Trace(
                $"Mine - Entered DPoS Mining Process - {nameof(MiningWithInitializingAElfDPoSInformation)}.");

            if (await Helper.HasGenerated())
            {
                MessageHub.Instance.Publish(new ConsensusGenerated(true));
                return;
            }

            var logLevel = new Int32Value {Value = LogManager.GlobalThreshold.Ordinal};
            var parameters = new List<byte[]>
            {
                Miners.ToByteArray(),
                Helper.GenerateInfoForFirstTwoRounds().ToByteArray(),
                new SInt32Value {Value = GlobalConfig.AElfDPoSMiningInterval}.ToByteArray(),
                logLevel.ToByteArray()
            };
            var txToInitializeAElfDPoS = await GenerateTransactionAsync("InitializeAElfDPoS", parameters);
            await BroadcastTransaction(txToInitializeAElfDPoS);

            MessageHub.Instance.Publish(new ConsensusStateChanged(ConsensusBehavior.InitializeAElfDPoS));

            await Mine();

            Interlocked.CompareExchange(ref _flag, 0, 1);
            MessageHub.Instance.Publish(new MiningStateChanged(false));
            _logger?.Trace(
                $"Mine - Leaving DPoS Mining Process - {nameof(MiningWithInitializingAElfDPoSInformation)}.");
        }

        /// <summary>
        /// Related tx has 5 params:
        /// 1. Current round number
        /// 2. BP Address
        /// 3. Out value
        /// 4. Signature
        /// 5. Round Id
        /// </summary>
        /// <returns></returns>
        private async Task MiningWithPublishingOutValueAndSignature()
        {
            var res = Interlocked.CompareExchange(ref _flag, 1, 0);
            if (res == 1)
                return;

            MessageHub.Instance.Publish(new MiningStateChanged(true));
            _logger?.Trace($"Mine - Entered DPoS Mining Process - {nameof(MiningWithPublishingOutValueAndSignature)}.");

            var inValue = Hash.Generate();
            if (_consensusData.Count <= 0)
            {
                _consensusData.Push(inValue);
                _consensusData.Push(Hash.FromMessage(inValue));
            }

            var currentRoundNumber = Helper.CurrentRoundNumber;
            var signature = Hash.Default;
            if (currentRoundNumber.Value > 1)
            {
                signature = Helper.CalculateSignature(inValue);
            }

            var parameters = new List<byte[]>
            {
                Helper.CurrentRoundNumber.ToByteArray(),
                new StringValue {Value = _nodeKeyPair.Address.DumpHex().RemoveHexPrefix()}.ToByteArray(),
                _consensusData.Pop().ToByteArray(),
                signature.ToByteArray(),
                new Int64Value {Value = Helper.GetCurrentRoundInfo().RoundId}.ToByteArray()
            };

            var txToPublishOutValueAndSignature =
                await GenerateTransactionAsync("PublishOutValueAndSignature", parameters);

            await BroadcastTransaction(txToPublishOutValueAndSignature);

            MessageHub.Instance.Publish(new ConsensusStateChanged(ConsensusBehavior.PublishOutValueAndSignature));

            await Mine();

            Interlocked.CompareExchange(ref _flag, 0, 1);
            MessageHub.Instance.Publish(new MiningStateChanged(false));
            _logger?.Trace($"Mine - Leaving DPoS Mining Process - {nameof(MiningWithPublishingOutValueAndSignature)}.");
        }

        /// <summary>
        /// Related tx has 3 params:
        /// 1. Current round number
        /// 2. BP Address
        /// 3. In value
        /// 4. Round Id
        /// </summary>
        /// <returns></returns>
        private async Task PublishInValue()
        {
            var res = Interlocked.CompareExchange(ref _flag, 1, 0);
            if (res == 1)
                return;

            _logger?.Trace($"Mine - Entered DPoS Mining Process - {nameof(PublishInValue)}.");

            var currentRoundNumber = Helper.CurrentRoundNumber;

            var parameters = new List<byte[]>
            {
                currentRoundNumber.ToByteArray(),
                new StringValue {Value = _nodeKeyPair.Address.DumpHex().RemoveHexPrefix()}.ToByteArray(),
                _consensusData.Pop().ToByteArray(),
                new Int64Value {Value = Helper.GetCurrentRoundInfo().RoundId}.ToByteArray()
            };

            var txToPublishInValue = await GenerateTransactionAsync("PublishInValue", parameters);

            await BroadcastTransaction(txToPublishInValue);

            Interlocked.CompareExchange(ref _flag, 0, 1);
            _logger?.Trace($"Mine - Leaving DPoS Mining Process - {nameof(PublishInValue)}.");
        }

        /// <summary>
        /// Related tx has 3 params:
        /// 1. Current round info
        /// 2. New round info
        /// 3. Extra block producer of new round
        /// </summary>
        /// <returns></returns>
        private async Task MiningWithUpdatingAElfDPoSInformation()
        {
            var res = Interlocked.CompareExchange(ref _flag, 1, 0);
            if (res == 1)
                return;

            MessageHub.Instance.Publish(new MiningStateChanged(true));
            _logger?.Trace($"Mine - Entered DPoS Mining Process - {nameof(MiningWithUpdatingAElfDPoSInformation)}.");

            var extraBlockResult = Helper.ExecuteTxsForExtraBlock();

            var parameters = new List<byte[]>
            {
                extraBlockResult.Item1.ToByteArray(),
                extraBlockResult.Item2.ToByteArray(),
                extraBlockResult.Item3.ToByteArray(),
                new Int64Value {Value = Helper.GetCurrentRoundInfo().RoundId}.ToByteArray()
            };

            var txForExtraBlock = await GenerateTransactionAsync("UpdateAElfDPoS", parameters);

            await BroadcastTransaction(txForExtraBlock);

            MessageHub.Instance.Publish(new ConsensusStateChanged(ConsensusBehavior.UpdateAElfDPoS));

            await Mine();

            Interlocked.CompareExchange(ref _flag, 0, 1);

            MessageHub.Instance.Publish(new MiningStateChanged(false));
            _logger?.Trace($"Mine - Leaving DPoS Mining Process - {nameof(MiningWithUpdatingAElfDPoSInformation)}.");
        }

        public async Task Update()
        {
            Helper.LogDPoSInformation(await BlockChain.GetCurrentBlockHeightAsync());

            if (ConsensusMemory == Helper.CurrentRoundNumber.Value)
                return;

            // Dispose previous observer.
            if (ConsensusDisposable != null)
            {
                ConsensusDisposable.Dispose();
                _logger?.Trace("Disposed previous consensus observables list. Will update DPoS information.");
            }

            // Update observer.
            var address = _nodeKeyPair.Address.DumpHex().RemoveHexPrefix();
            var miners = Helper.Miners;
            if (!miners.Nodes.Contains(address))
            {
                return;
            }

            var blockProducerInfoOfCurrentRound = Helper[address];
            ConsensusDisposable = AElfDPoSObserver.SubscribeAElfDPoSMiningProcess(blockProducerInfoOfCurrentRound,
                Helper.ExtraBlockTimeSlot);

            // Update current round number.
            ConsensusMemory = Helper.CurrentRoundNumber.Value;
        }

        public bool IsAlive()
        {
            var currentTime = DateTime.UtcNow;
            var currentRound = Helper.GetCurrentRoundInfo();
            var startTimeSlot = currentRound.BlockProducers.First(bp => bp.Value.Order == 1).Value.TimeSlot
                .ToDateTime();

            var endTimeSlot =
                startTimeSlot.AddMilliseconds(
                    GlobalConfig.BlockProducerNumber * GlobalConfig.AElfDPoSMiningInterval * 2);

            return currentTime >
                   startTimeSlot.AddMilliseconds(
                       -GlobalConfig.BlockProducerNumber * GlobalConfig.AElfDPoSMiningInterval) ||
                   currentTime < endTimeSlot.AddMilliseconds(GlobalConfig.AElfDPoSMiningInterval);
        }

        private async Task BroadcastTransaction(Transaction tx)
        {
            if (tx.Type == TransactionType.DposTransaction)
            {
                _logger?.Trace(
                    $"A DPoS tx has been generated: {tx.GetHash().DumpHex()} - {tx.MethodName} from {tx.From.DumpHex()}.");
            }

            if (tx.From.Equals(_nodeKeyPair.Address))
<<<<<<< HEAD
                _logger?.Trace(
                    $"Try to insert DPoS transaction to pool: {tx.GetHash().DumpHex()} " +
                    $"threadId: {Thread.CurrentThread.ManagedThreadId}");

            try
            {
                var result = await _txPool.AddTxAsync(tx);
                if (result == TxValidation.TxInsertionAndBroadcastingError.Success)
                {
                    _logger?.Trace("Tx added to the pool");
                    if (tx.MethodName.ShouldBroadcast())
                    {
                        MessageHub.Instance.Publish(new TransactionAddedToPool(tx));
                    }
                }
                else
                {
                    _logger?.Trace("Failed to insert tx: " + result);
                }
            }
            catch (Exception e)
            {
                _logger?.Error(e, $"Transaction insertion failed: {e.Message},\n{tx.GetTransactionInfo()}");
            }
=======
                _logger?.Trace("Try to insert DPoS transaction to pool: " + tx.GetHash().DumpHex() + ", threadId: " +
                               Thread.CurrentThread.ManagedThreadId);
                await _txHub.AddTransactionAsync(tx, true);
>>>>>>> c5a1e4cf
        }
    }
}<|MERGE_RESOLUTION|>--- conflicted
+++ resolved
@@ -222,8 +222,6 @@
             tx.Sig.R = ByteString.CopyFrom(signature.R);
             tx.Sig.S = ByteString.CopyFrom(signature.S);
 
-            _logger?.Trace("Tx generated.");
-
             return tx;
         }
 
@@ -457,12 +455,12 @@
             }
 
             if (tx.From.Equals(_nodeKeyPair.Address))
-<<<<<<< HEAD
                 _logger?.Trace(
                     $"Try to insert DPoS transaction to pool: {tx.GetHash().DumpHex()} " +
                     $"threadId: {Thread.CurrentThread.ManagedThreadId}");
-
-            try
+            await _txHub.AddTransactionAsync(tx, true);
+
+/*            try
             {
                 var result = await _txPool.AddTxAsync(tx);
                 if (result == TxValidation.TxInsertionAndBroadcastingError.Success)
@@ -481,12 +479,7 @@
             catch (Exception e)
             {
                 _logger?.Error(e, $"Transaction insertion failed: {e.Message},\n{tx.GetTransactionInfo()}");
-            }
-=======
-                _logger?.Trace("Try to insert DPoS transaction to pool: " + tx.GetHash().DumpHex() + ", threadId: " +
-                               Thread.CurrentThread.ManagedThreadId);
-                await _txHub.AddTransactionAsync(tx, true);
->>>>>>> c5a1e4cf
+            }*/
         }
     }
 }