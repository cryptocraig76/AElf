--- conflicted
+++ resolved
@@ -71,7 +71,7 @@
         private static int _flag;
 
         private static bool _prepareTerminated;
-        
+
         private static bool _terminated;
 
         private AElfDPoSObserver AElfDPoSObserver => new AElfDPoSObserver(MiningWithInitializingAElfDPoSInformation,
@@ -126,28 +126,10 @@
                 }
                 else
                 {
-<<<<<<< HEAD
-                    _logger?.Trace("LockMining - Mining unlocked.");
                     await Start();
                 }
             });
-
-            MessageHub.Instance.Subscribe<CatchingUpAfterRollback>(async inState =>
-            {
-                if (inState.IsCatchingUp)
-                {
-                    _logger?.Trace("CatchingUp - Mining locked.");
-                    Hang();
-                }
-                else
-                {
-                    _logger?.Trace("CatchingUp - Mining unlocked.");
-=======
->>>>>>> e93e72e8
-                    await Start();
-                }
-            });
-
+            
             MessageHub.Instance.Subscribe<TerminationSignal>(signal =>
             {
                 if (signal.Module == TerminatedModuleEnum.Mining)
@@ -277,11 +259,8 @@
                     Params = ByteString.CopyFrom(ParamsPacker.Pack(parameters.Select(p => (object) p).ToArray()))
                 };
 
-<<<<<<< HEAD
-            tx.Params = ByteString.CopyFrom(ParamsPacker.Pack(parameters.Select(p => (object) p).ToArray()));
-
-=======
->>>>>>> e93e72e8
+                tx.Params = ByteString.CopyFrom(ParamsPacker.Pack(parameters.Select(p => (object) p).ToArray()));
+
                 var signer = new ECSigner();
                 var signature = signer.Sign(_nodeKeyPair, tx.GetHash().DumpByteArray());
 
@@ -348,7 +327,7 @@
                     {
                         return;
                     }
-                    
+
                     _logger?.Trace(
                         $"Mine - Entered DPoS Mining Process - {nameof(MiningWithInitializingAElfDPoSInformation)}.");
 
@@ -396,16 +375,12 @@
             _logger?.Trace(
                 $"Trying to enter DPoS Mining Process - {nameof(MiningWithPublishingOutValueAndSignature)}.");
 
-<<<<<<< HEAD
-            if (_hangOnMining || _terminated)
-=======
             if (_terminated)
             {
                 return;
             }
-            
+
             if (!CurrentState.AbleToMine())
->>>>>>> e93e72e8
             {
                 return;
             }
@@ -423,7 +398,7 @@
                     {
                         return;
                     }
-                    
+
                     _logger?.Trace(
                         $"Mine - Entered DPoS Mining Process - {nameof(MiningWithPublishingOutValueAndSignature)}.");
 
@@ -490,7 +465,7 @@
             {
                 return;
             }
-            
+
             if (!CurrentState.AbleToMine())
             {
                 return;
@@ -508,7 +483,7 @@
                     {
                         return;
                     }
-                    
+
                     _logger?.Trace($"Mine - Entered DPoS Mining Process - {nameof(PublishInValue)}.");
 
                     var currentRoundNumber = Helper.CurrentRoundNumber;
@@ -559,16 +534,12 @@
             _logger?.Trace(
                 $"Trying to enter DPoS Mining Process - {nameof(MiningWithUpdatingAElfDPoSInformation)}.");
 
-<<<<<<< HEAD
-            if (_hangOnMining || _terminated)
-=======
             if (_terminated)
             {
                 return;
             }
-            
+
             if (!CurrentState.AbleToMine())
->>>>>>> e93e72e8
             {
                 return;
             }
@@ -585,7 +556,7 @@
                     {
                         return;
                     }
-                    
+
                     _logger?.Trace(
                         $"Mine - Entered DPoS Mining Process - {nameof(MiningWithUpdatingAElfDPoSInformation)}.");
 
