﻿using System;
using System.Collections.Generic;
using System.Linq;
using System.Threading;
using System.Threading.Tasks;
using AElf.ChainController;
using AElf.ChainController.EventMessages;
using AElf.Common;
using AElf.Common.FSM;
using AElf.Configuration;
using AElf.Configuration.Config.Chain;
using AElf.Configuration.Config.Consensus;
using AElf.Cryptography.ECDSA;
using AElf.Kernel.Consensus;
using AElf.Kernel.EventMessages;
using AElf.Kernel.Managers;
using AElf.Miner.Miner;
using AElf.Node;
using AElf.Types.CSharp;
using Easy.MessageHub;
using Google.Protobuf;
using Google.Protobuf.WellKnownTypes;
using NLog;
using AElf.Miner.TxMemPool;
using AElf.Kernel.Types.Common;
using AElf.Synchronization.EventMessages;

// ReSharper disable once CheckNamespace
namespace AElf.Kernel.Node
{
    // ReSharper disable InconsistentNaming
    public class DPoS : IConsensus
    {
        /// <summary>
        /// Actually store the round number of DPoS processing.
        /// </summary>
        private ulong ConsensusMemory { get; set; }

        private static IDisposable ConsensusDisposable { get; set; }

        private bool _consensusInitialized;

        private readonly ITxHub _txHub;
        private readonly IMiner _miner;
        private readonly IChainService _chainService;

        private IBlockChain _blockChain;

        private IBlockChain BlockChain => _blockChain ?? (_blockChain =
                                              _chainService.GetBlockChain(
                                                  Hash.LoadHex(ChainConfig.Instance.ChainId)));

        private readonly ILogger _logger;

        private readonly AElfDPoSHelper _helper;

        private static int _lockNumber;

        private NodeState CurrentState { get; set; } = NodeState.Catching;

        /// <summary>
        /// In Value and Out Value.
        /// </summary>
        private readonly Stack<Hash> _consensusData = new Stack<Hash>();

        private NodeKeyPair _nodeKeyPair;

        private NodeKeyPair NodeKeyPair =>
            _nodeKeyPair ?? (_nodeKeyPair = new NodeKeyPair(NodeConfig.Instance.ECKeyPair));

        private Address ContractAddress =>
            ContractHelpers.GetConsensusContractAddress(Hash.LoadHex(ChainConfig.Instance.ChainId));

        private readonly IMinersManager _minersManager;

        private static int _flag;

        private static bool _prepareTerminated;

        private static bool _terminated;

        private AElfDPoSObserver AElfDPoSObserver => new AElfDPoSObserver(MiningWithInitializingAElfDPoSInformation,
            MiningWithPublishingOutValueAndSignature, PublishInValue, MiningWithUpdatingAElfDPoSInformation);

        private List<Address> CandidatesList => new List<Address>
        {
            Address.LoadHex("0x8e02b427a9d54c69cd211c1498e52e4f008e"),
            Address.LoadHex("0x62af5fbaae723220162b46520b3198f8a74d"),
            Address.LoadHex("0x24b32b596b82fb42d04cc1242ed1b9de8e56"),
            Address.LoadHex("0xe2f6291b629a21c34e857a188983b3c4ffee"),
            Address.LoadHex("0x602106c8f66ffed4806ac0addc5f1d307031")
        };

        public DPoS(ITxHub txHub, IMiner miner, IChainService chainService, IMinersManager minersManager,
            AElfDPoSHelper helper)
        {
            _txHub = txHub;
            _miner = miner;
            _chainService = chainService;
            _minersManager = minersManager;
            _helper = helper;
            _prepareTerminated = false;
            _terminated = false;

            _logger = LogManager.GetLogger(nameof(DPoS));

            var count = MinersConfig.Instance.Producers.Count;

            GlobalConfig.BlockProducerNumber = count;
            GlobalConfig.BlockNumberOfEachRound = count + 1;

            _logger?.Info("Block Producer nodes count:" + GlobalConfig.BlockProducerNumber);
            _logger?.Info("Blocks of one round:" + GlobalConfig.BlockNumberOfEachRound);

            if (GlobalConfig.BlockProducerNumber == 1 && NodeConfig.Instance.WillingToMine)
            {
                AElfDPoSObserver.RecoverMining();
            }

            MessageHub.Instance.Subscribe<UpdateConsensus>(async option =>
            {
                if (option == UpdateConsensus.Update)
                {
                    _logger?.Trace("UpdateConsensus - Update");
                    await UpdateConsensusEventList();
                }

                if (option == UpdateConsensus.Dispose)
                {
                    _logger?.Trace("UpdateConsensus - Dispose");
                    DisposeConsensusList();
                }
            });

            MessageHub.Instance.Subscribe<LockMining>(inState =>
            {
                if (inState.Lock)
                {
                    IncrementLockNumber();
                }
                else
                {
                    DecrementLockNumber();
                }
            });

            MessageHub.Instance.Subscribe<TerminationSignal>(signal =>
            {
                if (signal.Module == TerminatedModuleEnum.Mining)
                {
                    _prepareTerminated = true;
                }
            });

            MessageHub.Instance.Subscribe<FSMStateChanged>(inState => { CurrentState = inState.CurrentState; });
        }

        private Miners Miners => _minersManager.GetMiners().Result;

        public async Task Start()
        {
            // Consensus information already generated.
            if (ConsensusDisposable != null)
            {
                return;
            }

            if (_consensusInitialized)
                return;

            _consensusInitialized = true;

            // Check whether this node contained BP list.
            if (!Miners.Nodes.Contains(NodeKeyPair.Address))
            {
                return;
            }

            if (!await _minersManager.IsMinersInDatabase())
            {
                ConsensusDisposable = AElfDPoSObserver.Initialization();
                return;
            }

            _helper.SyncMiningInterval();

            if (_helper.CanRecoverDPoSInformation())
            {
                ConsensusDisposable = AElfDPoSObserver.RecoverMining();
            }
        }

        public void DisposeConsensusList()
        {
            ConsensusDisposable?.Dispose();
            _logger?.Trace("Mining stopped. Disposed previous consensus observables list.");
        }

        public void IncrementLockNumber()
        {
            Interlocked.Add(ref _lockNumber, 1);
            _logger?.Trace($"Lock number increment: {_lockNumber}");
        }

        public void DecrementLockNumber()
        {
            if (_lockNumber <= 0)
            {
                return;
            }

            Interlocked.Add(ref _lockNumber, -1);
            _logger?.Trace($"Lock number decrement: {_lockNumber}");
        }

        private async Task<IBlock> Mine()
        {
            try
            {
                var block = await _miner.Mine();

                if (_prepareTerminated)
                {
                    _terminated = true;
                    MessageHub.Instance.Publish(new TerminatedModule(TerminatedModuleEnum.Mining));
                }

                return block;
            }
            catch (Exception e)
            {
                _logger?.Error(e, "Exception while mining.");
                return null;
            }
        }

        private async Task<Transaction> GenerateTransactionAsync(string methodName, List<byte[]> parameters)
        {
            try
            {
                _logger?.Trace("Entered generating tx.");
                var bn = await BlockChain.GetCurrentBlockHeightAsync();
                bn = bn > 4 ? bn - 4 : 0;
                var bh = bn == 0 ? Hash.Genesis : (await BlockChain.GetHeaderByHeightAsync(bn)).GetHash();
                var bhPref = bh.Value.Where((x, i) => i < 4).ToArray();
                var sig = new Sig {P = ByteString.CopyFrom(_nodeKeyPair.NonCompressedEncodedPublicKey)};
                var tx = new Transaction
                {
                    From = NodeKeyPair.Address,
                    To = ContractAddress,
                    RefBlockNumber = bn,
                    RefBlockPrefix = ByteString.CopyFrom(bhPref),
                    MethodName = methodName,
<<<<<<< HEAD
                    Sig = new Signature {P = ByteString.CopyFrom(NodeKeyPair.NonCompressedEncodedPublicKey)},
=======
>>>>>>> d7c67bd3
                    Type = TransactionType.DposTransaction,
                    Params = ByteString.CopyFrom(ParamsPacker.Pack(parameters.Select(p => (object) p).ToArray()))
                };
                tx.Sigs.Add(sig);
                var signer = new ECSigner();
                var signature = signer.Sign(NodeKeyPair, tx.GetHash().DumpByteArray());

                // Update the signature
                sig.R = ByteString.CopyFrom(signature.R);
                sig.S = ByteString.CopyFrom(signature.S);

                _logger?.Trace("Leaving generating tx.");

                MessageHub.Instance.Publish(StateEvent.ConsensusTxGenerated);

                return tx;
            }
            catch (Exception e)
            {
                _logger?.Trace(e, "Error while during generating DPoS tx.");
            }

            return null;
        }

        /// <summary>
        /// Related tx has 4 params:
        /// 1. Miners list
        /// 2. Information of first rounds
        /// 3. Mining interval
        /// 4. Log level
        /// </summary>
        /// <returns></returns>
        private async Task MiningWithInitializingAElfDPoSInformation()
        {
            const ConsensusBehavior behavior = ConsensusBehavior.InitializeAElfDPoS;

            _logger?.Trace($"Trying to enter DPoS Mining Process - {behavior.ToString()}.");

            if (_terminated)
            {
                return;
            }

            if (!CurrentState.AbleToMine())
            {
                return;
            }

            var lockWasTaken = false;
            try
            {
                lockWasTaken = Interlocked.CompareExchange(ref _flag, 1, 0) == 0;
                if (lockWasTaken)
                {
                    MessageHub.Instance.Publish(new DPoSStateChanged(behavior, true));

                    if (MiningLocked())
                    {
                        return;
                    }

                    _logger?.Trace($"Mine - Entered DPoS Mining Process - {behavior.ToString()}.");

                    var logLevel = new Int32Value {Value = LogManager.GlobalThreshold.Ordinal};
                    var parameters = new List<byte[]>
                    {
                        Miners.ToByteArray(),
                        _helper.GenerateInfoForFirstTwoRounds().ToByteArray(),
                        new SInt32Value {Value = ConsensusConfig.Instance.DPoSMiningInterval}.ToByteArray(),
                        logLevel.ToByteArray()
                    };
                    var txToInitializeAElfDPoS = await GenerateTransactionAsync(behavior.ToString(), parameters);
                    await BroadcastTransaction(txToInitializeAElfDPoS);

                    foreach (var address in CandidatesList)
                    {
                        await InitBalance(address);
                    }

                    await Mine();
                }
            }
            catch (Exception e)
            {
                _logger?.Trace(e, $"Error in {nameof(MiningWithInitializingAElfDPoSInformation)}");
            }
            finally
            {
                if (lockWasTaken)
                {
                    Thread.VolatileWrite(ref _flag, 0);
                }

                MessageHub.Instance.Publish(new DPoSStateChanged(behavior, false));
                _logger?.Trace(
                    $"Mine - Leaving DPoS Mining Process - {behavior.ToString()}.");
            }
        }

        private bool _exchanged = false;

        /// <summary>
        /// Related tx has 5 params:
        /// 1. Current round number
        /// 2. BP Address
        /// 3. Out value
        /// 4. Signature
        /// 5. Round Id
        /// </summary>
        /// <returns></returns>
        private async Task MiningWithPublishingOutValueAndSignature()
        {
            const ConsensusBehavior behavior = ConsensusBehavior.PublishOutValueAndSignature;

            _logger?.Trace($"Trying to enter DPoS Mining Process - {behavior.ToString()}.");

            if (_terminated)
            {
                return;
            }

            if (!CurrentState.AbleToMine())
            {
                return;
            }

            var lockWasTaken = false;
            try
            {
                lockWasTaken = Interlocked.CompareExchange(ref _flag, 1, 0) == 0;
                if (lockWasTaken)
                {
                    MessageHub.Instance.Publish(new DPoSStateChanged(behavior, true));

                    if (MiningLocked())
                    {
                        return;
                    }

                    _logger?.Trace($"Mine - Entered DPoS Mining Process - {behavior.ToString()}.");

                    var inValue = Hash.Generate();
                    if (_consensusData.Count <= 0)
                    {
                        _consensusData.Push(inValue);
                        _consensusData.Push(Hash.FromMessage(inValue));
                    }

                    var currentRoundNumber = _helper.CurrentRoundNumber;
                    var signature = Hash.Default;
                    if (currentRoundNumber.Value > 1)
                    {
                        signature = _helper.CalculateSignature(inValue);
                    }

                    var parameters = new List<byte[]>
                    {
                        _helper.CurrentRoundNumber.ToByteArray(),
                        _consensusData.Pop().ToByteArray(),
                        signature.ToByteArray(),
                        new Int64Value {Value = _helper.GetCurrentRoundInfo().RoundId}.ToByteArray()
                    };

                    var txToPublishOutValueAndSignature =
                        await GenerateTransactionAsync(behavior.ToString(), parameters);
                    await BroadcastTransaction(txToPublishOutValueAndSignature);

                    if (!_exchanged)
                    {
                        foreach (var address in CandidatesList)
                        {
                            await AnnounceElection(address);
                        }

                        _exchanged = true;
                    }

                    await Mine();
                }
            }
            catch (Exception e)
            {
                _logger?.Trace(e, $"Error in {nameof(MiningWithPublishingOutValueAndSignature)}");
            }
            finally
            {
                if (lockWasTaken)
                {
                    Thread.VolatileWrite(ref _flag, 0);
                }

                MessageHub.Instance.Publish(new DPoSStateChanged(behavior, false));
                _logger?.Trace($"Mine - Leaving DPoS Mining Process - {behavior.ToString()}.");
            }
        }

        /// <summary>
        /// Related tx has 3 params:
        /// 1. Current round number
        /// 2. BP Address
        /// 3. In value
        /// 4. Round Id
        /// </summary>
        /// <returns></returns>
        private async Task PublishInValue()
        {
            const ConsensusBehavior behavior = ConsensusBehavior.PublishInValue;

            _logger?.Trace($"Trying to enter DPoS Mining Process - {behavior.ToString()}.");

            if (_terminated)
            {
                return;
            }

            if (!CurrentState.AbleToMine())
            {
                return;
            }

            var lockWasTaken = false;
            try
            {
                lockWasTaken = Interlocked.CompareExchange(ref _flag, 1, 0) == 0;
                if (lockWasTaken)
                {
                    MessageHub.Instance.Publish(new DPoSStateChanged(behavior, true));

                    if (MiningLocked())
                    {
                        return;
                    }

                    _logger?.Trace($"Mine - Entered DPoS Mining Process - {behavior.ToString()}.");

                    var currentRoundNumber = _helper.CurrentRoundNumber;

                    if (!_consensusData.Any())
                    {
                        return;
                    }

                    var parameters = new List<byte[]>
                    {
                        currentRoundNumber.ToByteArray(),
                        _consensusData.Pop().ToByteArray(),
                        new Int64Value {Value = _helper.GetCurrentRoundInfo(currentRoundNumber).RoundId}.ToByteArray()
                    };

                    var txToPublishInValue = await GenerateTransactionAsync(behavior.ToString(), parameters);
                    await BroadcastTransaction(txToPublishInValue);
                }
            }
            catch (Exception e)
            {
                _logger?.Trace(e, $"Error in {nameof(PublishInValue)}");
            }
            finally
            {
                if (lockWasTaken)
                {
                    Thread.VolatileWrite(ref _flag, 0);
                }

                MessageHub.Instance.Publish(new DPoSStateChanged(behavior, false));

                _logger?.Trace($"Mine - Leaving DPoS Mining Process - {behavior.ToString()}.");
            }
        }

        /// <summary>
        /// Related tx has 3 params:
        /// 1. Current round info
        /// 2. New round info
        /// 3. Extra block producer of new round
        /// </summary>
        /// <returns></returns>
        private async Task MiningWithUpdatingAElfDPoSInformation()
        {
            const ConsensusBehavior behavior = ConsensusBehavior.UpdateAElfDPoS;

            _logger?.Trace($"Trying to enter DPoS Mining Process - {behavior.ToString()}.");

            if (_terminated)
            {
                return;
            }

            if (!CurrentState.AbleToMine())
            {
                return;
            }

            var lockWasTaken = false;
            try
            {
                lockWasTaken = Interlocked.CompareExchange(ref _flag, 1, 0) == 0;
                if (lockWasTaken)
                {
                    MessageHub.Instance.Publish(new DPoSStateChanged(behavior, true));

                    if (MiningLocked())
                    {
                        return;
                    }

                    _logger?.Trace($"Mine - Entered DPoS Mining Process - {behavior.ToString()}.");

                    var extraBlockResult = _helper.ExecuteTxsForExtraBlock();

                    var parameters = new List<byte[]>
                    {
                        extraBlockResult.Item1.ToByteArray(),
                        extraBlockResult.Item2.ToByteArray(),
                        extraBlockResult.Item3.ToByteArray(),
                        new Int64Value {Value = _helper.GetCurrentRoundInfo().RoundId}.ToByteArray()
                    };

                    var txForExtraBlock = await GenerateTransactionAsync(behavior.ToString(), parameters);

                    await BroadcastTransaction(txForExtraBlock);
                    await Mine();
                }
            }
            catch (Exception e)
            {
                _logger?.Trace(e, $"Error in {nameof(MiningWithUpdatingAElfDPoSInformation)}");
            }
            finally
            {
                if (lockWasTaken)
                {
                    Thread.VolatileWrite(ref _flag, 0);
                }

                MessageHub.Instance.Publish(new DPoSStateChanged(behavior, false));
                _logger?.Trace($"Mine - Leaving DPoS Mining Process - {behavior.ToString()}.");
            }
        }

        public async Task UpdateConsensusEventList()
        {
            _helper.LogDPoSInformation(await BlockChain.GetCurrentBlockHeightAsync());

            if (ConsensusMemory == _helper.CurrentRoundNumber.Value)
                return;

            // Dispose previous observer.
            if (ConsensusDisposable != null)
            {
                ConsensusDisposable.Dispose();
                _logger?.Trace("Disposed previous consensus observables list. Will update DPoS information.");
            }

            // Update observer.
            var address = NodeKeyPair.Address;
            var miners = _helper.Miners;
            if (!miners.Contains(address))
            {
                return;
            }

            var blockProducerInfoOfCurrentRound = _helper[address];
            ConsensusDisposable = AElfDPoSObserver.SubscribeAElfDPoSMiningProcess(blockProducerInfoOfCurrentRound,
                _helper.ExtraBlockTimeSlot);

            // Update current round number.
            ConsensusMemory = _helper.CurrentRoundNumber.Value;
        }

        public bool IsAlive()
        {
            var currentTime = DateTime.UtcNow;
            var currentRound = _helper.GetCurrentRoundInfo();
            var startTimeSlot = currentRound.BlockProducers.First(bp => bp.Value.Order == 1).Value.TimeSlot
                .ToDateTime();

            var endTimeSlot =
                startTimeSlot.AddMilliseconds(
                    GlobalConfig.BlockProducerNumber * ConsensusConfig.Instance.DPoSMiningInterval * 2);

            return currentTime >
                   startTimeSlot.AddMilliseconds(
                       -GlobalConfig.BlockProducerNumber * ConsensusConfig.Instance.DPoSMiningInterval) ||
                   currentTime < endTimeSlot.AddMilliseconds(ConsensusConfig.Instance.DPoSMiningInterval);
        }

        private async Task BroadcastTransaction(Transaction tx)
        {
            if (tx == null)
            {
                throw new ArgumentException(nameof(tx));
            }

            if (tx.Type == TransactionType.DposTransaction)
            {
                MessageHub.Instance.Publish(new DPoSTransactionGenerated(tx.GetHash().DumpHex()));
                _logger?.Trace(
                    $"A DPoS tx has been generated: {tx.GetHash().DumpHex()} - {tx.MethodName} from {tx.From.DumpHex()}.");

                if (tx.From.Equals(NodeKeyPair.Address))
                    _logger?.Trace(
                        $"Try to insert DPoS transaction to pool: {tx.GetHash().DumpHex()} " +
                        $"threadId: {Thread.CurrentThread.ManagedThreadId}");
            }

            await _txHub.AddTransactionAsync(tx, true);
        }

        public bool Shutdown()
        {
            _terminated = true;
            return _terminated;
        }

        private static bool MiningLocked()
        {
            return _lockNumber != 0;
        }

        private async Task InitBalance(Address address)
        {
            try
            {
                _logger?.Trace("Entered generating tx.");
                var bn = await BlockChain.GetCurrentBlockHeightAsync();
                bn = bn > 4 ? bn - 4 : 0;
                var bh = bn == 0 ? Hash.Genesis : (await BlockChain.GetHeaderByHeightAsync(bn)).GetHash();
                var bhPref = bh.Value.Where((x, i) => i < 4).ToArray();
                var tx = new Transaction
                {
                    From = NodeKeyPair.Address,
                    To = ContractHelpers.GetTokenContractAddress(Hash.LoadHex(ChainConfig.Instance.ChainId)),
                    RefBlockNumber = bn,
                    RefBlockPrefix = ByteString.CopyFrom(bhPref),
                    MethodName = "InitBalance",
                    Sig = new Signature {P = ByteString.CopyFrom(NodeKeyPair.NonCompressedEncodedPublicKey)},
                    Type = TransactionType.ContractTransaction,
                    Params = ByteString.CopyFrom(ParamsPacker.Pack(address, GlobalConfig.LockTokenForElection * 2)),
                };

                var signer = new ECSigner();
                var signature = signer.Sign(NodeKeyPair, tx.GetHash().DumpByteArray());

                // Update the signature
                tx.Sig.R = ByteString.CopyFrom(signature.R);
                tx.Sig.S = ByteString.CopyFrom(signature.S);

                _logger?.Trace("Leaving generating tx.");

                await BroadcastTransaction(tx);
            }
            catch (Exception e)
            {
                _logger?.Trace(e, "Error while during generating Token tx.");
            }
        }

        private async Task AnnounceElection(Address address)
        {
            try
            {
                _logger?.Trace("Entered generating tx.");
                var bn = await BlockChain.GetCurrentBlockHeightAsync();
                bn = bn > 4 ? bn - 4 : 0;
                var bh = bn == 0 ? Hash.Genesis : (await BlockChain.GetHeaderByHeightAsync(bn)).GetHash();
                var bhPref = bh.Value.Where((x, i) => i < 4).ToArray();
                var tx = new Transaction
                {
                    From = address,
                    To = ContractHelpers.GetTokenContractAddress(Hash.LoadHex(ChainConfig.Instance.ChainId)),
                    RefBlockNumber = bn,
                    RefBlockPrefix = ByteString.CopyFrom(bhPref),
                    MethodName = "AnnounceElection",
                    Sig = new Signature {P = ByteString.CopyFrom(NodeKeyPair.NonCompressedEncodedPublicKey)},
                    Type = TransactionType.ContractTransaction,
                    Params = ByteString.CopyFrom(ParamsPacker.Pack())
                };

                var signer = new ECSigner();
                var signature = signer.Sign(NodeKeyPair, tx.GetHash().DumpByteArray());

                // Update the signature
                tx.Sig.R = ByteString.CopyFrom(signature.R);
                tx.Sig.S = ByteString.CopyFrom(signature.S);

                _logger?.Trace("Leaving generating tx.");

                await BroadcastTransaction(tx);
            }
            catch (Exception e)
            {
                _logger?.Trace(e, "Error while during generating Token tx.");
            }
        }

        private async Task Vote()
        {
            foreach (var voter in CandidatesList)
            {
                foreach (var candidate in CandidatesList)
                {
                    await GenerateVoteTransactionAsync(voter, candidate);
                }
            }
        }

        private async Task GenerateVoteTransactionAsync(Address voter, Address candidate)
        {
            try
            {
                _logger?.Trace("Entered generating tx.");
                var bn = await BlockChain.GetCurrentBlockHeightAsync();
                bn = bn > 4 ? bn - 4 : 0;
                var bh = bn == 0 ? Hash.Genesis : (await BlockChain.GetHeaderByHeightAsync(bn)).GetHash();
                var bhPref = bh.Value.Where((x, i) => i < 4).ToArray();
                var tx = new Transaction
                {
                    From = voter,
                    To = ContractHelpers.GetConsensusContractAddress(Hash.LoadHex(ChainConfig.Instance.ChainId)),
                    RefBlockNumber = bn,
                    RefBlockPrefix = ByteString.CopyFrom(bhPref),
                    MethodName = "AnnounceElection",
                    Sig = new Signature {P = ByteString.CopyFrom(NodeKeyPair.NonCompressedEncodedPublicKey)},
                    Type = TransactionType.ContractTransaction,
                    Params = ByteString.CopyFrom(ParamsPacker.Pack(candidate.ToByteArray(),
                        new UInt64Value {Value = (ulong) new Random().Next(1, 10)}.ToByteArray()))
                };

                var signer = new ECSigner();
                var signature = signer.Sign(NodeKeyPair, tx.GetHash().DumpByteArray());

                // Update the signature
                tx.Sig.R = ByteString.CopyFrom(signature.R);
                tx.Sig.S = ByteString.CopyFrom(signature.S);

                _logger?.Trace("Leaving generating tx.");

                await BroadcastTransaction(tx);
            }
            catch (Exception e)
            {
                _logger?.Trace(e, "Error while during generating Token tx.");
            }
        }
    }
}<|MERGE_RESOLUTION|>--- conflicted
+++ resolved
@@ -251,10 +251,6 @@
                     RefBlockNumber = bn,
                     RefBlockPrefix = ByteString.CopyFrom(bhPref),
                     MethodName = methodName,
-<<<<<<< HEAD
-                    Sig = new Signature {P = ByteString.CopyFrom(NodeKeyPair.NonCompressedEncodedPublicKey)},
-=======
->>>>>>> d7c67bd3
                     Type = TransactionType.DposTransaction,
                     Params = ByteString.CopyFrom(ParamsPacker.Pack(parameters.Select(p => (object) p).ToArray()))
                 };
