﻿using System;
using System.Collections.Generic;
using System.Linq;
using System.Threading;
using System.Threading.Tasks;
using AElf.ChainController;
using AElf.ChainController.EventMessages;
using AElf.Common;
using AElf.Configuration;
using AElf.Configuration.Config.Chain;
using AElf.Cryptography.ECDSA;
using AElf.Kernel.Consensus;
using AElf.Kernel.EventMessages;
using AElf.Miner.Miner;
using AElf.Types.CSharp;
using Easy.MessageHub;
using Google.Protobuf;
using Google.Protobuf.WellKnownTypes;
using NLog;
using AElf.Miner.TxMemPool;
using AElf.Kernel.Storages;
using AElf.Kernel.Types.Common;
using AElf.Synchronization.BlockSynchronization;
using AElf.Synchronization.EventMessages;
using Base58Check;

// ReSharper disable once CheckNamespace
namespace AElf.Kernel.Node
{
    // ReSharper disable InconsistentNaming
    public class DPoS : IConsensus
    {
        /// <summary>
        /// Actually store the round number of DPoS processing.
        /// </summary>
        private ulong ConsensusMemory { get; set; }

        private static IDisposable ConsensusDisposable { get; set; }

        private bool isMining;

        private readonly ITxHub _txHub;
        private readonly IMiner _miner;
        private readonly IChainService _chainService;
        private readonly IBlockSynchronizer _synchronizer;

        private IBlockChain _blockChain;

        private IBlockChain BlockChain => _blockChain ?? (_blockChain =
                                              _chainService.GetBlockChain(
                                                  Hash.LoadByteArray(ChainConfig.Instance.ChainId.DecodeBase58())));

        private readonly ILogger _logger;

        private static AElfDPoSHelper Helper;

        /// <summary>
        /// In Value and Out Value.
        /// </summary>
        private readonly Stack<Hash> _consensusData = new Stack<Hash>();

        private readonly ECKeyPair _nodeKey;
        private readonly Address _nodeAddress;

        private readonly Hash _chainId;

<<<<<<< HEAD
        public Address ContractAddress => AddressHelpers.GetSystemContractAddress(
            Hash.LoadByteArray(ChainConfig.Instance.ChainId.DecodeBase58()),
            SmartContractType.AElfDPoS.ToString());
=======
        public Address ContractAddress => ContractHelpers.GetConsensusContractAddress(Hash.LoadHex(ChainConfig.Instance.ChainId));
>>>>>>> 2cf27b80

        private static int _flag;

        private static bool _hangOnMining;

        private static bool _prepareTerminated;
        private static bool _terminated;

        private AElfDPoSObserver AElfDPoSObserver => new AElfDPoSObserver(MiningWithInitializingAElfDPoSInformation,
            MiningWithPublishingOutValueAndSignature, PublishInValue, MiningWithUpdatingAElfDPoSInformation);

        public DPoS(IStateStore stateStore, ITxHub txHub, IMiner miner,
            IChainService chainService, IBlockSynchronizer synchronizer)
        {
            _nodeKey = NodeConfig.Instance.ECKeyPair;
            _chainId = Hash.LoadByteArray(ChainConfig.Instance.ChainId.DecodeBase58());
            _nodeAddress = Address.FromPublicKey(_chainId.DumpByteArray(), _nodeKey.GetEncodedPublicKey());
            
            _txHub = txHub;
            _miner = miner;
            _chainService = chainService;
            _synchronizer = synchronizer;
            _prepareTerminated = false;
            _terminated = false;

            _logger = LogManager.GetLogger(nameof(DPoS));

            Helper = new AElfDPoSHelper(_chainId, Miners, ContractAddress, stateStore);

            var count = MinersConfig.Instance.Producers.Count;

            GlobalConfig.BlockProducerNumber = count;
            GlobalConfig.BlockNumberOfEachRound = count + 1;

            _logger?.Info("Block Producer nodes count:" + GlobalConfig.BlockProducerNumber);
            _logger?.Info("Blocks of one round:" + GlobalConfig.BlockNumberOfEachRound);

            if (GlobalConfig.BlockProducerNumber == 1 && NodeConfig.Instance.IsMiner)
            {
                AElfDPoSObserver.RecoverMining();
            }
            
            MessageHub.Instance.Subscribe<UpdateConsensus>(async option =>
            {
                if (option == UpdateConsensus.Update)
                {
                    _logger?.Trace("UpdateConsensus - Update");
                    await Update();
                }

                if (option == UpdateConsensus.Dispose)
                {
                    _logger?.Trace("UpdateConsensus - Dispose");
                    Stop();
                }
            });

            MessageHub.Instance.Subscribe<SyncStateChanged>(async inState =>
            {
                if (inState.IsSyncing)
                {
                    _logger?.Trace("SyncStateChanged - Mining locked.");
                    Hang();
                }
                else
                {
                    _logger?.Trace("SyncStateChanged - Mining unlocked.");
                    await Start();
                }
            });

            MessageHub.Instance.Subscribe<LockMining>(async inState =>
            {
                if (inState.Lock)
                {
                    _logger?.Trace("LockMining - Mining locked.");
                    Hang();
                }
                else
                {
                    _logger?.Trace("LockMining - Mining unlocked.");
                    await Start();
                }
            });
            
            MessageHub.Instance.Subscribe<CatchingUpAfterRollback>(async inState =>
            {
                if (inState.IsCatchingUp)
                {
                    _logger?.Trace("CatchingUp - Mining locked.");
                    Hang();
                }
                else
                {
                    _logger?.Trace("CatchingUp - Mining unlocked.");
                    await Start();
                }
            });

            MessageHub.Instance.Subscribe<TerminationSignal>(signal =>
            {
                if (signal.Module == TerminatedModuleEnum.Mining)
                {
                    _prepareTerminated = true;
                }
            });
        }

        private static Miners Miners
        {
            get
            {
                var dict = MinersConfig.Instance.Producers;
                var miners = new Miners();

                foreach (var bp in dict.Values)
                {
                    var b = bp["address"];
                    miners.Nodes.Add(b);
                }

                return miners;
            }
        }

        public async Task Start()
        {
            if (ConsensusDisposable != null)
            {
                Recover();
                return;
            }

            if (isMining)
                return;

            isMining = true;

            // Check whether this node contained BP list.
            if (!Miners.Nodes.Contains(_nodeAddress.GetFormatted()))
            {
                return;
            }

            if (NodeConfig.Instance.ConsensusInfoGenerator && !await Helper.HasGenerated())
            {
                AElfDPoSObserver.Initialization();
                return;
            }

            Helper.SyncMiningInterval();
            _logger?.Info($"Set AElf DPoS mining interval to: {GlobalConfig.AElfDPoSMiningInterval} ms.");

            if (Helper.CanRecoverDPoSInformation())
            {
                ConsensusDisposable = AElfDPoSObserver.RecoverMining();
            }
        }

        public void Stop()
        {
            ConsensusDisposable?.Dispose();
            _logger?.Trace("Mining stopped. Disposed previous consensus observables list.");
        }

        public void Hang()
        {
            _hangOnMining = true;
        }

        public void Recover()
        {
            _hangOnMining = false;
        }

        private async Task<IBlock> Mine()
        {
            try
            {
                var block = await _miner.Mine();

                if (_prepareTerminated)
                {
                    _terminated = true;
                    MessageHub.Instance.Publish(new TerminatedModule(TerminatedModuleEnum.Mining));
                }

                return block;
            }
            catch (Exception e)
            {
                _logger?.Error(e, "Exception while mining.");
                return null;
            }
        }

        private async Task<Transaction> GenerateTransactionAsync(string methodName, List<byte[]> parameters)
        {
            try
            {
                _logger?.Trace("Entered generating tx.");
                var bn = await BlockChain.GetCurrentBlockHeightAsync();
                bn = bn > 4 ? bn - 4 : 0;
                var bh = bn == 0 ? Hash.Genesis : (await BlockChain.GetHeaderByHeightAsync(bn)).GetHash();
                var bhPref = bh.Value.Where((x, i) => i < 4).ToArray();
                var tx = new Transaction
                {
                    From = _nodeAddress,
                    To = ContractAddress,
                    RefBlockNumber = bn,
                    RefBlockPrefix = ByteString.CopyFrom(bhPref),
                    MethodName = methodName,
                    Sig = new Signature
                    {
                        P = ByteString.CopyFrom(_nodeKey.GetEncodedPublicKey())
                    },
                    Type = TransactionType.DposTransaction
                };

                tx.Params = ByteString.CopyFrom(ParamsPacker.Pack(parameters.Select(p => (object) p).ToArray()));

                var signer = new ECSigner();
                var signature = signer.Sign(_nodeKey, tx.GetHash().DumpByteArray());

                // Update the signature
                tx.Sig.R = ByteString.CopyFrom(signature.R);
                tx.Sig.S = ByteString.CopyFrom(signature.S);

                _logger?.Trace("Leaving generating tx.");

                return tx;
            }
            catch (Exception e)
            {
                _logger?.Trace(e, "Error while during generating DPoS tx.");
            }

            return null;
        }

        /// <summary>
        /// Related tx has 4 params:
        /// 1. Miners list
        /// 2. Information of first rounds
        /// 3. Mining interval
        /// 4. Log level
        /// </summary>
        /// <returns></returns>
        private async Task MiningWithInitializingAElfDPoSInformation()
        {
            _logger?.Trace(
                $"Trying to enter DPoS Mining Process - {nameof(MiningWithInitializingAElfDPoSInformation)}.");
            
            if (_hangOnMining || _terminated)
            {
                return;
            }

            var lockWasTaken = false;
            try
            {
                lockWasTaken = Interlocked.CompareExchange(ref _flag, 1, 0) == 0;
                if (lockWasTaken)
                {
                    MessageHub.Instance.Publish(new DPoSStateChanged(ConsensusBehavior.InitializeAElfDPoS, true));
                    _logger?.Trace(
                        $"Mine - Entered DPoS Mining Process - {nameof(MiningWithInitializingAElfDPoSInformation)}.");

                    if (await Helper.HasGenerated())
                    {
                        MessageHub.Instance.Publish(new LockMining(true));
                        return;
                    }

                    var logLevel = new Int32Value {Value = LogManager.GlobalThreshold.Ordinal};
                    var parameters = new List<byte[]>
                    {
                        Miners.ToByteArray(),
                        Helper.GenerateInfoForFirstTwoRounds().ToByteArray(),
                        new SInt32Value {Value = GlobalConfig.AElfDPoSMiningInterval}.ToByteArray(),
                        logLevel.ToByteArray()
                    };
                    var txToInitializeAElfDPoS = await GenerateTransactionAsync("InitializeAElfDPoS", parameters);
                    await BroadcastTransaction(txToInitializeAElfDPoS);
                    await Mine();
                }
            }
            catch (Exception e)
            {
                _logger?.Trace(e, $"Error in {nameof(MiningWithInitializingAElfDPoSInformation)}");
            }
            finally
            {
                if (lockWasTaken)
                {
                    Thread.VolatileWrite(ref _flag, 0);
                }

                MessageHub.Instance.Publish(new DPoSStateChanged(ConsensusBehavior.InitializeAElfDPoS, false));
                _logger?.Trace(
                    $"Mine - Leaving DPoS Mining Process - {nameof(MiningWithInitializingAElfDPoSInformation)}.");
            }
        }

        /// <summary>
        /// Related tx has 5 params:
        /// 1. Current round number
        /// 2. BP Address
        /// 3. Out value
        /// 4. Signature
        /// 5. Round Id
        /// </summary>
        /// <returns></returns>
        private async Task MiningWithPublishingOutValueAndSignature()
        {
            _logger?.Trace(
                $"Trying to enter DPoS Mining Process - {nameof(MiningWithPublishingOutValueAndSignature)}.");
             
            if (_hangOnMining || _terminated)
            {
                return;
            }

            var lockWasTaken = false;
            try
            {
                lockWasTaken = Interlocked.CompareExchange(ref _flag, 1, 0) == 0;
                if (lockWasTaken)
                {
                    MessageHub.Instance.Publish(new DPoSStateChanged(ConsensusBehavior.PublishOutValueAndSignature,
                        true));
                    _logger?.Trace(
                        $"Mine - Entered DPoS Mining Process - {nameof(MiningWithPublishingOutValueAndSignature)}.");

                    var inValue = Hash.Generate();
                    if (_consensusData.Count <= 0)
                    {
                        _consensusData.Push(inValue);
                        _consensusData.Push(Hash.FromMessage(inValue));
                    }

                    var currentRoundNumber = Helper.CurrentRoundNumber;
                    var signature = Hash.Default;
                    if (currentRoundNumber.Value > 1)
                    {
                        signature = Helper.CalculateSignature(inValue);
                    }

                    var parameters = new List<byte[]>
                    {
                        Helper.CurrentRoundNumber.ToByteArray(),
                        new StringValue { Value = _nodeAddress.GetFormatted() }.ToByteArray(),
                        _consensusData.Pop().ToByteArray(),
                        signature.ToByteArray(),
                        new Int64Value { Value = Helper.GetCurrentRoundInfo().RoundId }.ToByteArray()
                    };

                    var txToPublishOutValueAndSignature =
                        await GenerateTransactionAsync("PublishOutValueAndSignature", parameters);
                    await BroadcastTransaction(txToPublishOutValueAndSignature);
                    await Mine();
                }
            }
            catch (Exception e)
            {
                _logger?.Trace(e, $"Error in {nameof(MiningWithInitializingAElfDPoSInformation)}");
            }
            finally
            {
                if (lockWasTaken)
                {
                    Thread.VolatileWrite(ref _flag, 0);
                }

                MessageHub.Instance.Publish(new DPoSStateChanged(ConsensusBehavior.PublishOutValueAndSignature, false));
                _logger?.Trace(
                    $"Mine - Leaving DPoS Mining Process - {nameof(MiningWithPublishingOutValueAndSignature)}.");
            }
        }

        /// <summary>
        /// Related tx has 3 params:
        /// 1. Current round number
        /// 2. BP Address
        /// 3. In value
        /// 4. Round Id
        /// </summary>
        /// <returns></returns>
        private async Task PublishInValue()
        {
            _logger?.Trace(
                $"Trying to enter DPoS Mining Process - {nameof(PublishInValue)}.");
            
            if (_hangOnMining || _terminated)
            {
                return;
            }

            var lockWasTaken = false;
            try
            {
                lockWasTaken = Interlocked.CompareExchange(ref _flag, 1, 0) == 0;
                if (lockWasTaken)
                {
                    _logger?.Trace($"Mine - Entered DPoS Mining Process - {nameof(PublishInValue)}.");

                    var currentRoundNumber = Helper.CurrentRoundNumber;

                    if (!_consensusData.Any())
                    {
                        return;
                    }

                    var parameters = new List<byte[]>
                    {
                        currentRoundNumber.ToByteArray(),
                        new StringValue { Value = _nodeAddress.GetFormatted() }.ToByteArray(),
                        _consensusData.Pop().ToByteArray(),
                        new Int64Value {Value = Helper.GetCurrentRoundInfo(currentRoundNumber).RoundId}.ToByteArray()
                    };

                    var txToPublishInValue = await GenerateTransactionAsync("PublishInValue", parameters);
                    await BroadcastTransaction(txToPublishInValue);
                }
            }
            catch (Exception e)
            {
                _logger?.Trace(e, $"Error in {nameof(MiningWithInitializingAElfDPoSInformation)}");
            }
            finally
            {
                if (lockWasTaken)
                {
                    Thread.VolatileWrite(ref _flag, 0);
                }

                _logger?.Trace($"Mine - Leaving DPoS Mining Process - {nameof(PublishInValue)}.");
            }
        }

        /// <summary>
        /// Related tx has 3 params:
        /// 1. Current round info
        /// 2. New round info
        /// 3. Extra block producer of new round
        /// </summary>
        /// <returns></returns>
        private async Task MiningWithUpdatingAElfDPoSInformation()
        {
            _logger?.Trace(
                $"Trying to enter DPoS Mining Process - {nameof(MiningWithUpdatingAElfDPoSInformation)}.");
             
            if (_hangOnMining || _terminated)
            {
                return;
            }

            var lockWasTaken = false;
            try
            {
                lockWasTaken = Interlocked.CompareExchange(ref _flag, 1, 0) == 0;
                if (lockWasTaken)
                {
                    MessageHub.Instance.Publish(new DPoSStateChanged(ConsensusBehavior.UpdateAElfDPoS, true));
                    _logger?.Trace(
                        $"Mine - Entered DPoS Mining Process - {nameof(MiningWithUpdatingAElfDPoSInformation)}.");

                    var extraBlockResult = Helper.ExecuteTxsForExtraBlock();

                    var parameters = new List<byte[]>
                    {
                        extraBlockResult.Item1.ToByteArray(),
                        extraBlockResult.Item2.ToByteArray(),
                        extraBlockResult.Item3.ToByteArray(),
                        new Int64Value {Value = Helper.GetCurrentRoundInfo().RoundId}.ToByteArray()
                    };

                    var txForExtraBlock = await GenerateTransactionAsync("UpdateAElfDPoS", parameters);

                    await BroadcastTransaction(txForExtraBlock);
                    await Mine();
                }
            }
            catch (Exception e)
            {
                _logger?.Trace(e, $"Error in {nameof(MiningWithInitializingAElfDPoSInformation)}");
            }
            finally
            {
                if (lockWasTaken)
                {
                    Thread.VolatileWrite(ref _flag, 0);
                }

                MessageHub.Instance.Publish(new DPoSStateChanged(ConsensusBehavior.UpdateAElfDPoS, false));
                _logger?.Trace(
                    $"Mine - Leaving DPoS Mining Process - {nameof(MiningWithUpdatingAElfDPoSInformation)}.");
            }
        }

        public async Task Update()
        {
            Helper.LogDPoSInformation(await BlockChain.GetCurrentBlockHeightAsync());

            if (ConsensusMemory == Helper.CurrentRoundNumber.Value)
                return;

            // Dispose previous observer.
            if (ConsensusDisposable != null)
            {
                ConsensusDisposable.Dispose();
                _logger?.Trace("Disposed previous consensus observables list. Will update DPoS information.");
            }

            // Update observer.
            var address =_nodeAddress.GetFormatted();
            var miners = Helper.Miners;
            if (!miners.Nodes.Contains(address))
            {
                return;
            }

            var blockProducerInfoOfCurrentRound = Helper[address];
            ConsensusDisposable = AElfDPoSObserver.SubscribeAElfDPoSMiningProcess(blockProducerInfoOfCurrentRound,
                Helper.ExtraBlockTimeSlot);

            // Update current round number.
            ConsensusMemory = Helper.CurrentRoundNumber.Value;
        }

        public bool IsAlive()
        {
            var currentTime = DateTime.UtcNow;
            var currentRound = Helper.GetCurrentRoundInfo();
            var startTimeSlot = currentRound.BlockProducers.First(bp => bp.Value.Order == 1).Value.TimeSlot
                .ToDateTime();

            var endTimeSlot =
                startTimeSlot.AddMilliseconds(
                    GlobalConfig.BlockProducerNumber * GlobalConfig.AElfDPoSMiningInterval * 2);

            return currentTime >
                   startTimeSlot.AddMilliseconds(
                       -GlobalConfig.BlockProducerNumber * GlobalConfig.AElfDPoSMiningInterval) ||
                   currentTime < endTimeSlot.AddMilliseconds(GlobalConfig.AElfDPoSMiningInterval);
        }

        private async Task BroadcastTransaction(Transaction tx)
        {
            if (tx == null)
            {
                throw new ArgumentException(nameof(tx));
            }
            if (tx.Type == TransactionType.DposTransaction)
            {
                MessageHub.Instance.Publish(new DPoSTransactionGenerated(tx.GetHash().DumpHex()));
                _logger?.Trace(
                    $"A DPoS tx has been generated: {tx.GetHash().DumpHex()} - {tx.MethodName} from {tx.From.GetFormatted()}.");
            }

            if (tx.From.Equals(_nodeAddress))
                _logger?.Trace(
                    $"Try to insert DPoS transaction to pool: {tx.GetHash().DumpHex()} " +
                    $"threadId: {Thread.CurrentThread.ManagedThreadId}");
            
            await _txHub.AddTransactionAsync(tx, true);
        }

        public bool Shutdown()
        {
            _terminated = true;
            return _terminated;
        }
    }
}<|MERGE_RESOLUTION|>--- conflicted
+++ resolved
@@ -1,4 +1,5 @@
 ﻿using System;
+using System.Collections;
 using System.Collections.Generic;
 using System.Linq;
 using System.Threading;
@@ -64,13 +65,7 @@
 
         private readonly Hash _chainId;
 
-<<<<<<< HEAD
-        public Address ContractAddress => AddressHelpers.GetSystemContractAddress(
-            Hash.LoadByteArray(ChainConfig.Instance.ChainId.DecodeBase58()),
-            SmartContractType.AElfDPoS.ToString());
-=======
-        public Address ContractAddress => ContractHelpers.GetConsensusContractAddress(Hash.LoadHex(ChainConfig.Instance.ChainId));
->>>>>>> 2cf27b80
+        public Address ContractAddress => ContractHelpers.GetConsensusContractAddress(Hash.LoadBase58(ChainConfig.Instance.ChainId));
 
         private static int _flag;
 
