--- conflicted
+++ resolved
@@ -48,11 +48,7 @@
                 if (count >= Globals.ExpectedTransanctionCount)
                 {
                     _logger?.Trace("Will produce one block.");
-<<<<<<< HEAD
-                    var block = await _miner.Mine(false);
-=======
-                    var block = await _miner.Mine(Globals.AElfDPoSMiningInterval * 9 / 10);
->>>>>>> 5e5f8e1d
+                    var block = await _miner.Mine(Globals.AElfDPoSMiningInterval * 9 / 10, false);
                     await _p2p.BroadcastBlock(block);
                 }
             }
