﻿using System;
using System.Collections.Generic;
using System.Text;
using System.IO;
using System.Linq;
using System.Threading;
using System.Threading.Tasks;
using System.Reflection;
using AElf.Kernel;
using AElf.ChainController;
using AElf.SmartContract;
using AElf.Kernel.KernelAccount;
using AElf.Execution;
using Google.Protobuf;
using ServiceStack;
using AElf.Common;
using AElf.Execution.Execution;
using AElf.Kernel.Manager.Interfaces;
using AElf.Kernel.Manager.Managers;

namespace AElf.Contracts.Genesis.Tests
{
    public class MockSetup
    {
        // IncrementId is used to differentiate txn
        // which is identified by From/To/IncrementId
        private static int _incrementId;
        public ulong NewIncrementId()
        {
            var n = Interlocked.Increment(ref _incrementId);
            return (ulong)n;
        }

        public IStateManager StateManager { get; }
        public Hash ChainId1 { get; } = Hash.LoadByteArray(new byte[] { 0x01, 0x02, 0x03 });
        public ISmartContractManager SmartContractManager;
        public ISmartContractService SmartContractService;
        private IFunctionMetadataService _functionMetadataService;

        public IChainContextService ChainContextService;

        public IAccountDataProvider DataProvider1;

        public ServicePack ServicePack;

        private IChainCreationService _chainCreationService;

        private ISmartContractRunnerContainer _smartContractRunnerContainer;

<<<<<<< HEAD
        public MockSetup(IStateManager stateManager, IChainCreationService chainCreationService,
            IChainContextService chainContextService,
            IFunctionMetadataService functionMetadataService, ISmartContractRunnerFactory smartContractRunnerFactory
            , ISmartContractManager smartContractManager)
=======
        public MockSetup(IStateStore stateStore, IChainCreationService chainCreationService,
            IDataStore dataStore, IChainContextService chainContextService,
            IFunctionMetadataService functionMetadataService, ISmartContractRunnerContainer smartContractRunnerContainer)
>>>>>>> f8c28442
        {
            StateManager = stateManager;
            _chainCreationService = chainCreationService;
            ChainContextService = chainContextService;
            _functionMetadataService = functionMetadataService;
<<<<<<< HEAD
            _smartContractRunnerFactory = smartContractRunnerFactory;
            SmartContractManager = smartContractManager;
            Task.Factory.StartNew(async () => { await Init(); }).Unwrap().Wait();
            SmartContractService = new SmartContractService(SmartContractManager, _smartContractRunnerFactory,
                StateManager, _functionMetadataService);
=======
            _smartContractRunnerContainer = smartContractRunnerContainer;
            SmartContractManager = new SmartContractManager(dataStore);
            Task.Factory.StartNew(async () => { await Init(); }).Unwrap().Wait();
            SmartContractService = new SmartContractService(SmartContractManager, _smartContractRunnerContainer,
                stateStore, _functionMetadataService);
>>>>>>> f8c28442

            ServicePack = new ServicePack()
            {
                ChainContextService = chainContextService,
                SmartContractService = SmartContractService,
                ResourceDetectionService = null,
                StateManager = stateManager
            };
         }

        private byte[] SmartContractZeroCode
        {
            get
            {
                byte[] code;
                using (var file = File.OpenRead(Path.GetFullPath("../../../../AElf.Contracts.Genesis/bin/Debug/netstandard2.0/AElf.Contracts.Genesis.dll")))
                {
                    code = file.ReadFully();
                }
                return code;
            }
        }
        
        private async Task Init()
        {
            var reg = new SmartContractRegistration
            {
                Category = 0,
                ContractBytes = ByteString.CopyFrom(SmartContractZeroCode),
                ContractHash = Hash.Zero
            };
            var chain1 = await _chainCreationService.CreateNewChainAsync(ChainId1, new List<SmartContractRegistration>{reg});
        }
        
        public async Task<IExecutive> GetExecutiveAsync(Address address)
        {
            var executive = await SmartContractService.GetExecutiveAsync(address, ChainId1);
            return executive;
        }
    }
}<|MERGE_RESOLUTION|>--- conflicted
+++ resolved
@@ -47,34 +47,20 @@
 
         private ISmartContractRunnerContainer _smartContractRunnerContainer;
 
-<<<<<<< HEAD
         public MockSetup(IStateManager stateManager, IChainCreationService chainCreationService,
             IChainContextService chainContextService,
-            IFunctionMetadataService functionMetadataService, ISmartContractRunnerFactory smartContractRunnerFactory
+            IFunctionMetadataService functionMetadataService, ISmartContractRunnerContainer smartContractRunnerContainer
             , ISmartContractManager smartContractManager)
-=======
-        public MockSetup(IStateStore stateStore, IChainCreationService chainCreationService,
-            IDataStore dataStore, IChainContextService chainContextService,
-            IFunctionMetadataService functionMetadataService, ISmartContractRunnerContainer smartContractRunnerContainer)
->>>>>>> f8c28442
         {
             StateManager = stateManager;
             _chainCreationService = chainCreationService;
             ChainContextService = chainContextService;
             _functionMetadataService = functionMetadataService;
-<<<<<<< HEAD
-            _smartContractRunnerFactory = smartContractRunnerFactory;
+            _smartContractRunnerContainer = smartContractRunnerContainer;
             SmartContractManager = smartContractManager;
             Task.Factory.StartNew(async () => { await Init(); }).Unwrap().Wait();
-            SmartContractService = new SmartContractService(SmartContractManager, _smartContractRunnerFactory,
+            SmartContractService = new SmartContractService(SmartContractManager, _smartContractRunnerContainer,
                 StateManager, _functionMetadataService);
-=======
-            _smartContractRunnerContainer = smartContractRunnerContainer;
-            SmartContractManager = new SmartContractManager(dataStore);
-            Task.Factory.StartNew(async () => { await Init(); }).Unwrap().Wait();
-            SmartContractService = new SmartContractService(SmartContractManager, _smartContractRunnerContainer,
-                stateStore, _functionMetadataService);
->>>>>>> f8c28442
 
             ServicePack = new ServicePack()
             {
