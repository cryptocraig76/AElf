--- conflicted
+++ resolved
@@ -7,7 +7,6 @@
 using System.Threading.Tasks;
 using System.Reflection;
 using AElf.Kernel;
-using AElf.Kernel.Storages;
 using AElf.ChainController;
 using AElf.SmartContract;
 using AElf.Kernel.KernelAccount;
@@ -17,10 +16,6 @@
 using ServiceStack;
 using AElf.Common;
 using AElf.Execution.Execution;
-<<<<<<< HEAD
-using AElf.Kernel.Managers;
-=======
->>>>>>> 348ca55c
 
 namespace AElf.Contracts.Genesis.Tests
 {
@@ -35,7 +30,7 @@
             return (ulong)n;
         }
 
-        public IStateStore StateStore { get; }
+        public IStateManager StateManager { get; }
         public Hash ChainId1 { get; } = Hash.LoadByteArray(new byte[] { 0x01, 0x02, 0x03 });
         public ISmartContractManager SmartContractManager;
         public ISmartContractService SmartContractService;
@@ -51,26 +46,27 @@
 
         private ISmartContractRunnerContainer _smartContractRunnerContainer;
 
-        public MockSetup(IStateStore stateStore, IChainCreationService chainCreationService,
-            IDataStore dataStore, IChainContextService chainContextService,
-            IFunctionMetadataService functionMetadataService, ISmartContractRunnerContainer smartContractRunnerContainer)
+        public MockSetup(IStateManager stateManager, IChainCreationService chainCreationService,
+            IChainContextService chainContextService,
+            IFunctionMetadataService functionMetadataService, ISmartContractRunnerContainer smartContractRunnerContainer
+            , ISmartContractManager smartContractManager)
         {
-            StateStore = stateStore;
+            StateManager = stateManager;
             _chainCreationService = chainCreationService;
             ChainContextService = chainContextService;
             _functionMetadataService = functionMetadataService;
             _smartContractRunnerContainer = smartContractRunnerContainer;
-            SmartContractManager = new SmartContractManager(dataStore);
+            SmartContractManager = smartContractManager;
             Task.Factory.StartNew(async () => { await Init(); }).Unwrap().Wait();
             SmartContractService = new SmartContractService(SmartContractManager, _smartContractRunnerContainer,
-                stateStore, _functionMetadataService);
+                StateManager, _functionMetadataService);
 
             ServicePack = new ServicePack()
             {
                 ChainContextService = chainContextService,
                 SmartContractService = SmartContractService,
                 ResourceDetectionService = null,
-                StateStore = stateStore
+                StateManager = stateManager
             };
          }
 
