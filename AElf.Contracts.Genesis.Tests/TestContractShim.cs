--- conflicted
+++ resolved
@@ -1,136 +1,120 @@
-﻿using System;
-using System.IO;
-using System.Linq;
-using AElf.Kernel;
-using ServiceStack;
-using Google.Protobuf;
-using AElf.SmartContract;
-using AElf.Types.CSharp;
-using AElf.Common;
-
-namespace AElf.Contracts.Genesis.Tests
-{
-    public class TestContractShim
-    {
-        private MockSetup _mock;
-        public Hash ContractAddres = Hash.Generate();
-        public IExecutive Executive { get; set; }
-
-        public TransactionContext TransactionContext { get; private set; }
-
-        public Address Sender
-        {
-            get => Address.Zero;
-        }
-
-        private Address Address => ContractHelpers.GetSystemContractAddress(_mock.ChainId1, GlobalConfig.GenesisBasicContract);
-        
-        public TestContractShim(MockSetup mock)
-        {
-            _mock = mock;
-            Initialize();
-        }
-
-        private void Initialize()
-        {
-            var task = _mock.GetExecutiveAsync(Address);
-            task.Wait();
-            Executive = task.Result;
-        }
-
-        public byte[] DeploySmartContract(int category, byte[] code)
-        {
-            var tx = new Transaction
-            {
-                From = Sender,
-                To = Address,
-                IncrementId = _mock.NewIncrementId(),
-                MethodName = "DeploySmartContract",
-                Params = ByteString.CopyFrom(ParamsPacker.Pack(category, code))
-            };
-
-            TransactionContext = new TransactionContext
-            {
-                Transaction = tx
-            };
-            Executive.SetTransactionContext(TransactionContext).Apply().Wait();
-<<<<<<< HEAD
-            TransactionContext.Trace.SmartCommitChangesAsync(_mock.StateStore).Wait();
-=======
-            TransactionContext.Trace.CommitChangesAsync(_mock.StateManager).Wait();
->>>>>>> c0bfa497
-            return TransactionContext.Trace.RetVal?.Data.DeserializeToBytes();
-        }
-        
-        public byte[] UpdateSmartContract(Address address, byte[] code)
-        {
-            var tx = new Transaction
-            {
-                From = Sender,
-                To = Address,
-                IncrementId = _mock.NewIncrementId(),
-                MethodName = "UpdateSmartContract",
-                Params = ByteString.CopyFrom(ParamsPacker.Pack(address, code))
-            };
-
-            TransactionContext = new TransactionContext
-            {
-                Transaction = tx
-            };
-            Executive.SetTransactionContext(TransactionContext).Apply().Wait();
-<<<<<<< HEAD
-            TransactionContext.Trace.SmartCommitChangesAsync(_mock.StateStore).Wait();
-=======
-            TransactionContext.Trace.CommitChangesAsync(_mock.StateManager).Wait();
->>>>>>> c0bfa497
-            return TransactionContext.Trace.RetVal?.Data.DeserializeToBytes();
-        }
-
-        public void ChangeContractOwner(Address contractAddress, Address newOwner)
-        {
-            var tx = new Transaction
-            {
-                From = Sender,
-                To = Address,
-                IncrementId = _mock.NewIncrementId(),
-                MethodName = "ChangeContractOwner",
-                Params = ByteString.CopyFrom(ParamsPacker.Pack(contractAddress, newOwner))
-            };
-
-            TransactionContext = new TransactionContext()
-            {
-                Transaction = tx
-            };
-            Executive.SetTransactionContext(TransactionContext).Apply().Wait();
-<<<<<<< HEAD
-            TransactionContext.Trace.SmartCommitChangesAsync(_mock.StateStore).Wait();
-=======
-            TransactionContext.Trace.CommitChangesAsync(_mock.StateManager).Wait();
->>>>>>> c0bfa497
-        }
-        
-        public Address GetContractOwner(Address contractAddress)
-        {
-            var tx = new Transaction
-            {
-                From = Sender,
-                To = Address,
-                IncrementId = _mock.NewIncrementId(),
-                MethodName = "GetContractOwner",
-                Params = ByteString.CopyFrom(ParamsPacker.Pack(contractAddress))
-            };
-
-            TransactionContext = new TransactionContext()
-            {
-                Transaction = tx
-            };
-            Executive.SetTransactionContext(TransactionContext).Apply().Wait();
-<<<<<<< HEAD
-            TransactionContext.Trace.SmartCommitChangesAsync(_mock.StateStore).Wait();
-=======
-            TransactionContext.Trace.CommitChangesAsync(_mock.StateManager).Wait();
->>>>>>> c0bfa497
-            return TransactionContext.Trace.RetVal?.Data.DeserializeToPbMessage<Address>();
-        }
-    }
+﻿using System;
+using System.IO;
+using System.Linq;
+using AElf.Kernel;
+using ServiceStack;
+using Google.Protobuf;
+using AElf.SmartContract;
+using AElf.Types.CSharp;
+using AElf.Common;
+
+namespace AElf.Contracts.Genesis.Tests
+{
+    public class TestContractShim
+    {
+        private MockSetup _mock;
+        public Hash ContractAddres = Hash.Generate();
+        public IExecutive Executive { get; set; }
+
+        public TransactionContext TransactionContext { get; private set; }
+
+        public Address Sender
+        {
+            get => Address.Zero;
+        }
+
+        private Address Address => ContractHelpers.GetSystemContractAddress(_mock.ChainId1, GlobalConfig.GenesisBasicContract);
+        
+        public TestContractShim(MockSetup mock)
+        {
+            _mock = mock;
+            Initialize();
+        }
+
+        private void Initialize()
+        {
+            var task = _mock.GetExecutiveAsync(Address);
+            task.Wait();
+            Executive = task.Result;
+        }
+
+        public byte[] DeploySmartContract(int category, byte[] code)
+        {
+            var tx = new Transaction
+            {
+                From = Sender,
+                To = Address,
+                IncrementId = _mock.NewIncrementId(),
+                MethodName = "DeploySmartContract",
+                Params = ByteString.CopyFrom(ParamsPacker.Pack(category, code))
+            };
+
+            TransactionContext = new TransactionContext
+            {
+                Transaction = tx
+            };
+            Executive.SetTransactionContext(TransactionContext).Apply().Wait();
+            TransactionContext.Trace.SmartCommitChangesAsync(_mock.StateManager).Wait();
+            return TransactionContext.Trace.RetVal?.Data.DeserializeToBytes();
+        }
+        
+        public byte[] UpdateSmartContract(Address address, byte[] code)
+        {
+            var tx = new Transaction
+            {
+                From = Sender,
+                To = Address,
+                IncrementId = _mock.NewIncrementId(),
+                MethodName = "UpdateSmartContract",
+                Params = ByteString.CopyFrom(ParamsPacker.Pack(address, code))
+            };
+
+            TransactionContext = new TransactionContext
+            {
+                Transaction = tx
+            };
+            Executive.SetTransactionContext(TransactionContext).Apply().Wait();
+            TransactionContext.Trace.SmartCommitChangesAsync(_mock.StateManager).Wait();
+            return TransactionContext.Trace.RetVal?.Data.DeserializeToBytes();
+        }
+
+        public void ChangeContractOwner(Address contractAddress, Address newOwner)
+        {
+            var tx = new Transaction
+            {
+                From = Sender,
+                To = Address,
+                IncrementId = _mock.NewIncrementId(),
+                MethodName = "ChangeContractOwner",
+                Params = ByteString.CopyFrom(ParamsPacker.Pack(contractAddress, newOwner))
+            };
+
+            TransactionContext = new TransactionContext()
+            {
+                Transaction = tx
+            };
+            Executive.SetTransactionContext(TransactionContext).Apply().Wait();
+            TransactionContext.Trace.SmartCommitChangesAsync(_mock.StateManager).Wait();
+        }
+        
+        public Address GetContractOwner(Address contractAddress)
+        {
+            var tx = new Transaction
+            {
+                From = Sender,
+                To = Address,
+                IncrementId = _mock.NewIncrementId(),
+                MethodName = "GetContractOwner",
+                Params = ByteString.CopyFrom(ParamsPacker.Pack(contractAddress))
+            };
+
+            TransactionContext = new TransactionContext()
+            {
+                Transaction = tx
+            };
+            Executive.SetTransactionContext(TransactionContext).Apply().Wait();
+            TransactionContext.Trace.SmartCommitChangesAsync(_mock.StateManager).Wait();
+            return TransactionContext.Trace.RetVal?.Data.DeserializeToPbMessage<Address>();
+        }
+    }
 }