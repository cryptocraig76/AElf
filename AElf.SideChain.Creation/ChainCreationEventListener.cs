--- conflicted
+++ resolved
@@ -45,7 +45,7 @@
             _chainManagerBasic = chainManagerBasic;
             _interestedLogEvent = new LogEvent()
             {
-                Address = ContractHelpers.GetGenesisBasicContractAddress(Hash.LoadHex(ChainConfig.Instance.ChainId)),
+                Address = ContractHelpers.GetGenesisBasicContractAddress(Hash.LoadBase58(ChainConfig.Instance.ChainId)),
                 Topics =
                 {
                     ByteString.CopyFrom("SideChainCreationRequestApproved".CalculateHash())
@@ -55,16 +55,6 @@
             InitializeClient();
         }
 
-<<<<<<< HEAD
-        private Address GetGenesisContractHash()
-        {
-            return ChainCreationService.GenesisContractHash(
-                Hash.LoadBase58(ChainConfig.Instance.ChainId),
-                SmartContractType.BasicContractZero);
-        }
-
-=======
->>>>>>> 2cf27b80
         private List<SideChainInfo> GetInterestedEvent(TransactionResult result)
         {
             var res = new List<SideChainInfo>();
