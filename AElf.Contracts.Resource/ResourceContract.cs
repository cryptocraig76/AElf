--- conflicted
+++ resolved
@@ -18,13 +18,8 @@
 
         static ResourceContract()
         {
-<<<<<<< HEAD
             ResourceTypes = Enum.GetValues(typeof(ResourceType))
-                .Cast<ResourceType>().Select(x => x.ToString()).ToList();
-=======
-            ResourceTypes = Enum.GetValues(typeof(UserResourceKey.Types.ResourceType))
-                .Cast<UserResourceKey.Types.ResourceType>().Select(x => x.ToString().ToUpper()).ToList();
->>>>>>> 01337e60
+                .Cast<ResourceType>().Select(x => x.ToString().ToUpper()).ToList();
         }
 
         internal static void AssertCorrectResourceType(string resourceType)
@@ -32,10 +27,10 @@
             Api.Assert(ResourceTypes.Contains(resourceType.ToUpper()), "Incorrect resource type.");
         }
 
-        internal static UserResourceKey.Types.ResourceType ParseResourceType(string resourceType)
+        internal static ResourceType ParseResourceType(string resourceType)
         {
             AssertCorrectResourceType(resourceType);
-            return (UserResourceKey.Types.ResourceType) Enum.Parse(typeof(UserResourceKey.Types.ResourceType),
+            return (ResourceType) Enum.Parse(typeof(ResourceType),
                 resourceType, ignoreCase: true);
         }
 
@@ -71,12 +66,7 @@
             var urk = new UserResourceKey()
             {
                 Address = address,
-<<<<<<< HEAD
-                Type = (ResourceType) Enum.Parse(typeof(ResourceType),
-                    resourceType)
-=======
                 Type = ParseResourceType(resourceType)
->>>>>>> 01337e60
             };
             return UserResources[urk];
         }
@@ -133,14 +123,8 @@
             var payout = this.BuyResourceFromExchange(resourceType, paidElf);
             var urk = new UserResourceKey()
             {
-<<<<<<< HEAD
                 Address = Api.GetFromAddress(),
-                Type = (ResourceType) Enum.Parse(typeof(ResourceType),
-                    resourceType)
-=======
-                Address = Api.GetTransaction().From,
                 Type = ParseResourceType(resourceType)
->>>>>>> 01337e60
             };
             UserResources[urk] = UserResources[urk].Add(payout);
             ElfToken.TransferByUser(Api.GetContractAddress(), paidElf);
@@ -148,20 +132,14 @@
 
         public void SellResource(string resourceType, ulong resToSell)
         {
-            var bal = GetUserBalance(Api.GetTransaction().From, resourceType);
+            var bal = GetUserBalance(Api.GetFromAddress(), resourceType);
             Api.Assert(bal >= resToSell, $"Insufficient {resourceType.ToUpper()} balance.");
             AssertCorrectResourceType(resourceType);
             var elfToReceive = this.SellResourceToExchange(resourceType, resToSell);
             var urk = new UserResourceKey()
             {
-<<<<<<< HEAD
                 Address = Api.GetFromAddress(),
-                Type = (ResourceType) Enum.Parse(typeof(ResourceType),
-                    resourceType)
-=======
-                Address = Api.GetTransaction().From,
                 Type = ParseResourceType(resourceType)
->>>>>>> 01337e60
             };
             UserResources[urk] = UserResources[urk].Sub(resToSell);
             ElfToken.TransferByContract(Api.GetFromAddress(), elfToReceive);
