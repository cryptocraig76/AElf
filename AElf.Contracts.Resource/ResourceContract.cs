--- conflicted
+++ resolved
@@ -38,14 +38,9 @@
 
         #region Fields
 
-<<<<<<< HEAD
         internal Map<StringValue, Converter> Converters = new Map<StringValue, Converter>("Converters");
         internal MapToUInt64<UserResourceKey> UserBalances = new MapToUInt64<UserResourceKey>("UserBalances");
-=======
-        internal Map<StringValue, ConnectorPair> ConnectorPairs = new Map<StringValue, ConnectorPair>("ConnectorPairs");
-        internal MapToUInt64<UserResourceKey> UserResources = new MapToUInt64<UserResourceKey>("UserResources");
         internal MapToUInt64<UserResourceKey> LockedUserResources = new MapToUInt64<UserResourceKey>("LockedUserResources");
->>>>>>> 4eac2cba
         internal BoolField Initialized = new BoolField("Initialized");
         internal PbField<Address> ElfTokenAddress = new PbField<Address>("ElfTokenAddress");
         internal PbField<Address> FeeAddress = new PbField<Address>("FeeAddress");
@@ -145,7 +140,7 @@
         {
             checked
             {
-                Api.Assert(ResourceControllerAddress.GetValue() == Api.GetTransaction().From,
+                Api.Assert(ResourceControllerAddress.GetValue() == Api.GetFromAddress(),
                     "Only resource controller is allowed to perform this action.");
                 AssertCorrectResourceType(resourceType);
                 var rt = new StringValue() {Value = resourceType};
@@ -183,14 +178,9 @@
                 Address = Api.GetFromAddress(),
                 Type = ParseResourceType(resourceType)
             };
-<<<<<<< HEAD
             UserBalances[urk] = UserBalances[urk].Sub(resToSell);
-            ElfToken.TransferByContract(Api.GetTransaction().From, elfToReceive - fees);
+            ElfToken.TransferByContract(Api.GetFromAddress(), elfToReceive - fees);
             ElfToken.TransferByContract(FeeAddress.GetValue(), fees);
-=======
-            UserResources[urk] = UserResources[urk].Sub(resToSell);
-            ElfToken.TransferByContract(Api.GetFromAddress(), elfToReceive);
->>>>>>> 4eac2cba
         }
 
         public void LockResource(Address to, ulong amount, string resourceType)
@@ -202,14 +192,14 @@
                 Type = (ResourceType) Enum.Parse(typeof(ResourceType),
                     resourceType)
             };
-            UserResources[urkFrom] = UserResources[urkFrom].Sub(amount);
+            UserBalances[urkFrom] = UserBalances[urkFrom].Sub(amount);
             var lurkTo = new UserResourceKey
             {
                 Address = to,
                 Type = (ResourceType) Enum.Parse(typeof(ResourceType),
                     resourceType)
             };
-            LockedUserResources[lurkTo] = UserResources[lurkTo].Add(amount);
+            LockedUserResources[lurkTo] = UserBalances[lurkTo].Add(amount);
         }
         
         public void WithdrawResource(Address to, ulong amount, string resourceType)
@@ -221,14 +211,14 @@
                 Type = (ResourceType) Enum.Parse(typeof(ResourceType),
                     resourceType)
             };
-            UserResources[urkFrom] = UserResources[urkFrom].Add(amount);
+            UserBalances[urkFrom] = UserBalances[urkFrom].Add(amount);
             var lurkTo = new UserResourceKey
             {
                 Address = to,
                 Type = (ResourceType) Enum.Parse(typeof(ResourceType),
                     resourceType)
             };
-            LockedUserResources[lurkTo] = UserResources[lurkTo].Sub(amount);
+            LockedUserResources[lurkTo] = UserBalances[lurkTo].Sub(amount);
         }
         
         #endregion Actions
