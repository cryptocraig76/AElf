﻿using System;
using System.Collections.Generic;
using System.Linq;
using System.Threading.Tasks;
using AElf.ChainController.EventMessages;
using AElf.Configuration;
using AElf.Kernel;
using AElf.Common;
using AElf.Kernel.Managers;
using AElf.Miner.EventMessages;
using AElf.Miner.TxMemPool;
using AElf.Node.AElfChain;
using AElf.Node.CrossChain;
using AElf.RPC;
using AElf.SmartContract;
using Community.AspNetCore.JsonRpc;
using Easy.MessageHub;
using Newtonsoft.Json.Linq;
using Newtonsoft.Json;
using Google.Protobuf;
using NLog;

namespace AElf.ChainController.Rpc
{
    [Path("/chain")]
    public class ChainControllerRpcService : IJsonRpcService
    {
        #region Properties

        public IChainService ChainService { get; set; }
        public IChainContextService ChainContextService { get; set; }
        public IChainCreationService ChainCreationService { get; set; }
        public ITxPool TxPool { get; set; }
        public ITransactionManager TransactionManager { get; set; }
        public ITransactionResultService TransactionResultService { get; set; }
        public ITransactionTraceManager TransactionTraceManager { get; set; }
        public ISmartContractService SmartContractService { get; set; }
<<<<<<< HEAD
=======
//        public IAccountContextService AccountContextService { get; set; }
>>>>>>> d26fd150
        public TxHub TxHub { get; set; }
        public INodeService MainchainNodeService { get; set; }
        public ICrossChainInfo CrossChainInfo { get; set; }

        #endregion Properties

        private readonly ILogger _logger;

        public ChainControllerRpcService(ILogger logger)
        {
            _logger = logger;
        }
        #region Methods

        [JsonRpcMethod("get_commands")]
        public async Task<JObject> ProcessGetCommands()
        {
            try
            {
                var methodContracts = this.GetRpcMethodContracts();
                var commands = methodContracts.Keys.OrderBy(x => x).ToList();
                var json = JsonConvert.SerializeObject(commands);
                var arrCommands = JArray.Parse(json);
                var response = new JObject
                {
                    ["result"] = new JObject
                    {
                        ["commands"] = arrCommands
                    }
                };
                return await Task.FromResult(JObject.FromObject(response));
            }
            catch (Exception e)
            {
                return new JObject
                {
                    ["error"] = e.ToString()
                };
            }
        }

        [JsonRpcMethod("connect_chain")]
        public async Task<JObject> ProGetChainInfo()
        {
            try
            {
                var chainId = NodeConfig.Instance.ChainId;
                var basicContractZero = this.GetGenesisContractHash(SmartContractType.BasicContractZero);
                var sideChainContract = this.GetGenesisContractHash(SmartContractType.SideChainContract);
                //var tokenContract = this.GetGenesisContractHash(SmartContractType.TokenContract);
                var response = new JObject()
                {
                    ["result"] =
                        new JObject
                        {
                            [SmartContractType.BasicContractZero.ToString()] = basicContractZero.DumpHex(),
                            [SmartContractType.SideChainContract.ToString()] = sideChainContract.DumpHex(),
                            ["chain_id"] = chainId
                        }
                };

                return await Task.FromResult(JObject.FromObject(response));
            }
            catch (Exception e)
            {
                var response = new JObject
                {
                    ["exception"] = e.ToString()
                };

                return await Task.FromResult(JObject.FromObject(response));
            }
        }

        [JsonRpcMethod("get_contract_abi", "address")]
        public async Task<JObject> ProcessGetContractAbi(string address)
        {
            try
            {
                var addrHash =Address.LoadHex(address);

                var abi = await this.GetContractAbi(addrHash);

                return new JObject
                {
                    ["address"] = address,
                    ["abi"] = abi.ToByteArray().ToHex(),
                    ["error"] = ""
                };
            }
            catch (Exception e)
            {
                return new JObject
                {
                    ["address"] = address,
                    ["abi"] = "",
                    ["error"] = "Not Found"
                };
            }
        }

        [JsonRpcMethod("get_increment", "address")]
        public async Task<JObject> ProcessGetIncrementId(string address)
        {
            Address addr;
            try
            {
                addr = Address.LoadHex(address);
            }
            catch (Exception e)
            {
                return JObject.FromObject(new JObject
                {
                    ["error"] = "Invalid Address Format"
                });
            }

            var current = await this.GetIncrementId(addr);
            var response = new JObject
            {
                ["result"] = new JObject
                {
                    ["increment"] = current
                }
            };

            return JObject.FromObject(response);
        }

        [JsonRpcMethod("call", "rawtx")]
        public async Task<JObject> ProcessCallReadOnly(string raw64)
        {
            var hexString = ByteArrayHelpers.FromHexString(raw64);
            var transaction = Transaction.Parser.ParseFrom(hexString);

            JObject response;
            try
            {
                var res = await this.CallReadOnly(transaction);
                response = new JObject
                {
                    ["return"] = res.ToHex()
                };
            }
            catch (Exception e)
            {
                response = new JObject
                {
                    ["error"] = e.ToString()
                };
            }

            return JObject.FromObject(response);
        }

        [JsonRpcMethod("broadcast_tx", "rawtx")]
        public async Task<JObject> ProcessBroadcastTx(string raw64)
        {
            var hexString = ByteArrayHelpers.FromHexString(raw64);
            var transaction = Transaction.Parser.ParseFrom(hexString);

            var res = new JObject {["hash"] = transaction.GetHash().DumpHex()};
            try
            {
                var valRes = await TxPool.AddTxAsync(transaction);
                if (valRes == TxValidation.TxInsertionAndBroadcastingError.Success)
                {
                    MessageHub.Instance.Publish(new TransactionAddedToPool(transaction));
                }
                else
                {
                    res["error"] = valRes.ToString();
                }
            }
            catch (Exception e)
            {
                res["error"] = e.ToString();
            }

            return await Task.FromResult(res);
        }

        [JsonRpcMethod("broadcast_txs", "rawtxs")]
        public async Task<JObject> ProcessBroadcastTxs(string rawtxs)
        {
            var response = new List<object>();

            foreach (var rawtx in rawtxs.Split(','))
            {
                var result = await ProcessBroadcastTx(rawtx);
                if (result.ContainsKey("error"))
                    break;
                response.Add(result["hash"].ToString());
            }

            return new JObject
            {
                ["result"] = JToken.FromObject(response)
            };
        }

        [JsonRpcMethod("get_merkle_path", "txid")]
        public async Task<JObject> ProcGetTxMerklePath(string txid)
        {
            try
            {
                Hash txHash;
                try
                {
                    txHash = Hash.LoadHex(txid);
                }
                catch (Exception)
                {
                    throw new Exception("Invalid Address Format");
                }
                var txResult = await this.GetTransactionResult(txHash);
                if(txResult.Status != Status.Mined)
                   throw new Exception("Transaction is not mined.");
                
                var merklePath = txResult.MerklePath?.Clone();
                if(merklePath == null)
                    throw new Exception("Not found merkle path for this transaction.");
                MerklePath merklePathInParentChain = null;
                ulong boundParentChainHeight = 0;
                try
                {
                    merklePathInParentChain = this.GetTxRootMerklePathinParentChain(txResult.BlockNumber);
                    boundParentChainHeight = this.GetBoundParentChainHeight(txResult.BlockNumber);
                }
                catch (Exception e)
                {
                    throw new Exception("Unable to get merkle path from parent chain");
                }
                /*if(merklePathInParentChain == null)
                    throw new Exception("Not found merkle path in parent chain");*/
                if(merklePathInParentChain != null)
                    merklePath.Path.AddRange(merklePathInParentChain.Path);
                return new JObject
                {
                    ["merkle_path"] = merklePath.ToByteArray().ToHex(),
                    ["parent_height"] = boundParentChainHeight
                };
            }
            catch (Exception e)
            {
                return new JObject
                {
                    ["error"] = e.Message
                };
            }
        }
        
        [JsonRpcMethod("get_pcb_info", "height")]
        public async Task<JObject> ProcGetPCB(string height)
        {
            try
            {
                ulong h;
                try
                {
                    h = ulong.Parse(height);
                }
                catch (Exception)
                {
                    throw new Exception("Invalid height");
                }
                var merklePathInParentChain = this.GetParentChainBlockInfo(h);
                if (merklePathInParentChain == null)
                {
                    throw new Exception("Unable to get parent chain block at height " + height);
                }
                return new JObject
                {
                    ["parent_chainId"] = merklePathInParentChain.Root.ChainId.DumpHex(),
                    ["side_chain_txs_root"] = merklePathInParentChain.Root.SideChainTransactionsRoot.DumpHex(),
                    ["parent_height"] = merklePathInParentChain.Height
                };
            }
            catch (Exception e)
            {
                return new JObject
                {
                    ["error"] = e.Message
                };
            }
        }
        
        [JsonRpcMethod("get_tx_result", "txhash")]
        public async Task<JObject> ProcGetTxResult(string txhash)
        {
            Hash txHash;
            try
            {
                txHash = Hash.LoadHex(txhash);
            }
            catch (Exception e)
            {
                return JObject.FromObject(new JObject
                {
                    ["error"] = "Invalid Address Format"
                });
            }

            try
            {
                var transaction = await this.GetTransaction(txHash);
                var txnStatus = this.GetTransactionHolder(txHash)?.Status;

                var txInfo = transaction == null
                    ? new JObject {["tx"] = "Not Found"}
                    : transaction.GetTransactionInfo();
                if (transaction != null)
                    ((JObject) txInfo["tx"]).Add("params",
                        String.Join(", ", await this.GetTransactionParameters(transaction)));

                var txResult = await this.GetTransactionResult(txHash);
                var response = new JObject
                {
                    ["tx_s"] = txnStatus?.ToString(),
                    ["tx_status"] = txResult.Status.ToString(),
                    ["tx_info"] = txInfo["tx"]
                };
#if DEBUG
                var txtrc = await this.GetTransactionTrace(txHash, txResult.BlockNumber);
                response["tx_trc"] = txtrc?.ToString();
#endif
                if (txResult.Status == Status.Failed)
                {
                    response["tx_error"] = txResult.RetVal.ToStringUtf8();
                }

                if (txResult.Status == Status.Mined)
                {
                    response["block_number"] = txResult.BlockNumber;
                    response["block_hash"] = txResult.BlockHash.DumpHex();
                    response["return"] = txResult.RetVal.ToByteArray().ToHex();
                }
                // Todo: it should be deserialized to obj ion cli, 

                return JObject.FromObject(new JObject {["result"] = response});
            }
            catch (Exception e)
            {
                return new JObject
                {
                    ["error"] = e.ToString()
                };
            }
        }

        [JsonRpcMethod("get_block_height")]
        public async Task<JObject> ProGetBlockHeight()
        {
            var height = await this.GetCurrentChainHeight();
            var response = new JObject
            {
                ["result"] = new JObject
                {
                    ["block_height"] = height.ToString()
                }
            };
            return JObject.FromObject(response);
        }

        [JsonRpcMethod("get_block_info", "block_height", "include_txs")]
        public async Task<JObject> ProGetBlockInfo(string blockHeight, bool includeTxs = false)
        {
            var invalidBlockHeightError = JObject.FromObject(new JObject
            {
                ["error"] = "Invalid Block Height"
            });

            if (!ulong.TryParse(blockHeight, out var height))
            {
                return invalidBlockHeightError;
            }

            var blockinfo = await this.GetBlockAtHeight(height);
            if (blockinfo == null)
                return invalidBlockHeightError;

            var transactionPoolSize = await this.GetTransactionPoolSize();

            // TODO: Create DTO Exntension for Block
            var response = new JObject
            {
                ["result"] = new JObject
                {
                    ["Blockhash"] = blockinfo.GetHash().DumpHex(),
                    ["Header"] = new JObject
                    {
                        ["PreviousBlockHash"] = blockinfo.Header.PreviousBlockHash.DumpHex(),
                        ["MerkleTreeRootOfTransactions"] = blockinfo.Header.MerkleTreeRootOfTransactions.DumpHex(),
                        ["MerkleTreeRootOfWorldState"] = blockinfo.Header.MerkleTreeRootOfWorldState.DumpHex(),
                        ["SideChainTransactionsRoot"] = blockinfo.Header.SideChainTransactionsRoot.DumpHex(),
                        ["Index"] = blockinfo.Header.Index.ToString(),
                        ["Time"] = blockinfo.Header.Time.ToDateTime(),
                        ["ChainId"] = blockinfo.Header.ChainId.DumpHex(),
                        //["IndexedInfo"] = blockinfo.Header.GetIndexedSideChainBlcokInfo()
                    },
                    ["Body"] = new JObject
                    {
                        ["TransactionsCount"] = blockinfo.Body.TransactionsCount,
                        ["IndexedSideChainBlcokInfo"] = blockinfo.GetIndexedSideChainBlcokInfo()
                    },
                    ["CurrentTransactionPoolSize"] = transactionPoolSize
                }
            };

            if (includeTxs)
            {
                var transactions = blockinfo.Body.Transactions;
                var txs = new List<string>();
                foreach (var txHash in transactions)
                {
                    txs.Add(txHash.DumpHex());
                }

                response["result"]["Body"]["Transactions"] = JArray.FromObject(txs);
            }

            return JObject.FromObject(response);
        }

        [JsonRpcMethod("get_txpool_size")]
        public async Task<JObject> ProGetTxPoolSize()
        {
            var transactionPoolSize = await this.GetTransactionPoolSize();
            var response = new JObject
            {
                ["CurrentTransactionPoolSize"] = transactionPoolSize
            };

            return JObject.FromObject(response);
        }
        
        [JsonRpcMethod("dpos_isalive")]
        public async Task<JObject> ProIsDPoSAlive()
        {
            var isAlive = MainchainNodeService.IsDPoSAlive();
            var response = new JObject
            {
                ["IsAlive"] = isAlive
            };

            return JObject.FromObject(response);
        }
        
        [JsonRpcMethod("node_isforked")]
        public async Task<JObject> ProNodeIsForked()
        {
            var isForked = MainchainNodeService.IsForked();
            var response = new JObject
            {
                ["IsForked"] = isForked
            };

            return JObject.FromObject(response);
        }

        #region Admin

        [JsonRpcMethod("set_block_volume", "minimal", "maximal")]
        public async Task<JObject> ProcSetBlockVolume(string minimal, string maximal)
        {
            /* TODO: This is a privileged method, need:
             *   1. Optional enabling of this method (maybe separate endpoint), and/or
             *   2. Authentication / authorization
             */
            try
            {
                var min = int.Parse(minimal);
                var max = int.Parse(maximal);
                this.SetBlockVolume(min, max);
                return await Task.FromResult(new JObject
                {
                    ["result"] = "Success"
                });
            }
            catch (Exception e)
            {
                _logger.Error("ProcSetBlockVolume failed: " + e);
                return await Task.FromResult(new JObject
                {
                    ["error"] = "Failed"
                });
            }
        }

        #endregion Admin

        #endregion Methods
    }
}<|MERGE_RESOLUTION|>--- conflicted
+++ resolved
@@ -35,10 +35,6 @@
         public ITransactionResultService TransactionResultService { get; set; }
         public ITransactionTraceManager TransactionTraceManager { get; set; }
         public ISmartContractService SmartContractService { get; set; }
-<<<<<<< HEAD
-=======
-//        public IAccountContextService AccountContextService { get; set; }
->>>>>>> d26fd150
         public TxHub TxHub { get; set; }
         public INodeService MainchainNodeService { get; set; }
         public ICrossChainInfo CrossChainInfo { get; set; }
