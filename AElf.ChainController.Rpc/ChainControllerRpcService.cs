﻿using System;
using System.Collections.Generic;
using System.Linq;
using System.Threading.Tasks;
using AElf.ChainController.CrossChain;
using AElf.ChainController.EventMessages;
using AElf.Configuration;
using AElf.Kernel;
using AElf.Common;
using AElf.Configuration.Config.Chain;
using AElf.Database;
using AElf.Kernel.Managers;
using AElf.Kernel.Types;
using AElf.Miner.EventMessages;
using AElf.Miner.TxMemPool;
using AElf.Node.AElfChain;
using AElf.RPC;
using AElf.SmartContract;
using AElf.SmartContract.Proposal;
using AElf.Synchronization.BlockSynchronization;
using Community.AspNetCore.JsonRpc;
using Easy.MessageHub;
using Newtonsoft.Json.Linq;
using Newtonsoft.Json;
using Google.Protobuf;
using Newtonsoft.Json.Serialization;
using NLog;
using NServiceKit.Text;
using ServiceStack.Templates;

namespace AElf.ChainController.Rpc
{
    [Path("/chain")]
    public class ChainControllerRpcService : IJsonRpcService
    {
        #region Properties

        public IChainService ChainService { get; set; }
        public IChainContextService ChainContextService { get; set; }
        public IChainCreationService ChainCreationService { get; set; }
        public ITxHub TxHub { get; set; }
        public ITransactionResultService TransactionResultService { get; set; }
        public ITransactionTraceManager TransactionTraceManager { get; set; }
        public ISmartContractService SmartContractService { get; set; }
        public INodeService MainchainNodeService { get; set; }
        public ICrossChainInfo CrossChainInfo { get; set; }
        public IAuthorizationInfo AuthorizationInfo { get; set; }
        public IKeyValueDatabase KeyValueDatabase { get; set; }
        public IBlockSet BlockSet { get; set; }
        public IBlockSynchronizer BlockSynchronizer { get; set; }

        #endregion Properties

        private readonly ILogger _logger;

        private bool _canBroadcastTxs = true;

        public ChainControllerRpcService(ILogger logger)
        {
            _logger = logger;

            MessageHub.Instance.Subscribe<ReceivingHistoryBlocksChanged>(msg => _canBroadcastTxs = !msg.IsReceiving);
        }
        #region Methods

        [JsonRpcMethod("get_commands")]
        public async Task<JObject> ProcessGetCommands()
        {
            try
            {
                var methodContracts = this.GetRpcMethodContracts();
                var commands = methodContracts.Keys.OrderBy(x => x).ToList();
                var json = JsonConvert.SerializeObject(commands);
                var arrCommands = JArray.Parse(json);
                var response = new JObject
                {
                    ["result"] = new JObject
                    {
                        ["commands"] = arrCommands
                    }
                };
                return await Task.FromResult(JObject.FromObject(response));
            }
            catch (Exception e)
            {
                return new JObject
                {
                    ["error"] = e.ToString()
                };
            }
        }

        [JsonRpcMethod("connect_chain")]
        public async Task<JObject> ProGetChainInfo()
        {
            try
            {
                var basicContractZero =
                    ContractHelpers.GetGenesisBasicContractAddress(Hash.LoadBase58(ChainConfig.Instance.ChainId));
                var crosschainContract =
                    ContractHelpers.GetCrossChainContractAddress(Hash.LoadBase58(ChainConfig.Instance.ChainId));
                var authorizationContract =
                    ContractHelpers.GetAuthorizationContractAddress(Hash.LoadBase58(ChainConfig.Instance.ChainId));
                var tokenContract = ContractHelpers.GetTokenContractAddress(Hash.LoadBase58(ChainConfig.Instance.ChainId));
                //var tokenContract = this.GetGenesisContractHash(SmartContractType.TokenContract);
                var response = new JObject()
                {
                    ["result"] =
                        new JObject
                        {
                            [GlobalConfig.GenesisSmartContractZeroAssemblyName] = basicContractZero.GetFormatted(),
                            [GlobalConfig.GenesisCrossChainContractAssemblyName] = crosschainContract.GetFormatted(),
                            [GlobalConfig.GenesisAuthorizationContractAssemblyName] = authorizationContract.GetFormatted(),
                            [GlobalConfig.GenesisTokenContractAssemblyName] = tokenContract.GetFormatted(),
                            ["chain_id"] = ChainConfig.Instance.ChainId
                        }
                };

                return await Task.FromResult(JObject.FromObject(response));
            }
            catch (Exception e)
            {
                var response = new JObject
                {
                    ["exception"] = e.ToString()
                };

                return await Task.FromResult(JObject.FromObject(response));
            }
        }

        [JsonRpcMethod("get_contract_abi", "address")]
        public async Task<JObject> ProcessGetContractAbi(string address)
        {
            try
            {
                var addrHash =Address.Parse(address);

                var abi = await this.GetContractAbi(addrHash);

                return new JObject
                {
                    ["address"] = address,
                    ["abi"] = abi.ToByteArray().ToHex(),
                    ["error"] = ""
                };
            }
            catch (Exception e)
            {
                return new JObject
                {
                    ["address"] = address,
                    ["abi"] = "",
                    ["error"] = "Not Found"
                };
            }
        }

        [JsonRpcMethod("get_increment", "address")]
        public async Task<JObject> ProcessGetIncrementId(string address)
        {
            Address addr;
            try
            {
                addr = Address.Parse(address);
            }
            catch (Exception e)
            {
                return JObject.FromObject(new JObject
                {
                    ["error"] = "Invalid Address Format"
                });
            }

            var current = await this.GetIncrementId(addr);
            var response = new JObject
            {
                ["result"] = new JObject
                {
                    ["increment"] = current
                }
            };

            return JObject.FromObject(response);
        }

        [JsonRpcMethod("call", "rawtx")]
        public async Task<JObject> ProcessCallReadOnly(string raw64)
        {
            var hexString = ByteArrayHelpers.FromHexString(raw64);
            var transaction = Transaction.Parser.ParseFrom(hexString);

            JObject response;
            try
            {
                var res = await this.CallReadOnly(transaction);
                response = new JObject
                {
                    ["return"] = res.ToHex()
                };
            }
            catch (Exception e)
            {
                response = new JObject
                {
                    ["error"] = e.ToString()
                };
            }

            return JObject.FromObject(response);
        }

        [JsonRpcMethod("broadcast_tx", "rawtx")]
        public async Task<JObject> ProcessBroadcastTx(string raw64)
        {
            var hexString = ByteArrayHelpers.FromHexString(raw64);
            var transaction = Transaction.Parser.ParseFrom(hexString);

            var res = new JObject {["hash"] = transaction.GetHash().DumpHex()};

            if (!_canBroadcastTxs)
            {
                res["error"] = "Sync still in progress, cannot send transactions.";
                return await Task.FromResult(res);
            }
            
//            try
//            {
            // TODO: Wait validation done
                await TxHub.AddTransactionAsync(transaction);
//                if (valRes == TxValidation.TxInsertionAndBroadcastingError.Success)
//                {
//                    MessageHub.Instance.Publish(new TransactionAddedToPool(transaction));
//                }
//                else
//                {
//                    res["error"] = valRes.ToString();
//                }
//            }
//            catch (Exception e)
//            {
//                res["error"] = e.ToString();
//            }

            return await Task.FromResult(res);
        }

        [JsonRpcMethod("broadcast_txs", "rawtxs")]
        public async Task<JObject> ProcessBroadcastTxs(string rawtxs)
        {
            var response = new List<object>();
            
            if (!_canBroadcastTxs)
            {
                return new JObject
                {
                    ["result"] = JToken.FromObject(string.Empty),
                    ["error"] = "Sync still in progress, cannot send transactions."
                };
            }

            foreach (var rawtx in rawtxs.Split(','))
            {
                var result = await ProcessBroadcastTx(rawtx);
                if (result.ContainsKey("error"))
                    break;
                response.Add(result["hash"].ToString());
            }

            return new JObject
            {
                ["result"] = JToken.FromObject(response)
            };
        }

        
        [JsonRpcMethod("get_merkle_path", "txid")]
        public async Task<JObject> ProcGetTxMerklePath(string txid)
        {
            try
            {
                Hash txHash;
                try
                {
                    txHash = Hash.LoadHex(txid);
                }
                catch (Exception)
                {
                    throw new Exception("Invalid Address Format");
                }
                var txResult = await this.GetTransactionResult(txHash);
                if(txResult.Status != Status.Mined)
                   throw new Exception("Transaction is not mined.");
                
                var merklePath = txResult.MerklePath?.Clone();
                if(merklePath == null)
                    throw new Exception("Not found merkle path for this transaction.");
                MerklePath merklePathInParentChain = null;
                ulong boundParentChainHeight = 0;
                try
                {
                    merklePathInParentChain = this.GetTxRootMerklePathInParentChain(txResult.BlockNumber);
                    boundParentChainHeight = this.GetBoundParentChainHeight(txResult.BlockNumber);
                }
                catch (Exception e)
                {
                    throw new Exception("Unable to get merkle path from parent chain");
                }
                /*if(merklePathInParentChain == null)
                    throw new Exception("Not found merkle path in parent chain");*/
                if(merklePathInParentChain != null)
                    merklePath.Path.AddRange(merklePathInParentChain.Path);
                return new JObject
                {
                    ["merkle_path"] = merklePath.ToByteArray().ToHex(),
                    ["parent_height"] = boundParentChainHeight
                };
            }
            catch (Exception e)
            {
                return new JObject
                {
                    ["error"] = e.Message
                };
            }
        }
        
        [JsonRpcMethod("get_pcb_info", "height")]
        public async Task<JObject> ProcGetPCB(string height)
        {
            try
            {
                ulong h;
                try
                {
                    h = ulong.Parse(height);
                }
                catch (Exception)
                {
                    throw new Exception("Invalid height");
                }
                var merklePathInParentChain = this.GetParentChainBlockInfo(h);
                if (merklePathInParentChain == null)
                {
                    throw new Exception("Unable to get parent chain block at height " + height);
                }
                return new JObject
                {
                    ["parent_chainId"] = merklePathInParentChain.Root.ChainId.DumpBase58(),
                    ["side_chain_txs_root"] = merklePathInParentChain.Root.SideChainTransactionsRoot.DumpHex(),
                    ["parent_height"] = merklePathInParentChain.Height
                };
            }
            catch (Exception e)
            {
                return new JObject
                {
                    ["error"] = e.Message
                };
            }
        }
        
        [JsonRpcMethod("get_tx_result", "txhash")]
        public async Task<JObject> ProcGetTxResult(string txhash)
        {
            Hash txHash;
            try
            {
                txHash = Hash.LoadHex(txhash);
            }
            catch
            {
                return JObject.FromObject(new JObject
                {
                    ["error"] = "Invalid Address Format"
                });
            }

            try
            {
                var response = await GetTx(txHash);
                return JObject.FromObject(new JObject {["result"] = response});
            }
            catch (Exception e)
            {
                return new JObject
                {
                    ["error"] = e.Message
                };
            }
        }

        [JsonRpcMethod("get_txs_result", "blockhash", "offset", "num")]
        public async Task<JObject> GetTxsResult(string blockhash, int offset = 0, int num = 10)
        {
            if (offset < 0)
            {
                return JObject.FromObject(new JObject
                {
                    ["error"] = "offset must greater than or equal to 0."
                });
            }

            if (num<=0 || num > 100)
            {
                return JObject.FromObject(new JObject
                {
                    ["error"] = "num must between 0 and 100."
                });
            }

            Hash blockHash;
            try
            {
                blockHash = Hash.LoadHex(blockhash);
            }
            catch
            {
                return JObject.FromObject(new JObject
                {
                    ["error"] = "Invalid Block Hash Format"
                });
            }

            try
            {
                var block = await this.GetBlock(blockHash);
                if (block == null)
                {
                    return JObject.FromObject(new JObject
                    {
                        ["error"] = "Invalid Block Hash"
                    });
                }
                var txs = new JArray();

                if (offset <= block.Body.Transactions.Count - 1)
                {
                    num = Math.Min(num, block.Body.Transactions.Count - offset);

                    var txHashs = block.Body.Transactions.ToList().GetRange(offset, num);
                    foreach (var hash in txHashs)
                    {
                        txs.Add(await GetTx(hash));
                    }
                }

                return JObject.FromObject(new JObject {["result"] = txs});
            }
            catch (Exception e)
            {
                return new JObject
                {
                    ["error"] = e.Message
                };
            }
        }

        private async Task<JObject> GetTx(Hash txHash)
        {
            var receipt = await this.GetTransactionReceipt(txHash);
            JObject txInfo = null;
            if (receipt != null)
            {
                var transaction = receipt.Transaction;
                txInfo = transaction.GetTransactionInfo();
                ((JObject) txInfo["tx"]).Add("params",
                    String.Join(", ", await this.GetTransactionParameters(transaction)));
                ((JObject) txInfo["tx"]).Add("SignatureState", receipt.SignatureSt.ToString());
                ((JObject) txInfo["tx"]).Add("RefBlockState", receipt.RefBlockSt.ToString());
                ((JObject) txInfo["tx"]).Add("ExecutionState", receipt.Status.ToString());
                ((JObject) txInfo["tx"]).Add("ExecutedInBlock", receipt.ExecutedBlockNumber);
            }
            else
            {
                txInfo = new JObject {["tx"] = "Not Found"};
            }

            var txResult = await this.GetTransactionResult(txHash);
            var response = new JObject
            {
                ["tx_status"] = txResult.Status.ToString(),
                ["tx_info"] = txInfo["tx"]
            };
#if DEBUG
            var txtrc = await this.GetTransactionTrace(txHash, txResult.BlockNumber);
            response["tx_trc"] = txtrc?.ToString();
#endif
<<<<<<< HEAD
                if (txResult.Status == Status.Failed)
                {
                    response["tx_error"] = txResult.RetVal.ToStringUtf8();
                }
                
                
=======
            if (txResult.Status == Status.Failed)
            {
                response["tx_error"] = txResult.RetVal.ToStringUtf8();
            }
>>>>>>> 7b0bb138

                if (txResult.Status == Status.Mined)
                {
                    response["block_number"] = txResult.BlockNumber;
                    response["block_hash"] = txResult.BlockHash.DumpHex();
                    response["return_type"] = txtrc.RetVal.Type.ToString();
                    try
                    {
                        response["return"] = Address.FromBytes(txResult.RetVal.ToByteArray()).GetFormatted();

                    }
                    catch (Exception e)
                    {
                        // not an error
                        response["return"] = txResult.RetVal.ToByteArray().ToHex();
                    }
                }
                // Todo: it should be deserialized to obj ion cli, 

            return response;
        }

        [JsonRpcMethod("get_block_height")]
        public async Task<JObject> ProGetBlockHeight()
        {
            var height = await this.GetCurrentChainHeight();
            var response = new JObject
            {
                ["result"] = new JObject
                {
                    ["block_height"] = height.ToString()
                }
            };
            return JObject.FromObject(response);
        }

        [JsonRpcMethod("get_block_info", "block_height", "include_txs")]
        public async Task<JObject> ProGetBlockInfo(string blockHeight, bool includeTxs = false)
        {
            var invalidBlockHeightError = JObject.FromObject(new JObject
            {
                ["error"] = "Invalid Block Height"
            });

            if (!ulong.TryParse(blockHeight, out var height))
            {
                return invalidBlockHeightError;
            }

            var blockinfo = await this.GetBlockAtHeight(height);
            if (blockinfo == null)
                return invalidBlockHeightError;

            // TODO: Create DTO Exntension for Block
            var response = new JObject
            {
                ["result"] = new JObject
                {
                    ["Blockhash"] = blockinfo.GetHash().DumpHex(),
                    ["Header"] = new JObject
                    {
                        ["PreviousBlockHash"] = blockinfo.Header.PreviousBlockHash.DumpHex(),
                        ["MerkleTreeRootOfTransactions"] = blockinfo.Header.MerkleTreeRootOfTransactions.DumpHex(),
                        ["MerkleTreeRootOfWorldState"] = blockinfo.Header.MerkleTreeRootOfWorldState.DumpHex(),
                        ["SideChainTransactionsRoot"] = blockinfo.Header.SideChainTransactionsRoot.DumpHex(),
                        ["Index"] = blockinfo.Header.Index.ToString(),
                        ["Time"] = blockinfo.Header.Time.ToDateTime(),
                        ["ChainId"] = blockinfo.Header.ChainId.DumpBase58(),
                        //["IndexedInfo"] = blockinfo.Header.GetIndexedSideChainBlcokInfo()
                    },
                    ["Body"] = new JObject
                    {
                        ["TransactionsCount"] = blockinfo.Body.TransactionsCount,
                        ["IndexedSideChainBlcokInfo"] = blockinfo.GetIndexedSideChainBlockInfo()
                    }
                }
            };

            if (includeTxs)
            {
                var transactions = blockinfo.Body.Transactions;
                var txs = new List<string>();
                foreach (var txHash in transactions)
                {
                    txs.Add(txHash.DumpHex());
                }

                response["result"]["Body"]["Transactions"] = JArray.FromObject(txs);
            }

            return JObject.FromObject(response);
        }

        [JsonRpcMethod("get_txpool_size")]
        public async Task<JObject> GetTxPoolSize()
        {
            var transactionPoolSize = await this.GetTransactionPoolSize();
            var response = new JObject
            {
                ["CurrentTransactionPoolSize"] = transactionPoolSize
            };

            return JObject.FromObject(response);
        }
        
        [JsonRpcMethod("dpos_isalive")]
        public async Task<JObject> IsDPoSAlive()
        {
            var isAlive = MainchainNodeService.IsDPoSAlive();
            var response = new JObject
            {
                ["IsAlive"] = isAlive
            };

            return JObject.FromObject(response);
        }
        
        [JsonRpcMethod("node_isforked")]
        public async Task<JObject> NodeIsForked()
        {
            var isForked = MainchainNodeService.IsForked();
            var response = new JObject
            {
                ["IsForked"] = isForked
            };

            return JObject.FromObject(response);
        }
        
        #endregion Methods

        #region Proposal
        [JsonRpcMethod("check_proposal", "proposal_id")]
        public async Task<JObject> ProcGetProposal(string proposalId)
        {
            try
            {
                Hash proposalHash;
                try
                {
                    proposalHash = Hash.LoadHex(proposalId);
                }
                catch (Exception)
                {
                    throw new Exception("Invalid Hash Format");
                }

                var proposal = this.GetProposal(proposalHash);
                DateTime origin = new DateTime(1970, 1, 1, 0, 0, 0, 0, DateTimeKind.Utc);
                return new JObject
                {
                    ["result"] = new JObject
                    {
                        ["proposal_name"] = proposal.Name,
                        ["multi_sig"] = proposal.MultiSigAccount.GetFormatted(),
                        ["expired_time"] = origin.AddSeconds(proposal.ExpiredTime),
                        ["TxnData"] = proposal.TxnData.ToByteArray().ToHex(),
                        ["status"] = proposal.Status.ToString(),
                        ["proposer"] = proposal.Proposer.GetFormatted()
                    }
                };
            }
            catch (Exception e)
            {
                return new JObject
                {
                    ["error"] = e.Message
                };
            }
        }
        #endregion

        #region Admin
        
        [JsonRpcMethod("get_invalid_block")]
        public async Task<JObject> InvalidBlockCount()
        {
            var invalidBlockCount = await this.GetInvalidBlockCount();
                
            var response = new JObject
            {
                ["InvalidBlockCount"] = invalidBlockCount
            };

            return JObject.FromObject(response);
        }
        
        [JsonRpcMethod("get_rollback_times")]
        public async Task<JObject> RollBackTimes()
        {
            var rollBackTimes = await this.GetRollBackTimes();
                
            var response = new JObject
            {
                ["RollBackTimes"] = rollBackTimes
            };

            return JObject.FromObject(response);
        }

//        [JsonRpcMethod("set_block_volume", "minimal", "maximal")]
//        public async Task<JObject> ProcSetBlockVolume(string minimal, string maximal)
//        {
//            /* TODO: This is a privileged method, need:
//             *   1. Optional enabling of this method (maybe separate endpoint), and/or
//             *   2. Authentication / authorization
//             */
//            try
//            {
//                var min = int.Parse(minimal);
//                var max = int.Parse(maximal);
//                this.SetBlockVolume(min, max);
//                return await Task.FromResult(new JObject
//                {
//                    ["result"] = "Success"
//                });
//            }
//            catch (Exception e)
//            {
//                _logger.Error(e, "Exception while ProcSetBlockVolume.");
//                return await Task.FromResult(new JObject
//                {
//                    ["error"] = "Failed"
//                });
//            }
//        }
        
        [JsonRpcMethod("get_db_value","key")]
        public async Task<JObject> GetDbValue(string key)
        {
            string type = string.Empty;
            JToken id;
            try
            {
                object value;

                if (key.StartsWith(GlobalConfig.StatePrefix))
                {
                    type = "State";
                    id = key.Substring(GlobalConfig.StatePrefix.Length, key.Length - GlobalConfig.StatePrefix.Length);
                    var valueBytes = KeyValueDatabase.GetAsync(type,key).Result;
                    value = StateValue.Create(valueBytes);
                }
                else if(key.StartsWith(GlobalConfig.TransactionReceiptPrefix))
                {
                    type = "TransactionReceipt";
                    id = key.Substring(GlobalConfig.TransactionReceiptPrefix.Length, key.Length - GlobalConfig.TransactionReceiptPrefix.Length);
                    var valueBytes = KeyValueDatabase.GetAsync(type,key).Result;
                    value = valueBytes?.Deserialize<TransactionReceipt>();
                }
                else
                {
                    var keyObj = Key.Parser.ParseFrom(ByteArrayHelpers.FromHexString(key));
                    type = keyObj.Type;
                    id = JObject.Parse(keyObj.ToString());
                    var valueBytes = KeyValueDatabase.GetAsync(type,key).Result;
                    var obj = this.GetInstance(type);
                    obj.MergeFrom(valueBytes);
                    value = obj;
                }

                var response = new JObject
                {
                    ["Type"] = type,
                    ["Id"] = id,
                    ["Value"] = JObject.Parse(value.ToString())
                };

                return JObject.FromObject(response);
            }
            catch (Exception e)
            {
                var response = new JObject
                {
                    ["Type"]=type,
                    ["Value"] = e.Message
                };
                return JObject.FromObject(response);
            }
        }

        #endregion Methods
    }
}<|MERGE_RESOLUTION|>--- conflicted
+++ resolved
@@ -273,7 +273,6 @@
             };
         }
 
-        
         [JsonRpcMethod("get_merkle_path", "txid")]
         public async Task<JObject> ProcGetTxMerklePath(string txid)
         {
@@ -372,7 +371,7 @@
             {
                 return JObject.FromObject(new JObject
                 {
-                    ["error"] = "Invalid Address Format"
+                    ["error"] = "Invalid Format"
                 });
             }
 
@@ -486,37 +485,29 @@
             var txtrc = await this.GetTransactionTrace(txHash, txResult.BlockNumber);
             response["tx_trc"] = txtrc?.ToString();
 #endif
-<<<<<<< HEAD
-                if (txResult.Status == Status.Failed)
-                {
-                    response["tx_error"] = txResult.RetVal.ToStringUtf8();
-                }
-                
-                
-=======
+            
             if (txResult.Status == Status.Failed)
             {
                 response["tx_error"] = txResult.RetVal.ToStringUtf8();
             }
->>>>>>> 7b0bb138
-
-                if (txResult.Status == Status.Mined)
-                {
-                    response["block_number"] = txResult.BlockNumber;
-                    response["block_hash"] = txResult.BlockHash.DumpHex();
-                    response["return_type"] = txtrc.RetVal.Type.ToString();
-                    try
-                    {
-                        response["return"] = Address.FromBytes(txResult.RetVal.ToByteArray()).GetFormatted();
-
-                    }
-                    catch (Exception e)
-                    {
-                        // not an error
-                        response["return"] = txResult.RetVal.ToByteArray().ToHex();
-                    }
-                }
-                // Todo: it should be deserialized to obj ion cli, 
+            
+            if (txResult.Status == Status.Mined)
+            {
+                response["block_number"] = txResult.BlockNumber;
+                response["block_hash"] = txResult.BlockHash.DumpHex();
+                response["return_type"] = txtrc.RetVal.Type.ToString();
+                try
+                {
+                    response["return"] = Address.FromBytes(txResult.RetVal.ToByteArray()).GetFormatted();
+
+                }
+                catch (Exception e)
+                {
+                    // not an error
+                    response["return"] = txResult.RetVal.ToByteArray().ToHex();
+                }
+            }
+            // Todo: it should be deserialized to obj ion cli, 
 
             return response;
         }
