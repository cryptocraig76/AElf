﻿using System;
using System.Collections.Generic;
using System.Linq;
using System.Threading.Tasks;
using AElf.ChainController.CrossChain;
using AElf.ChainController.EventMessages;
using AElf.Configuration;
using AElf.Kernel;
using AElf.Common;
using AElf.Configuration.Config.Chain;
using AElf.Database;
using AElf.Kernel.Managers;
using AElf.Kernel.Types;
using AElf.Miner.EventMessages;
using AElf.Miner.TxMemPool;
using AElf.Node.AElfChain;
using AElf.RPC;
using AElf.SmartContract;
using AElf.SmartContract.Proposal;
using Community.AspNetCore.JsonRpc;
using Easy.MessageHub;
using Newtonsoft.Json.Linq;
using Newtonsoft.Json;
using Google.Protobuf;
using Newtonsoft.Json.Serialization;
using NLog;
using NServiceKit.Text;
using ServiceStack.Templates;

namespace AElf.ChainController.Rpc
{
    [Path("/chain")]
    public class ChainControllerRpcService : IJsonRpcService
    {
        #region Properties

        public IChainService ChainService { get; set; }
        public IChainContextService ChainContextService { get; set; }
        public IChainCreationService ChainCreationService { get; set; }
        public ITxHub TxHub { get; set; }
        public ITransactionResultService TransactionResultService { get; set; }
        public ITransactionTraceManager TransactionTraceManager { get; set; }
        public ISmartContractService SmartContractService { get; set; }
        public INodeService MainchainNodeService { get; set; }
        public ICrossChainInfo CrossChainInfo { get; set; }
        public IAuthorizationInfo AuthorizationInfo { get; set; }
        public IKeyValueDatabase KeyValueDatabase { get; set; }

        #endregion Properties

        private readonly ILogger _logger;

        private bool _canBroadcastTxs = true;

        public ChainControllerRpcService(ILogger logger)
        {
            _logger = logger;

            MessageHub.Instance.Subscribe<ReceivingHistoryBlocksChanged>(msg => _canBroadcastTxs = !msg.IsReceiving);
        }
        #region Methods

        [JsonRpcMethod("get_commands")]
        public async Task<JObject> ProcessGetCommands()
        {
            try
            {
                var methodContracts = this.GetRpcMethodContracts();
                var commands = methodContracts.Keys.OrderBy(x => x).ToList();
                var json = JsonConvert.SerializeObject(commands);
                var arrCommands = JArray.Parse(json);
                var response = new JObject
                {
                    ["result"] = new JObject
                    {
                        ["commands"] = arrCommands
                    }
                };
                return await Task.FromResult(JObject.FromObject(response));
            }
            catch (Exception e)
            {
                return new JObject
                {
                    ["error"] = e.ToString()
                };
            }
        }

        [JsonRpcMethod("connect_chain")]
        public async Task<JObject> ProGetChainInfo()
        {
            try
            {
<<<<<<< HEAD
                var basicContractZero = ContractHelpers.GetConsensusContractAddress(Hash.LoadBase58(ChainConfig.Instance.ChainId)); 
                var sideChainContract = ContractHelpers.GetSideChainContractAddress(Hash.LoadBase58(ChainConfig.Instance.ChainId)); 
=======
                var basicContractZero =
                    ContractHelpers.GetGenesisBasicContractAddress(Hash.LoadHex(ChainConfig.Instance.ChainId));
                var sideChainContract =
                    ContractHelpers.GetSideChainContractAddress(Hash.LoadHex(ChainConfig.Instance.ChainId));
                var authorizationContract =
                    ContractHelpers.GetAuthorizationContractAddress(Hash.LoadHex(ChainConfig.Instance.ChainId));
                var tokenContract = ContractHelpers.GetTokenContractAddress(Hash.LoadHex(ChainConfig.Instance.ChainId));
>>>>>>> 64cfd139
                //var tokenContract = this.GetGenesisContractHash(SmartContractType.TokenContract);
                var response = new JObject()
                {
                    ["result"] =
                        new JObject
                        {
<<<<<<< HEAD
                            ["BasicContractZero"] = basicContractZero.GetFormatted(),
                            ["SideChainContract"] = sideChainContract.GetFormatted(),
=======
                            [GlobalConfig.GenesisSmartContractZeroAssemblyName] = basicContractZero.DumpHex(),
                            [GlobalConfig.GenesisSideChainContractAssemblyName] = sideChainContract.DumpHex(),
                            [GlobalConfig.GenesisAuthorizationContractAssemblyName] = authorizationContract.DumpHex(),
                            [GlobalConfig.GenesisTokenContractAssemblyName] = tokenContract.DumpHex(),
>>>>>>> 64cfd139
                            ["chain_id"] = ChainConfig.Instance.ChainId
                        }
                };

                return await Task.FromResult(JObject.FromObject(response));
            }
            catch (Exception e)
            {
                var response = new JObject
                {
                    ["exception"] = e.ToString()
                };

                return await Task.FromResult(JObject.FromObject(response));
            }
        }

        [JsonRpcMethod("get_contract_abi", "address")]
        public async Task<JObject> ProcessGetContractAbi(string address)
        {
            try
            {
                var addrHash =Address.Parse(address);

                var abi = await this.GetContractAbi(addrHash);

                return new JObject
                {
                    ["address"] = address,
                    ["abi"] = abi.ToByteArray().ToHex(),
                    ["error"] = ""
                };
            }
            catch (Exception e)
            {
                return new JObject
                {
                    ["address"] = address,
                    ["abi"] = "",
                    ["error"] = "Not Found"
                };
            }
        }

        [JsonRpcMethod("get_increment", "address")]
        public async Task<JObject> ProcessGetIncrementId(string address)
        {
            Address addr;
            try
            {
                addr = Address.Parse(address);
            }
            catch (Exception e)
            {
                return JObject.FromObject(new JObject
                {
                    ["error"] = "Invalid Address Format"
                });
            }

            var current = await this.GetIncrementId(addr);
            var response = new JObject
            {
                ["result"] = new JObject
                {
                    ["increment"] = current
                }
            };

            return JObject.FromObject(response);
        }

        [JsonRpcMethod("call", "rawtx")]
        public async Task<JObject> ProcessCallReadOnly(string raw64)
        {
            var hexString = ByteArrayHelpers.FromHexString(raw64);
            var transaction = Transaction.Parser.ParseFrom(hexString);

            JObject response;
            try
            {
                var res = await this.CallReadOnly(transaction);
                response = new JObject
                {
                    ["return"] = res.ToHex()
                };
            }
            catch (Exception e)
            {
                response = new JObject
                {
                    ["error"] = e.ToString()
                };
            }

            return JObject.FromObject(response);
        }

        [JsonRpcMethod("broadcast_tx", "rawtx")]
        public async Task<JObject> ProcessBroadcastTx(string raw64)
        {
            var hexString = ByteArrayHelpers.FromHexString(raw64);
            var transaction = Transaction.Parser.ParseFrom(hexString);

            var res = new JObject {["hash"] = transaction.GetHash().DumpHex()};

            if (!_canBroadcastTxs)
            {
                res["error"] = "Sync still in progress, cannot send transactions.";
                return await Task.FromResult(res);
            }
            
//            try
//            {
            // TODO: Wait validation done
                await TxHub.AddTransactionAsync(transaction);
//                if (valRes == TxValidation.TxInsertionAndBroadcastingError.Success)
//                {
//                    MessageHub.Instance.Publish(new TransactionAddedToPool(transaction));
//                }
//                else
//                {
//                    res["error"] = valRes.ToString();
//                }
//            }
//            catch (Exception e)
//            {
//                res["error"] = e.ToString();
//            }

            return await Task.FromResult(res);
        }

        [JsonRpcMethod("broadcast_txs", "rawtxs")]
        public async Task<JObject> ProcessBroadcastTxs(string rawtxs)
        {
            var response = new List<object>();
            
            if (!_canBroadcastTxs)
            {
                return new JObject
                {
                    ["result"] = JToken.FromObject(string.Empty),
                    ["error"] = "Sync still in progress, cannot send transactions."
                };
            }

            foreach (var rawtx in rawtxs.Split(','))
            {
                var result = await ProcessBroadcastTx(rawtx);
                if (result.ContainsKey("error"))
                    break;
                response.Add(result["hash"].ToString());
            }

            return new JObject
            {
                ["result"] = JToken.FromObject(response)
            };
        }

        [JsonRpcMethod("get_merkle_path", "txid")]
        public async Task<JObject> ProcGetTxMerklePath(string txid)
        {
            try
            {
                Hash txHash;
                try
                {
                    txHash = Hash.LoadHex(txid);
                }
                catch (Exception)
                {
                    throw new Exception("Invalid Address Format");
                }
                var txResult = await this.GetTransactionResult(txHash);
                if(txResult.Status != Status.Mined)
                   throw new Exception("Transaction is not mined.");
                
                var merklePath = txResult.MerklePath?.Clone();
                if(merklePath == null)
                    throw new Exception("Not found merkle path for this transaction.");
                MerklePath merklePathInParentChain = null;
                ulong boundParentChainHeight = 0;
                try
                {
                    merklePathInParentChain = this.GetTxRootMerklePathInParentChain(txResult.BlockNumber);
                    boundParentChainHeight = this.GetBoundParentChainHeight(txResult.BlockNumber);
                }
                catch (Exception e)
                {
                    throw new Exception("Unable to get merkle path from parent chain");
                }
                /*if(merklePathInParentChain == null)
                    throw new Exception("Not found merkle path in parent chain");*/
                if(merklePathInParentChain != null)
                    merklePath.Path.AddRange(merklePathInParentChain.Path);
                return new JObject
                {
                    ["merkle_path"] = merklePath.ToByteArray().ToHex(),
                    ["parent_height"] = boundParentChainHeight
                };
            }
            catch (Exception e)
            {
                return new JObject
                {
                    ["error"] = e.Message
                };
            }
        }
        
        [JsonRpcMethod("get_pcb_info", "height")]
        public async Task<JObject> ProcGetPCB(string height)
        {
            try
            {
                ulong h;
                try
                {
                    h = ulong.Parse(height);
                }
                catch (Exception)
                {
                    throw new Exception("Invalid height");
                }
                var merklePathInParentChain = this.GetParentChainBlockInfo(h);
                if (merklePathInParentChain == null)
                {
                    throw new Exception("Unable to get parent chain block at height " + height);
                }
                return new JObject
                {
                    ["parent_chainId"] = merklePathInParentChain.Root.ChainId.DumpBase58(),
                    ["side_chain_txs_root"] = merklePathInParentChain.Root.SideChainTransactionsRoot.DumpHex(),
                    ["parent_height"] = merklePathInParentChain.Height
                };
            }
            catch (Exception e)
            {
                return new JObject
                {
                    ["error"] = e.Message
                };
            }
        }
        
        [JsonRpcMethod("get_tx_result", "txhash")]
        public async Task<JObject> ProcGetTxResult(string txhash)
        {
            Hash txHash;
            try
            {
                txHash = Hash.LoadHex(txhash);
            }
            catch (Exception e)
            {
                return JObject.FromObject(new JObject
                {
                    ["error"] = "Invalid Address Format"
                });
            }

            try
            {
                var receipt = await this.GetTransactionReceipt(txHash);
                JObject txInfo = null;
                if (receipt != null)
                {
                    var transaction = receipt.Transaction;
                    txInfo = transaction.GetTransactionInfo();
                    ((JObject) txInfo["tx"]).Add("params",
                        String.Join(", ", await this.GetTransactionParameters(transaction)));
                    ((JObject) txInfo["tx"]).Add("SignatureState", receipt.SignatureSt.ToString());
                    ((JObject) txInfo["tx"]).Add("RefBlockState", receipt.RefBlockSt.ToString());
                    ((JObject) txInfo["tx"]).Add("ExecutionState", receipt.Status.ToString());
                    ((JObject) txInfo["tx"]).Add("ExecutedInBlock", receipt.ExecutedBlockNumber);
                }
                else
                {
                    txInfo = new JObject {["tx"] = "Not Found"};
                }

                var txResult = await this.GetTransactionResult(txHash);
                var response = new JObject
                {
                    ["tx_status"] = txResult.Status.ToString(),
                    ["tx_info"] = txInfo["tx"]
                };
#if DEBUG
                var txtrc = await this.GetTransactionTrace(txHash, txResult.BlockNumber);
                response["tx_trc"] = txtrc?.ToString();
#endif
                if (txResult.Status == Status.Failed)
                {
                    response["tx_error"] = txResult.RetVal.ToStringUtf8();
                }

                if (txResult.Status == Status.Mined)
                {
                    response["block_number"] = txResult.BlockNumber;
                    response["block_hash"] = txResult.BlockHash.DumpHex();
                    response["return"] = txResult.RetVal.ToByteArray().ToHex();
                }
                // Todo: it should be deserialized to obj ion cli, 

                return JObject.FromObject(new JObject {["result"] = response});
            }
            catch (Exception e)
            {
                return new JObject
                {
                    ["error"] = e.ToString()
                };
            }
        }

        [JsonRpcMethod("get_block_height")]
        public async Task<JObject> ProGetBlockHeight()
        {
            var height = await this.GetCurrentChainHeight();
            var response = new JObject
            {
                ["result"] = new JObject
                {
                    ["block_height"] = height.ToString()
                }
            };
            return JObject.FromObject(response);
        }

        [JsonRpcMethod("get_block_info", "block_height", "include_txs")]
        public async Task<JObject> ProGetBlockInfo(string blockHeight, bool includeTxs = false)
        {
            var invalidBlockHeightError = JObject.FromObject(new JObject
            {
                ["error"] = "Invalid Block Height"
            });

            if (!ulong.TryParse(blockHeight, out var height))
            {
                return invalidBlockHeightError;
            }

            var blockinfo = await this.GetBlockAtHeight(height);
            if (blockinfo == null)
                return invalidBlockHeightError;

            var transactionPoolSize = await this.GetTransactionPoolSize();

            // TODO: Create DTO Exntension for Block
            var response = new JObject
            {
                ["result"] = new JObject
                {
                    ["Blockhash"] = blockinfo.GetHash().DumpHex(),
                    ["Header"] = new JObject
                    {
                        ["PreviousBlockHash"] = blockinfo.Header.PreviousBlockHash.DumpHex(),
                        ["MerkleTreeRootOfTransactions"] = blockinfo.Header.MerkleTreeRootOfTransactions.DumpHex(),
                        ["MerkleTreeRootOfWorldState"] = blockinfo.Header.MerkleTreeRootOfWorldState.DumpHex(),
                        ["SideChainTransactionsRoot"] = blockinfo.Header.SideChainTransactionsRoot.DumpHex(),
                        ["Index"] = blockinfo.Header.Index.ToString(),
                        ["Time"] = blockinfo.Header.Time.ToDateTime(),
                        ["ChainId"] = blockinfo.Header.ChainId.DumpBase58(),
                        //["IndexedInfo"] = blockinfo.Header.GetIndexedSideChainBlcokInfo()
                    },
                    ["Body"] = new JObject
                    {
                        ["TransactionsCount"] = blockinfo.Body.TransactionsCount,
                        ["IndexedSideChainBlcokInfo"] = blockinfo.GetIndexedSideChainBlockInfo()
                    },
                    ["CurrentTransactionPoolSize"] = transactionPoolSize
                }
            };

            if (includeTxs)
            {
                var transactions = blockinfo.Body.Transactions;
                var txs = new List<string>();
                foreach (var txHash in transactions)
                {
                    txs.Add(txHash.DumpHex());
                }

                response["result"]["Body"]["Transactions"] = JArray.FromObject(txs);
            }

            return JObject.FromObject(response);
        }

        [JsonRpcMethod("get_txpool_size")]
        public async Task<JObject> ProGetTxPoolSize()
        {
            var transactionPoolSize = await this.GetTransactionPoolSize();
            var response = new JObject
            {
                ["CurrentTransactionPoolSize"] = transactionPoolSize
            };

            return JObject.FromObject(response);
        }
        
        [JsonRpcMethod("dpos_isalive")]
        public async Task<JObject> ProIsDPoSAlive()
        {
            var isAlive = MainchainNodeService.IsDPoSAlive();
            var response = new JObject
            {
                ["IsAlive"] = isAlive
            };

            return JObject.FromObject(response);
        }
        
        [JsonRpcMethod("node_isforked")]
        public async Task<JObject> ProNodeIsForked()
        {
            var isForked = MainchainNodeService.IsForked();
            var response = new JObject
            {
                ["IsForked"] = isForked
            };

            return JObject.FromObject(response);
        }

        #region Proposal
        [JsonRpcMethod("check_proposal", "proposal_id")]
        public async Task<JObject> ProcGetProposal(string proposalId)
        {
            try
            {
                Hash proposalHash;
                try
                {
                    proposalHash = Hash.LoadHex(proposalId);
                }
                catch (Exception)
                {
                    throw new Exception("Invalid Hash Format");
                }

                var proposal = this.GetProposal(proposalHash);
                return new JObject
                {
                    ["result"] = new JObject
                    {
                        ["proposal_name"] = proposal.Name,
                        ["multi_sig"] = proposal.MultiSigAccount.DumpHex(),
                        ["expired_time"] = proposal.ExpiredTime.ToDateTime(),
                        ["TxnData"] = proposal.TxnData.TxnData.ToByteArray().ToHex(),
                        ["status"] = proposal.Status.ToString(),
                        ["proposer"] = proposal.Proposer.DumpHex()
                    }
                };
            }
            catch (Exception e)
            {
                return new JObject
                {
                    ["error"] = e.Message
                };
            }
        }
        #endregion

        #region Admin

        [JsonRpcMethod("set_block_volume", "minimal", "maximal")]
        public async Task<JObject> ProcSetBlockVolume(string minimal, string maximal)
        {
            /* TODO: This is a privileged method, need:
             *   1. Optional enabling of this method (maybe separate endpoint), and/or
             *   2. Authentication / authorization
             */
            try
            {
                var min = int.Parse(minimal);
                var max = int.Parse(maximal);
                this.SetBlockVolume(min, max);
                return await Task.FromResult(new JObject
                {
                    ["result"] = "Success"
                });
            }
            catch (Exception e)
            {
                _logger.Error(e, "Exception while ProcSetBlockVolume.");
                return await Task.FromResult(new JObject
                {
                    ["error"] = "Failed"
                });
            }
        }

        #endregion Admin
        
        [JsonRpcMethod("get_db_value","key")]
        public async Task<JObject> GetDbValue(string key)
        {
            string type = string.Empty;
            JToken id;
            try
            {
                object value;

                if (key.StartsWith(GlobalConfig.StatePrefix))
                {
                    type = "State";
                    id = key.Substring(GlobalConfig.StatePrefix.Length, key.Length - GlobalConfig.StatePrefix.Length);
                    var valueBytes = KeyValueDatabase.GetAsync(type,key).Result;
                    value = StateValue.Create(valueBytes);
                }
                else if(key.StartsWith(GlobalConfig.TransactionReceiptPrefix))
                {
                    type = "TransactionReceipt";
                    id = key.Substring(GlobalConfig.TransactionReceiptPrefix.Length, key.Length - GlobalConfig.TransactionReceiptPrefix.Length);
                    var valueBytes = KeyValueDatabase.GetAsync(type,key).Result;
                    value = valueBytes?.Deserialize<TransactionReceipt>();
                }
                else
                {
                    var keyObj = Key.Parser.ParseFrom(ByteArrayHelpers.FromHexString(key));
                    type = keyObj.Type;
                    id = JObject.Parse(keyObj.ToString());
                    var valueBytes = KeyValueDatabase.GetAsync(type,key).Result;
                    var obj = GetInstance(type);
                    obj.MergeFrom(valueBytes);
                    value = obj;
                }

                var response = new JObject
                {
                    ["Type"] = type,
                    ["Id"] = id,
                    ["Value"] = JObject.Parse(value.ToString())
                };

                return JObject.FromObject(response);
            }
            catch (Exception e)
            {
                var response = new JObject
                {
                    ["Type"]=type,
                    ["Value"] = e.Message
                };
                return JObject.FromObject(response);
            }
        }

        private IMessage GetInstance(string type)
        {
            switch (type)
            {
                case "MerklePath":
                    return new MerklePath();
                case "BinaryMerkleTree":
                    return new BinaryMerkleTree ();
                case "BlockHeader":
                    return new BlockHeader();
                case "BlockBody":
                    return new BlockBody();
                case "Hash":
                    return new Hash();
                case "SmartContractRegistration":
                    return new SmartContractRegistration();
                case "Transaction":
                    return new Transaction();
                case "TransactionResult":
                    return new TransactionResult();
                case "TransactionTrace":
                    return new TransactionTrace();
                default:
                    throw new ArgumentException($"[{type}] not found");
            }
        }

        #endregion Methods
    }
}<|MERGE_RESOLUTION|>--- conflicted
+++ resolved
@@ -92,33 +92,23 @@
         {
             try
             {
-<<<<<<< HEAD
-                var basicContractZero = ContractHelpers.GetConsensusContractAddress(Hash.LoadBase58(ChainConfig.Instance.ChainId)); 
-                var sideChainContract = ContractHelpers.GetSideChainContractAddress(Hash.LoadBase58(ChainConfig.Instance.ChainId)); 
-=======
                 var basicContractZero =
-                    ContractHelpers.GetGenesisBasicContractAddress(Hash.LoadHex(ChainConfig.Instance.ChainId));
+                    ContractHelpers.GetGenesisBasicContractAddress(Hash.LoadBase58(ChainConfig.Instance.ChainId));
                 var sideChainContract =
-                    ContractHelpers.GetSideChainContractAddress(Hash.LoadHex(ChainConfig.Instance.ChainId));
+                    ContractHelpers.GetSideChainContractAddress(Hash.LoadBase58(ChainConfig.Instance.ChainId));
                 var authorizationContract =
-                    ContractHelpers.GetAuthorizationContractAddress(Hash.LoadHex(ChainConfig.Instance.ChainId));
-                var tokenContract = ContractHelpers.GetTokenContractAddress(Hash.LoadHex(ChainConfig.Instance.ChainId));
->>>>>>> 64cfd139
+                    ContractHelpers.GetAuthorizationContractAddress(Hash.LoadBase58(ChainConfig.Instance.ChainId));
+                var tokenContract = ContractHelpers.GetTokenContractAddress(Hash.LoadBase58(ChainConfig.Instance.ChainId));
                 //var tokenContract = this.GetGenesisContractHash(SmartContractType.TokenContract);
                 var response = new JObject()
                 {
                     ["result"] =
                         new JObject
                         {
-<<<<<<< HEAD
-                            ["BasicContractZero"] = basicContractZero.GetFormatted(),
-                            ["SideChainContract"] = sideChainContract.GetFormatted(),
-=======
-                            [GlobalConfig.GenesisSmartContractZeroAssemblyName] = basicContractZero.DumpHex(),
-                            [GlobalConfig.GenesisSideChainContractAssemblyName] = sideChainContract.DumpHex(),
-                            [GlobalConfig.GenesisAuthorizationContractAssemblyName] = authorizationContract.DumpHex(),
-                            [GlobalConfig.GenesisTokenContractAssemblyName] = tokenContract.DumpHex(),
->>>>>>> 64cfd139
+                            [GlobalConfig.GenesisSmartContractZeroAssemblyName] = basicContractZero.GetFormatted(),
+                            [GlobalConfig.GenesisSideChainContractAssemblyName] = sideChainContract.GetFormatted(),
+                            [GlobalConfig.GenesisAuthorizationContractAssemblyName] = authorizationContract.GetFormatted(),
+                            [GlobalConfig.GenesisTokenContractAssemblyName] = tokenContract.GetFormatted(),
                             ["chain_id"] = ChainConfig.Instance.ChainId
                         }
                 };
@@ -568,11 +558,11 @@
                     ["result"] = new JObject
                     {
                         ["proposal_name"] = proposal.Name,
-                        ["multi_sig"] = proposal.MultiSigAccount.DumpHex(),
+                        ["multi_sig"] = proposal.MultiSigAccount.GetFormatted(),
                         ["expired_time"] = proposal.ExpiredTime.ToDateTime(),
                         ["TxnData"] = proposal.TxnData.TxnData.ToByteArray().ToHex(),
                         ["status"] = proposal.Status.ToString(),
-                        ["proposer"] = proposal.Proposer.DumpHex()
+                        ["proposer"] = proposal.Proposer.GetFormatted()
                     }
                 };
             }
