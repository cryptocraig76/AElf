﻿using System;
using System.Collections.Generic;
using System.Linq;
using System.Threading.Tasks;
using AElf.ChainController.CrossChain;
using AElf.ChainController.EventMessages;
using AElf.Configuration;
using AElf.Kernel;
using AElf.Common;
using AElf.Configuration.Config.Chain;
using AElf.Database;
using AElf.Kernel.Managers;
using AElf.Kernel.Types;
using AElf.Miner.EventMessages;
using AElf.Miner.TxMemPool;
using AElf.Node.AElfChain;
using AElf.RPC;
using AElf.SmartContract;
using AElf.SmartContract.Proposal;
using Community.AspNetCore.JsonRpc;
using Easy.MessageHub;
using Newtonsoft.Json.Linq;
using Newtonsoft.Json;
using Google.Protobuf;
using Newtonsoft.Json.Serialization;
using NLog;
using NServiceKit.Text;
using ServiceStack.Templates;

namespace AElf.ChainController.Rpc
{
    [Path("/chain")]
    public class ChainControllerRpcService : IJsonRpcService
    {
        #region Properties

        public IChainService ChainService { get; set; }
        public IChainContextService ChainContextService { get; set; }
        public IChainCreationService ChainCreationService { get; set; }
        public ITxHub TxHub { get; set; }
        public ITransactionResultService TransactionResultService { get; set; }
        public ITransactionTraceManager TransactionTraceManager { get; set; }
        public ISmartContractService SmartContractService { get; set; }
        public INodeService MainchainNodeService { get; set; }
        public ICrossChainInfo CrossChainInfo { get; set; }
        public IAuthorizationInfo AuthorizationInfo { get; set; }
        public IKeyValueDatabase KeyValueDatabase { get; set; }

        #endregion Properties

        private readonly ILogger _logger;

        private bool _canBroadcastTxs = true;

        public ChainControllerRpcService(ILogger logger)
        {
            _logger = logger;

            MessageHub.Instance.Subscribe<ReceivingHistoryBlocksChanged>(msg => _canBroadcastTxs = !msg.IsReceiving);
        }
        #region Methods

        [JsonRpcMethod("get_commands")]
        public async Task<JObject> ProcessGetCommands()
        {
            try
            {
                var methodContracts = this.GetRpcMethodContracts();
                var commands = methodContracts.Keys.OrderBy(x => x).ToList();
                var json = JsonConvert.SerializeObject(commands);
                var arrCommands = JArray.Parse(json);
                var response = new JObject
                {
                    ["result"] = new JObject
                    {
                        ["commands"] = arrCommands
                    }
                };
                return await Task.FromResult(JObject.FromObject(response));
            }
            catch (Exception e)
            {
                return new JObject
                {
                    ["error"] = e.ToString()
                };
            }
        }

        [JsonRpcMethod("connect_chain")]
        public async Task<JObject> ProGetChainInfo()
        {
            try
            {
                var basicContractZero =
<<<<<<< HEAD
                    ContractHelpers.GetGenesisBasicContractAddress(Hash.LoadHex(ChainConfig.Instance.ChainId));
                var crosschainContract =
                    ContractHelpers.GetCrossChainContractAddress(Hash.LoadHex(ChainConfig.Instance.ChainId));
=======
                    ContractHelpers.GetGenesisBasicContractAddress(Hash.LoadBase58(ChainConfig.Instance.ChainId));
                var sideChainContract =
                    ContractHelpers.GetSideChainContractAddress(Hash.LoadBase58(ChainConfig.Instance.ChainId));
>>>>>>> 809e1cea
                var authorizationContract =
                    ContractHelpers.GetAuthorizationContractAddress(Hash.LoadBase58(ChainConfig.Instance.ChainId));
                var tokenContract = ContractHelpers.GetTokenContractAddress(Hash.LoadBase58(ChainConfig.Instance.ChainId));
                //var tokenContract = this.GetGenesisContractHash(SmartContractType.TokenContract);
                var response = new JObject()
                {
                    ["result"] =
                        new JObject
                        {
<<<<<<< HEAD
                            [GlobalConfig.GenesisSmartContractZeroAssemblyName] = basicContractZero.DumpHex(),
                            [GlobalConfig.GenesisCrossChainContractAssemblyName] = crosschainContract.DumpHex(),
                            [GlobalConfig.GenesisAuthorizationContractAssemblyName] = authorizationContract.DumpHex(),
                            [GlobalConfig.GenesisTokenContractAssemblyName] = tokenContract.DumpHex(),
=======
                            [GlobalConfig.GenesisSmartContractZeroAssemblyName] = basicContractZero.GetFormatted(),
                            [GlobalConfig.GenesisSideChainContractAssemblyName] = sideChainContract.GetFormatted(),
                            [GlobalConfig.GenesisAuthorizationContractAssemblyName] = authorizationContract.GetFormatted(),
                            [GlobalConfig.GenesisTokenContractAssemblyName] = tokenContract.GetFormatted(),
>>>>>>> 809e1cea
                            ["chain_id"] = ChainConfig.Instance.ChainId
                        }
                };

                return await Task.FromResult(JObject.FromObject(response));
            }
            catch (Exception e)
            {
                var response = new JObject
                {
                    ["exception"] = e.ToString()
                };

                return await Task.FromResult(JObject.FromObject(response));
            }
        }

        [JsonRpcMethod("get_contract_abi", "address")]
        public async Task<JObject> ProcessGetContractAbi(string address)
        {
            try
            {
                var addrHash =Address.Parse(address);

                var abi = await this.GetContractAbi(addrHash);

                return new JObject
                {
                    ["address"] = address,
                    ["abi"] = abi.ToByteArray().ToHex(),
                    ["error"] = ""
                };
            }
            catch (Exception e)
            {
                return new JObject
                {
                    ["address"] = address,
                    ["abi"] = "",
                    ["error"] = "Not Found"
                };
            }
        }

        [JsonRpcMethod("get_increment", "address")]
        public async Task<JObject> ProcessGetIncrementId(string address)
        {
            Address addr;
            try
            {
                addr = Address.Parse(address);
            }
            catch (Exception e)
            {
                return JObject.FromObject(new JObject
                {
                    ["error"] = "Invalid Address Format"
                });
            }

            var current = await this.GetIncrementId(addr);
            var response = new JObject
            {
                ["result"] = new JObject
                {
                    ["increment"] = current
                }
            };

            return JObject.FromObject(response);
        }

        [JsonRpcMethod("call", "rawtx")]
        public async Task<JObject> ProcessCallReadOnly(string raw64)
        {
            var hexString = ByteArrayHelpers.FromHexString(raw64);
            var transaction = Transaction.Parser.ParseFrom(hexString);

            JObject response;
            try
            {
                var res = await this.CallReadOnly(transaction);
                response = new JObject
                {
                    ["return"] = res.ToHex()
                };
            }
            catch (Exception e)
            {
                response = new JObject
                {
                    ["error"] = e.ToString()
                };
            }

            return JObject.FromObject(response);
        }

        [JsonRpcMethod("broadcast_tx", "rawtx")]
        public async Task<JObject> ProcessBroadcastTx(string raw64)
        {
            var hexString = ByteArrayHelpers.FromHexString(raw64);
            var transaction = Transaction.Parser.ParseFrom(hexString);

            var res = new JObject {["hash"] = transaction.GetHash().DumpHex()};

            if (!_canBroadcastTxs)
            {
                res["error"] = "Sync still in progress, cannot send transactions.";
                return await Task.FromResult(res);
            }
            
//            try
//            {
            // TODO: Wait validation done
                await TxHub.AddTransactionAsync(transaction);
//                if (valRes == TxValidation.TxInsertionAndBroadcastingError.Success)
//                {
//                    MessageHub.Instance.Publish(new TransactionAddedToPool(transaction));
//                }
//                else
//                {
//                    res["error"] = valRes.ToString();
//                }
//            }
//            catch (Exception e)
//            {
//                res["error"] = e.ToString();
//            }

            return await Task.FromResult(res);
        }

        [JsonRpcMethod("broadcast_txs", "rawtxs")]
        public async Task<JObject> ProcessBroadcastTxs(string rawtxs)
        {
            var response = new List<object>();
            
            if (!_canBroadcastTxs)
            {
                return new JObject
                {
                    ["result"] = JToken.FromObject(string.Empty),
                    ["error"] = "Sync still in progress, cannot send transactions."
                };
            }

            foreach (var rawtx in rawtxs.Split(','))
            {
                var result = await ProcessBroadcastTx(rawtx);
                if (result.ContainsKey("error"))
                    break;
                response.Add(result["hash"].ToString());
            }

            return new JObject
            {
                ["result"] = JToken.FromObject(response)
            };
        }

        [JsonRpcMethod("get_merkle_path", "txid")]
        public async Task<JObject> ProcGetTxMerklePath(string txid)
        {
            try
            {
                Hash txHash;
                try
                {
                    txHash = Hash.LoadHex(txid);
                }
                catch (Exception)
                {
                    throw new Exception("Invalid Address Format");
                }
                var txResult = await this.GetTransactionResult(txHash);
                if(txResult.Status != Status.Mined)
                   throw new Exception("Transaction is not mined.");
                
                var merklePath = txResult.MerklePath?.Clone();
                if(merklePath == null)
                    throw new Exception("Not found merkle path for this transaction.");
                MerklePath merklePathInParentChain = null;
                ulong boundParentChainHeight = 0;
                try
                {
                    merklePathInParentChain = this.GetTxRootMerklePathInParentChain(txResult.BlockNumber);
                    boundParentChainHeight = this.GetBoundParentChainHeight(txResult.BlockNumber);
                }
                catch (Exception e)
                {
                    throw new Exception("Unable to get merkle path from parent chain");
                }
                /*if(merklePathInParentChain == null)
                    throw new Exception("Not found merkle path in parent chain");*/
                if(merklePathInParentChain != null)
                    merklePath.Path.AddRange(merklePathInParentChain.Path);
                return new JObject
                {
                    ["merkle_path"] = merklePath.ToByteArray().ToHex(),
                    ["parent_height"] = boundParentChainHeight
                };
            }
            catch (Exception e)
            {
                return new JObject
                {
                    ["error"] = e.Message
                };
            }
        }
        
        [JsonRpcMethod("get_pcb_info", "height")]
        public async Task<JObject> ProcGetPCB(string height)
        {
            try
            {
                ulong h;
                try
                {
                    h = ulong.Parse(height);
                }
                catch (Exception)
                {
                    throw new Exception("Invalid height");
                }
                var merklePathInParentChain = this.GetParentChainBlockInfo(h);
                if (merklePathInParentChain == null)
                {
                    throw new Exception("Unable to get parent chain block at height " + height);
                }
                return new JObject
                {
                    ["parent_chainId"] = merklePathInParentChain.Root.ChainId.DumpBase58(),
                    ["side_chain_txs_root"] = merklePathInParentChain.Root.SideChainTransactionsRoot.DumpHex(),
                    ["parent_height"] = merklePathInParentChain.Height
                };
            }
            catch (Exception e)
            {
                return new JObject
                {
                    ["error"] = e.Message
                };
            }
        }
        
        [JsonRpcMethod("get_tx_result", "txhash")]
        public async Task<JObject> ProcGetTxResult(string txhash)
        {
            Hash txHash;
            try
            {
                txHash = Hash.LoadHex(txhash);
            }
            catch (Exception e)
            {
                return JObject.FromObject(new JObject
                {
                    ["error"] = "Invalid Address Format"
                });
            }

            try
            {
                var receipt = await this.GetTransactionReceipt(txHash);
                JObject txInfo = null;
                if (receipt != null)
                {
                    var transaction = receipt.Transaction;
                    txInfo = transaction.GetTransactionInfo();
                    ((JObject) txInfo["tx"]).Add("params",
                        String.Join(", ", await this.GetTransactionParameters(transaction)));
                    ((JObject) txInfo["tx"]).Add("SignatureState", receipt.SignatureSt.ToString());
                    ((JObject) txInfo["tx"]).Add("RefBlockState", receipt.RefBlockSt.ToString());
                    ((JObject) txInfo["tx"]).Add("ExecutionState", receipt.Status.ToString());
                    ((JObject) txInfo["tx"]).Add("ExecutedInBlock", receipt.ExecutedBlockNumber);
                }
                else
                {
                    txInfo = new JObject {["tx"] = "Not Found"};
                }

                var txResult = await this.GetTransactionResult(txHash);
                var response = new JObject
                {
                    ["tx_status"] = txResult.Status.ToString(),
                    ["tx_info"] = txInfo["tx"]
                };
#if DEBUG
                var txtrc = await this.GetTransactionTrace(txHash, txResult.BlockNumber);
                response["tx_trc"] = txtrc?.ToString();
#endif
                if (txResult.Status == Status.Failed)
                {
                    response["tx_error"] = txResult.RetVal.ToStringUtf8();
                }

                if (txResult.Status == Status.Mined)
                {
                    response["block_number"] = txResult.BlockNumber;
                    response["block_hash"] = txResult.BlockHash.DumpHex();
                    
                    try
                    {
                        response["return"] = Address.FromBytes(txResult.RetVal.ToByteArray()).GetFormatted();

                    }
                    catch (Exception e)
                    {
                        // not an error
                        response["return"] = txResult.RetVal.ToByteArray().ToHex();
                    }
                }
                // Todo: it should be deserialized to obj ion cli, 

                return JObject.FromObject(new JObject {["result"] = response});
            }
            catch (Exception e)
            {
                return new JObject
                {
                    ["error"] = e.ToString()
                };
            }
        }

        [JsonRpcMethod("get_block_height")]
        public async Task<JObject> ProGetBlockHeight()
        {
            var height = await this.GetCurrentChainHeight();
            var response = new JObject
            {
                ["result"] = new JObject
                {
                    ["block_height"] = height.ToString()
                }
            };
            return JObject.FromObject(response);
        }

        [JsonRpcMethod("get_block_info", "block_height", "include_txs")]
        public async Task<JObject> ProGetBlockInfo(string blockHeight, bool includeTxs = false)
        {
            var invalidBlockHeightError = JObject.FromObject(new JObject
            {
                ["error"] = "Invalid Block Height"
            });

            if (!ulong.TryParse(blockHeight, out var height))
            {
                return invalidBlockHeightError;
            }

            var blockinfo = await this.GetBlockAtHeight(height);
            if (blockinfo == null)
                return invalidBlockHeightError;

            var transactionPoolSize = await this.GetTransactionPoolSize();

            // TODO: Create DTO Exntension for Block
            var response = new JObject
            {
                ["result"] = new JObject
                {
                    ["Blockhash"] = blockinfo.GetHash().DumpHex(),
                    ["Header"] = new JObject
                    {
                        ["PreviousBlockHash"] = blockinfo.Header.PreviousBlockHash.DumpHex(),
                        ["MerkleTreeRootOfTransactions"] = blockinfo.Header.MerkleTreeRootOfTransactions.DumpHex(),
                        ["MerkleTreeRootOfWorldState"] = blockinfo.Header.MerkleTreeRootOfWorldState.DumpHex(),
                        ["SideChainTransactionsRoot"] = blockinfo.Header.SideChainTransactionsRoot.DumpHex(),
                        ["Index"] = blockinfo.Header.Index.ToString(),
                        ["Time"] = blockinfo.Header.Time.ToDateTime(),
                        ["ChainId"] = blockinfo.Header.ChainId.DumpBase58(),
                        //["IndexedInfo"] = blockinfo.Header.GetIndexedSideChainBlcokInfo()
                    },
                    ["Body"] = new JObject
                    {
                        ["TransactionsCount"] = blockinfo.Body.TransactionsCount,
                        ["IndexedSideChainBlcokInfo"] = blockinfo.GetIndexedSideChainBlockInfo()
                    },
                    ["CurrentTransactionPoolSize"] = transactionPoolSize
                }
            };

            if (includeTxs)
            {
                var transactions = blockinfo.Body.Transactions;
                var txs = new List<string>();
                foreach (var txHash in transactions)
                {
                    txs.Add(txHash.DumpHex());
                }

                response["result"]["Body"]["Transactions"] = JArray.FromObject(txs);
            }

            return JObject.FromObject(response);
        }

        [JsonRpcMethod("get_txpool_size")]
        public async Task<JObject> ProGetTxPoolSize()
        {
            var transactionPoolSize = await this.GetTransactionPoolSize();
            var response = new JObject
            {
                ["CurrentTransactionPoolSize"] = transactionPoolSize
            };

            return JObject.FromObject(response);
        }
        
        [JsonRpcMethod("dpos_isalive")]
        public async Task<JObject> ProIsDPoSAlive()
        {
            var isAlive = MainchainNodeService.IsDPoSAlive();
            var response = new JObject
            {
                ["IsAlive"] = isAlive
            };

            return JObject.FromObject(response);
        }
        
        [JsonRpcMethod("node_isforked")]
        public async Task<JObject> ProNodeIsForked()
        {
            var isForked = MainchainNodeService.IsForked();
            var response = new JObject
            {
                ["IsForked"] = isForked
            };

            return JObject.FromObject(response);
        }

        #region Proposal
        [JsonRpcMethod("check_proposal", "proposal_id")]
        public async Task<JObject> ProcGetProposal(string proposalId)
        {
            try
            {
                Hash proposalHash;
                try
                {
                    proposalHash = Hash.LoadHex(proposalId);
                }
                catch (Exception)
                {
                    throw new Exception("Invalid Hash Format");
                }

                var proposal = this.GetProposal(proposalHash);
                return new JObject
                {
                    ["result"] = new JObject
                    {
                        ["proposal_name"] = proposal.Name,
                        ["multi_sig"] = proposal.MultiSigAccount.GetFormatted(),
                        ["expired_time"] = proposal.ExpiredTime.ToDateTime(),
                        ["TxnData"] = proposal.TxnData.TxnData.ToByteArray().ToHex(),
                        ["status"] = proposal.Status.ToString(),
                        ["proposer"] = proposal.Proposer.GetFormatted()
                    }
                };
            }
            catch (Exception e)
            {
                return new JObject
                {
                    ["error"] = e.Message
                };
            }
        }
        #endregion

        #region Admin

        [JsonRpcMethod("set_block_volume", "minimal", "maximal")]
        public async Task<JObject> ProcSetBlockVolume(string minimal, string maximal)
        {
            /* TODO: This is a privileged method, need:
             *   1. Optional enabling of this method (maybe separate endpoint), and/or
             *   2. Authentication / authorization
             */
            try
            {
                var min = int.Parse(minimal);
                var max = int.Parse(maximal);
                this.SetBlockVolume(min, max);
                return await Task.FromResult(new JObject
                {
                    ["result"] = "Success"
                });
            }
            catch (Exception e)
            {
                _logger.Error(e, "Exception while ProcSetBlockVolume.");
                return await Task.FromResult(new JObject
                {
                    ["error"] = "Failed"
                });
            }
        }

        #endregion Admin
        
        [JsonRpcMethod("get_db_value","key")]
        public async Task<JObject> GetDbValue(string key)
        {
            string type = string.Empty;
            JToken id;
            try
            {
                object value;

                if (key.StartsWith(GlobalConfig.StatePrefix))
                {
                    type = "State";
                    id = key.Substring(GlobalConfig.StatePrefix.Length, key.Length - GlobalConfig.StatePrefix.Length);
                    var valueBytes = KeyValueDatabase.GetAsync(type,key).Result;
                    value = StateValue.Create(valueBytes);
                }
                else if(key.StartsWith(GlobalConfig.TransactionReceiptPrefix))
                {
                    type = "TransactionReceipt";
                    id = key.Substring(GlobalConfig.TransactionReceiptPrefix.Length, key.Length - GlobalConfig.TransactionReceiptPrefix.Length);
                    var valueBytes = KeyValueDatabase.GetAsync(type,key).Result;
                    value = valueBytes?.Deserialize<TransactionReceipt>();
                }
                else
                {
                    var keyObj = Key.Parser.ParseFrom(ByteArrayHelpers.FromHexString(key));
                    type = keyObj.Type;
                    id = JObject.Parse(keyObj.ToString());
                    var valueBytes = KeyValueDatabase.GetAsync(type,key).Result;
                    var obj = GetInstance(type);
                    obj.MergeFrom(valueBytes);
                    value = obj;
                }

                var response = new JObject
                {
                    ["Type"] = type,
                    ["Id"] = id,
                    ["Value"] = JObject.Parse(value.ToString())
                };

                return JObject.FromObject(response);
            }
            catch (Exception e)
            {
                var response = new JObject
                {
                    ["Type"]=type,
                    ["Value"] = e.Message
                };
                return JObject.FromObject(response);
            }
        }

        private IMessage GetInstance(string type)
        {
            switch (type)
            {
                case "MerklePath":
                    return new MerklePath();
                case "BinaryMerkleTree":
                    return new BinaryMerkleTree ();
                case "BlockHeader":
                    return new BlockHeader();
                case "BlockBody":
                    return new BlockBody();
                case "Hash":
                    return new Hash();
                case "SmartContractRegistration":
                    return new SmartContractRegistration();
                case "Transaction":
                    return new Transaction();
                case "TransactionResult":
                    return new TransactionResult();
                case "TransactionTrace":
                    return new TransactionTrace();
                default:
                    throw new ArgumentException($"[{type}] not found");
            }
        }

        #endregion Methods
    }
}<|MERGE_RESOLUTION|>--- conflicted
+++ resolved
@@ -93,15 +93,9 @@
             try
             {
                 var basicContractZero =
-<<<<<<< HEAD
-                    ContractHelpers.GetGenesisBasicContractAddress(Hash.LoadHex(ChainConfig.Instance.ChainId));
+                    ContractHelpers.GetGenesisBasicContractAddress(Hash.LoadBase58(ChainConfig.Instance.ChainId));
                 var crosschainContract =
                     ContractHelpers.GetCrossChainContractAddress(Hash.LoadHex(ChainConfig.Instance.ChainId));
-=======
-                    ContractHelpers.GetGenesisBasicContractAddress(Hash.LoadBase58(ChainConfig.Instance.ChainId));
-                var sideChainContract =
-                    ContractHelpers.GetSideChainContractAddress(Hash.LoadBase58(ChainConfig.Instance.ChainId));
->>>>>>> 809e1cea
                 var authorizationContract =
                     ContractHelpers.GetAuthorizationContractAddress(Hash.LoadBase58(ChainConfig.Instance.ChainId));
                 var tokenContract = ContractHelpers.GetTokenContractAddress(Hash.LoadBase58(ChainConfig.Instance.ChainId));
@@ -111,17 +105,10 @@
                     ["result"] =
                         new JObject
                         {
-<<<<<<< HEAD
-                            [GlobalConfig.GenesisSmartContractZeroAssemblyName] = basicContractZero.DumpHex(),
-                            [GlobalConfig.GenesisCrossChainContractAssemblyName] = crosschainContract.DumpHex(),
-                            [GlobalConfig.GenesisAuthorizationContractAssemblyName] = authorizationContract.DumpHex(),
-                            [GlobalConfig.GenesisTokenContractAssemblyName] = tokenContract.DumpHex(),
-=======
                             [GlobalConfig.GenesisSmartContractZeroAssemblyName] = basicContractZero.GetFormatted(),
-                            [GlobalConfig.GenesisSideChainContractAssemblyName] = sideChainContract.GetFormatted(),
+                            [GlobalConfig.GenesisCrossChainContractAssemblyName] = crosschainContract.GetFormatted(),
                             [GlobalConfig.GenesisAuthorizationContractAssemblyName] = authorizationContract.GetFormatted(),
                             [GlobalConfig.GenesisTokenContractAssemblyName] = tokenContract.GetFormatted(),
->>>>>>> 809e1cea
                             ["chain_id"] = ChainConfig.Instance.ChainId
                         }
                 };
