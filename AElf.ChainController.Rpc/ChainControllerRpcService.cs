--- conflicted
+++ resolved
@@ -47,12 +47,9 @@
         public ICrossChainInfo CrossChainInfo { get; set; }
         public IAuthorizationInfo AuthorizationInfo { get; set; }
         public IKeyValueDatabase KeyValueDatabase { get; set; }
-<<<<<<< HEAD
-        public IElectionInfo ElectionInfo { get; set; }
-=======
         public IBlockSet BlockSet { get; set; }
         public IBlockSynchronizer BlockSynchronizer { get; set; }
->>>>>>> 7b0bb138
+        public IElectionInfo ElectionInfo { get; set; }
 
         #endregion Properties
 
