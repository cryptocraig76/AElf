--- conflicted
+++ resolved
@@ -90,23 +90,17 @@
         {
             try
             {
-                var basicContractZero = ContractHelpers.GetConsensusContractAddress(Hash.LoadHex(ChainConfig.Instance.ChainId)); 
-                var sideChainContract = ContractHelpers.GetSideChainContractAddress(Hash.LoadHex(ChainConfig.Instance.ChainId)); 
+                var basicContractZero = ContractHelpers.GetConsensusContractAddress(Hash.LoadBase58(ChainConfig.Instance.ChainId)); 
+                var sideChainContract = ContractHelpers.GetSideChainContractAddress(Hash.LoadBase58(ChainConfig.Instance.ChainId)); 
                 //var tokenContract = this.GetGenesisContractHash(SmartContractType.TokenContract);
                 var response = new JObject()
                 {
                     ["result"] =
                         new JObject
                         {
-<<<<<<< HEAD
-                            [SmartContractType.BasicContractZero.ToString()] = basicContractZero.GetFormatted(),
-                            [SmartContractType.SideChainContract.ToString()] = sideChainContract.GetFormatted(),
-                            ["chain_id"] = chainId
-=======
-                            ["BasicContractZero"] = basicContractZero.DumpHex(),
-                            ["SideChainContract"] = sideChainContract.DumpHex(),
+                            ["BasicContractZero"] = basicContractZero.GetFormatted(),
+                            ["SideChainContract"] = sideChainContract.GetFormatted(),
                             ["chain_id"] = ChainConfig.Instance.ChainId
->>>>>>> 2cf27b80
                         }
                 };
 
