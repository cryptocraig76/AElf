﻿<Project Sdk="Microsoft.NET.Sdk">
  <PropertyGroup>
    <TargetFramework>netstandard2.0</TargetFramework>
    <AssemblyName>AElf.ChainController.Rpc</AssemblyName>
    <RootNamespace>AElf.ChainController.Rpc</RootNamespace>
  </PropertyGroup>
  <ItemGroup>
    <PackageReference Include="Community.AspNetCore.JsonRpc" Version="1.11.1" />
  </ItemGroup>
  <ItemGroup>
<<<<<<< HEAD
    <PackageReference Include="EventAggregator" Version="1.0.0" />
    <PackageReference Include="Google.Protobuf" Version="3.6.1" />
=======
    <PackageReference Include="Easy.MessageHub" Version="3.4.0" />
    <PackageReference Include="Google.Protobuf" Version="3.6.0" />
>>>>>>> 4608b1c0
    <PackageReference Include="Newtonsoft.Json" Version="11.0.2" />
    <PackageReference Include="ServiceStack" Version="5.1.0" />
  </ItemGroup>
  <ItemGroup>
    <ProjectReference Include="..\AElf.ChainController\AElf.ChainController.csproj" />
    <ProjectReference Include="..\AElf.RPC\AElf.RPC.csproj" />
  </ItemGroup>
</Project><|MERGE_RESOLUTION|>--- conflicted
+++ resolved
@@ -8,13 +8,9 @@
     <PackageReference Include="Community.AspNetCore.JsonRpc" Version="1.11.1" />
   </ItemGroup>
   <ItemGroup>
-<<<<<<< HEAD
     <PackageReference Include="EventAggregator" Version="1.0.0" />
     <PackageReference Include="Google.Protobuf" Version="3.6.1" />
-=======
     <PackageReference Include="Easy.MessageHub" Version="3.4.0" />
-    <PackageReference Include="Google.Protobuf" Version="3.6.0" />
->>>>>>> 4608b1c0
     <PackageReference Include="Newtonsoft.Json" Version="11.0.2" />
     <PackageReference Include="ServiceStack" Version="5.1.0" />
   </ItemGroup>
