--- conflicted
+++ resolved
@@ -295,7 +295,11 @@
             return (Block) await blockchain.GetBlockByHashAsync(blockHash);
         }
 
-<<<<<<< HEAD
+        internal static async Task<int> GetInvalidBlockCount(this Svc s)
+        {
+            return s.BlockSet.InvalidBlockCount;
+        }
+        
         #region Consensus
 
         internal static Tickets GetTickets(this Svc s, string pubKey)
@@ -304,12 +308,6 @@
         }
         
         #endregion
-=======
-        internal static async Task<int> GetInvalidBlockCount(this Svc s)
-        {
-            return s.BlockSet.InvalidBlockCount;
-        }
->>>>>>> 7b0bb138
         
         internal static IMessage GetInstance(this Svc s,string type)
         {
