﻿using System;
using System.Collections.Concurrent;
using System.Collections.Generic;
using System.Data.JsonRpc;
using System.Linq;
using System.Reflection;
using System.Threading.Tasks;
using AElf.Kernel;
using AElf.Common;
using AElf.Configuration.Config.Chain;
using AElf.SmartContract;
using Community.AspNetCore.JsonRpc;
using Google.Protobuf;
using Svc = AElf.ChainController.Rpc.ChainControllerRpcService;

namespace AElf.ChainController.Rpc
{
    internal static class ServiceExtensions
    {
        internal static IDictionary<string, (JsonRpcRequestContract, MethodInfo, ParameterInfo[], string[])>
            GetRpcMethodContracts(this Svc s)
        {
            var methods = s.GetType().GetMethods(BindingFlags.Instance | BindingFlags.Public);
            IDictionary<string, (JsonRpcRequestContract, MethodInfo, ParameterInfo[], string[])> contracts =
                new ConcurrentDictionary<string, (JsonRpcRequestContract, MethodInfo, ParameterInfo[], string[])>();
            foreach (var method in methods)
            {
                var attribute = method.GetCustomAttribute<JsonRpcMethodAttribute>();

                if (attribute == null)
                {
                    continue;
                }

                if (!(method.ReturnType == typeof(Task)) &&
                    !(method.ReturnType.IsGenericType &&
                      (method.ReturnType.GetGenericTypeDefinition() == typeof(Task<>))))
                {
                    continue;
                }

                var contract = default(JsonRpcRequestContract);
                var parameters = method.GetParameters();
                var parametersBindings = default(string[]);

                Func<JsonRpcParametersType> ParametersType = () =>
                    (JsonRpcParametersType) typeof(JsonRpcMethodAttribute).GetProperty("ParametersType",
                            BindingFlags.Instance | BindingFlags.Public | BindingFlags.NonPublic)
                        ?.GetValue(attribute, null);
                Func<int[]> ParameterPositions = () =>
                    (int[]) typeof(JsonRpcMethodAttribute).GetProperty("ParameterPositions",
                            BindingFlags.Instance | BindingFlags.Public | BindingFlags.NonPublic)
                        ?.GetValue(attribute, null);
                Func<string[]> ParameterNames = () =>
                    (string[]) typeof(JsonRpcMethodAttribute).GetProperty("ParameterNames",
                            BindingFlags.Instance | BindingFlags.Public | BindingFlags.NonPublic)
                        ?.GetValue(attribute, null);
                Func<string> MethodName = () =>
                    (string) typeof(JsonRpcMethodAttribute)
                        .GetProperty("MethodName", BindingFlags.Instance | BindingFlags.Public | BindingFlags.NonPublic)
                        ?.GetValue(attribute, null);

                switch (ParametersType())
                {
                    case JsonRpcParametersType.ByPosition:
                    {
                        var parameterPositions = ParameterPositions();

                        if (parameterPositions.Length != parameters.Length)
                        {
                            continue;
                        }

                        if (!Enumerable.Range(0, parameterPositions.Length).All(i =>
                            parameterPositions.Contains(i)
                        ))
                        {
                            continue;
                        }

                        var parametersContract = new Type[parameters.Length];

                        for (var i = 0; i < parameters.Length; i++)
                        {
                            parametersContract[i] = parameters[i].ParameterType;
                        }

                        contract = new JsonRpcRequestContract(parametersContract);
                    }
                        break;
                    case JsonRpcParametersType.ByName:
                    {
                        var parameterNames = ParameterNames();

                        if (parameterNames.Length != parameters.Length)
                        {
                            continue;
                        }

                        if (parameterNames.Length != parameterNames.Distinct(StringComparer.Ordinal).Count())
                        {
                            continue;
                        }

                        var parametersContract =
                            new Dictionary<string, Type>(parameters.Length, StringComparer.Ordinal);

                        parametersBindings = new string[parameters.Length];

                        for (var i = 0; i < parameters.Length; i++)
                        {
                            parametersContract[parameterNames[i]] = parameters[i].ParameterType;
                            parametersBindings[i] = parameterNames[i];
                        }

                        contract = new JsonRpcRequestContract(parametersContract);
                    }
                        break;
                    default:
                    {
                        if (parameters.Length != 0)
                        {
                            continue;
                        }

                        contract = new JsonRpcRequestContract();
                    }
                        break;
                }

                contracts[MethodName()] = (contract, method, parameters, parametersBindings);
            }

            return contracts;
        }

        internal static async Task<IMessage> GetContractAbi(this Svc s, Address address)
        {
            return await s.SmartContractService.GetAbiAsync(address);
        }

        internal static async Task<Transaction> GetTransaction(this Svc s, Hash txId)
        {
            var r = await s.TxHub.GetReceiptAsync(txId);
            return r?.Transaction;
        }

        internal static async Task<TransactionReceipt> GetTransactionReceipt(this Svc s, Hash txId)
        {
            return await s.TxHub.GetReceiptAsync(txId);
        }

        internal static async Task<TransactionResult> GetTransactionResult(this Svc s, Hash txHash)
        {
            var res = await s.TransactionResultService.GetResultAsync(txHash);
            return res;
        }

        internal static async Task<TransactionTrace> GetTransactionTrace(this Svc s, Hash txHash, ulong height)
        {
            var b = await s.GetBlockAtHeight(height);
            if (b == null)
            {
                return null;
            }

            var prodAddr = Hash.FromRawBytes(b.Header.P.ToByteArray());
            var res = await s.TransactionTraceManager.GetTransactionTraceAsync(txHash,
                HashHelpers.GetDisambiguationHash(height, prodAddr));
            return res;
        }

        internal static async Task<IEnumerable<string>> GetTransactionParameters(this Svc s, Transaction tx)
        {
            try
            {
                return await s.SmartContractService.GetInvokingParams(tx);
            }
            catch (Exception)
            {
                return new List<string>();
            }
        }

        internal static async Task<ulong> GetCurrentChainHeight(this Svc s)
        {
            var chainContext = await s.ChainContextService.GetChainContextAsync(Hash.LoadBase58(ChainConfig.Instance.ChainId));
            return chainContext.BlockHeight;
        }

        internal static async Task<Block> GetBlockAtHeight(this Svc s, ulong height)
        {
            var blockchain = s.ChainService.GetBlockChain(Hash.LoadBase58(ChainConfig.Instance.ChainId));
            return (Block) await blockchain.GetBlockByHeightAsync(height);
        }

        internal static async Task<ulong> GetTransactionPoolSize(this Svc s)
        {
            return (ulong)(await s.TxHub.GetReceiptsOfExecutablesAsync()).Count;
        }

        internal static async Task<BinaryMerkleTree> GetBinaryMerkleTreeByHeight(this Svc s, ulong height)
        {
            return await s.BinaryMerkleTreeManager.GetTransactionsMerkleTreeByHeightAsync(Hash.LoadBase58(ChainConfig.Instance.ChainId), height);
        }

//        internal static void SetBlockVolume(this Svc s, int minimal, int maximal)
//        {
//            // TODO: Maybe control this in miner
////            s.TxPool.SetBlockVolume(minimal, maximal);
//        }

        internal static async Task<byte[]> CallReadOnly(this Svc s, Transaction tx)
        {
            var trace = new TransactionTrace
            {
                TransactionId = tx.GetHash()
            };

            var chainContext = await s.ChainContextService.GetChainContextAsync(Hash.LoadBase58(ChainConfig.Instance.ChainId));
            var txCtxt = new TransactionContext
            {
                PreviousBlockHash = chainContext.BlockHash,
                Transaction = tx,
                Trace = trace,
                BlockHeight = chainContext.BlockHeight
            };

            var executive = await s.SmartContractService.GetExecutiveAsync(tx.To, Hash.LoadBase58(ChainConfig.Instance.ChainId));

            try
            {
                await executive.SetTransactionContext(txCtxt).Apply();
            }
            catch (Exception ex)
            {
                throw new Exception(ex.Message);
            }
            finally
            {
                await s.SmartContractService.PutExecutiveAsync(tx.To, executive);
            }

<<<<<<< HEAD
            return trace.RetVal?.ToFriendlyBytes();
=======
            if(!string.IsNullOrEmpty(trace.StdErr))
                throw new Exception(trace.StdErr);
            return trace.RetVal.ToFriendlyBytes();
>>>>>>> f8c28442
        }

        #region Cross chain

        internal static MerklePath GetTxRootMerklePathInParentChain(this Svc s, ulong height)
        {
            var merklePath = s.CrossChainInfoReader.GetTxRootMerklePathInParentChain(height);
            if (merklePath != null)
                return merklePath;
            throw new Exception();
        }

        internal static ParentChainBlockInfo GetParentChainBlockInfo(this Svc s, ulong height)
        {
            var parentChainBlockInfo = s.CrossChainInfoReader.GetBoundParentChainBlockInfo(height);
            if (parentChainBlockInfo != null)
                return parentChainBlockInfo;
            throw new Exception();
        }

        internal static ulong GetBoundParentChainHeight(this Svc s, ulong height)
        {
            var parentHeight = s.CrossChainInfoReader.GetBoundParentChainHeight(height);
            if (parentHeight != 0)
                return parentHeight;
            throw new Exception();
        }

        #endregion

        #region Proposal

        internal static Proposal GetProposal(this Svc s, Hash proposalHash)
        {
            return s.AuthorizationInfoReader.GetProposal(proposalHash);
        }

        internal static Authorization GetAuthorization(this Svc s, Address msig)
        {
            return s.AuthorizationInfoReader.GetAuthorization(msig);
        }

        #endregion
        
        internal static async Task<Block> GetBlock(this Svc s, Hash blockHash)
        {
            var blockchain = s.ChainService.GetBlockChain(Hash.LoadHex(ChainConfig.Instance.ChainId));
            return (Block) await blockchain.GetBlockByHashAsync(blockHash);
        }

        internal static async Task<int> GetInvalidBlockCount(this Svc s)
        {
            return s.BlockSet.InvalidBlockCount;
        }
        
        #region Consensus

        internal static Tuple<ulong, ulong> GetVotesGeneral(this Svc s)
        {
            return s.ElectionInfo.GetVotesGeneral();
        }
        
        internal static Tickets GetVotingInfo(this Svc s, string pubKey)
        {
            return s.ElectionInfo.GetVotingInfo(pubKey);
        }
        
        #endregion

        internal static IMessage GetInstance(this Svc s,string type)
        {
            switch (type)
            {
                case "MerklePath":
                    return new MerklePath();
                case "BinaryMerkleTree":
                    return new BinaryMerkleTree ();
                case "BlockHeader":
                    return new BlockHeader();
                case "BlockBody":
                    return new BlockBody();
                case "Hash":
                    return new Hash();
                case "SmartContractRegistration":
                    return new SmartContractRegistration();
                case "Transaction":
                    return new Transaction();
                case "TransactionResult":
                    return new TransactionResult();
                case "TransactionTrace":
                    return new TransactionTrace();
                default:
                    throw new ArgumentException($"[{type}] not found");
            }
        }
        
        internal static int GetRollBackTimes(this Svc s)
        {
            return s.BlockSynchronizer.RollBackTimes;
        }
    }

}<|MERGE_RESOLUTION|>--- conflicted
+++ resolved
@@ -232,22 +232,14 @@
             {
                 await executive.SetTransactionContext(txCtxt).Apply();
             }
-            catch (Exception ex)
-            {
-                throw new Exception(ex.Message);
-            }
             finally
             {
                 await s.SmartContractService.PutExecutiveAsync(tx.To, executive);
             }
 
-<<<<<<< HEAD
-            return trace.RetVal?.ToFriendlyBytes();
-=======
             if(!string.IsNullOrEmpty(trace.StdErr))
                 throw new Exception(trace.StdErr);
             return trace.RetVal.ToFriendlyBytes();
->>>>>>> f8c28442
         }
 
         #region Cross chain
