--- conflicted
+++ resolved
@@ -292,11 +292,7 @@
 
         internal static async Task<int> GetInvalidBlockCountAsync(this Svc s)
         {
-<<<<<<< HEAD
-            return await Task.FromResult(s.BlockSet.InvalidBlockCount);
-=======
             return 999; // todo better metric 
->>>>>>> ff2df4ef
         }
         
         #region Consensus
