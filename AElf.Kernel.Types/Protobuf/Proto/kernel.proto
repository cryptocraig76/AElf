syntax = "proto3";

option csharp_namespace = "AElf.Kernel";

import "google/protobuf/timestamp.proto";
import "common.proto";
import "crosschain.proto";

message Transaction {
    Address From = 1;
    Address To = 2;
    uint64 RefBlockNumber = 3;
    bytes RefBlockPrefix = 4;
    uint64 IncrementId = 5;
    string MethodName = 6;
    bytes Params = 7;
    uint64 Fee = 8;
    repeated bytes Sigs = 9;
    TransactionType type = 10;
    google.protobuf.Timestamp Time = 11;
}

message TransactionReceipt {
    enum TransactionStatus {
        UnknownTransactionStatus = 0;
        TransactionExecuting = 1;
        TransactionExecuted = 2;
    }
    enum SignatureStatus {
        UnknownSignatureStatus = 0;
        SignatureValid = 1;
        SignatureInvalid = -1;
    }
    enum RefBlockStatus {
        UnknownRefBlockStatus = 0;
        RefBlockValid = 1;
        RefBlockInvalid = -1;
        RefBlockExpired = -2;
        FutureRefBlock = -3;
    }
    Hash TransactionId = 1;
    Transaction Transaction = 2;
    SignatureStatus SignatureSt = 3;
    RefBlockStatus RefBlockSt = 4;
    TransactionStatus Status = 5;
    bool IsSystemTxn = 6;
    uint64 ExecutedBlockNumber = 7;
}

message StatePath {
    repeated bytes Path = 1;
//    Address ContractAddress = 2;
//    Hash ChainId = 3;
}

message StateValue {
    bytes CurrentValue = 1;
    bytes OriginalValue = 2;
}

message StateChange {
    StatePath StatePath = 1;
    StateValue StateValue = 2;
}

message TransactionList {
    repeated Transaction Transactions = 1;
}

enum TransactionType {
    ContractTransaction = 0;
    DposTransaction = 1;
    CrossChainBlockInfoTransaction = 2;
    MsigTransaction = 3;
    ContractDeployTransaction=4;
}

enum Status {
    NotExisted = 0;
    Pending = 1;
    Failed = 2;
    Mined = 3;
}

message TransactionResult {
    Hash TransactionId = 1;
    Status Status = 2;
    repeated LogEvent Logs = 3;
    bytes Bloom = 4;
    bytes RetVal = 5;
    uint64 BlockNumber = 6;
    Hash BlockHash = 7;
    int32 Index = 8;
    Hash StateHash = 9;
    // Merkle proof path for this transaction
    MerklePath MerklePath = 10;
    Hash DeferredTxnId = 11; 
}


enum ExecutionStatus {
    Undefined = 0;
    ExecutedAndCommitted = 1;
    ExecutedButNotCommitted = 2;
    SystemError = -1;
    ContractError = -2;
    ExceededMaxCallDepth = -3;
    Canceled = -4;
}

message TransactionTrace {
    Hash TransactionId = 1;
    RetVal RetVal = 2;
    string StdOut = 3;
    string StdErr = 4;
    Hash StateHash = 5;
    repeated LogEvent Logs = 6;
    repeated Transaction InlineTransactions = 7;
    repeated TransactionTrace InlineTraces = 8;
    repeated StateChange StateChanges = 9;
    int64 Elapsed = 10;
    ExecutionStatus ExecutionStatus = 11;
    bytes DeferredTransaction = 12;
}

message LogEvent {
    Address Address = 1;
    repeated bytes Topics = 2;
    bytes Data = 3;
}

message RetVal {
    RetType Type = 1;
    bytes Data = 2;
    enum RetType {
        Void = 0;
        Bool = 1;
        Int32 = 2;
        UInt32 = 3;
        Int64 = 4;
        UInt64 = 5;
        String = 6;
        Bytes = 7;
        PbMessage = 8;
        UserType = 9;
    }
}

message BlockHeaderList {
    repeated BlockHeader Headers = 1;
}

message BlockHeader {
    int32 Version = 1;
    Hash PreviousBlockHash = 2;
    Hash MerkleTreeRootOfTransactions = 3;
    Hash MerkleTreeRootOfWorldState = 4;
    bytes Bloom = 5;
    uint64 Index = 6;
    bytes Sig = 7;
    bytes P = 8;
    google.protobuf.Timestamp Time = 9;
    Hash ChainId = 10;
    Hash SideChainBlockHeadersRoot = 11;
    Hash SideChainTransactionsRoot = 12;
}

message BlockBody {
    Hash BlockHeader = 1;
    repeated Hash Transactions = 2;
    repeated Transaction TransactionList = 3;
    repeated SideChainBlockInfo IndexedInfo = 4;
}

message Block {
    BlockHeader Header = 1;
    BlockBody Body = 2;
}

message SmartContractRegistration {
    int32 Category = 1;
    Hash ContractHash = 2;
    bytes ContractBytes = 3;
    uint64 SerialNumber=4;
}

message SmartContractDeployment {
    Hash ContractHash = 1;
    Hash Caller = 2;
    bytes ConstructParams = 3;
    uint64 IncrementId = 4;
}

message Parameters {
    repeated Param Params = 1;
}

message Param {
    oneof data {
        int32 intVal = 1;
        uint32 uintVal = 2;
        int64 longVal = 3;
        uint64 ulongVal = 4;
        bool boolVal = 5;
        bytes bytesVal = 6;
        string strVal = 7;
        double dVal = 8; // Maybe don't allow floating point
        Hash hashVal = 9;
        SmartContractRegistration registerVal = 10;
        SmartContractDeployment deploymentVal = 11;
    }
}

message SmartContractInvokeContext {
    Hash Caller = 1;
    uint64 IncrementId = 2;
    string MethodName = 3;
    bytes Params = 4;
}

message DataItem {
    Hash ResourcePath = 1;
    Hash ResourcePointer = 2;
    Hash StateMerkleTreeLeaf = 3;
}

message WorldState {
    repeated DataItem Data = 1;
}

message Chain {
    Hash Id = 1;
    Hash GenesisBlockHash = 2;
}

message OngoingMiners {
    repeated Miners Miners = 1;
}

message Miners {
    uint64 TakeEffectRoundNumber = 1;
    repeated Address Nodes = 2;
}

message Candidates {
    repeated bytes PubKeys = 1;
}

message Tickets {
    uint64 TotalTickets = 1;
    uint64 ExpiredTickets = 2;
    repeated VotingRecord VotingRecords = 3;
}

message VotingRecord {
    Address From = 1;
    Address To = 2;
    uint64 Count = 3;
    uint64 RoundNumber = 4;
    Hash TransactionId = 5;
<<<<<<< HEAD
    google.protobuf.Timestamp VoteTimestamp = 6;
    repeated uint64 LockDaysList = 7;
=======
    bool State = 6;
}

message Miners {
    uint64 TakeEffectRoundNumber = 1;
    repeated bytes Producers = 2;
>>>>>>> 3129f872
}

message ElectionSnapshot {
    uint64 EndRoundNumber = 1;
    uint64 BlocksCount = 2;
    repeated MinerSnapshot MinersSnapshot = 3;
}

<<<<<<< HEAD
message MinerSnapshot {
    Address MinerAddress = 1;
    uint64 VotersWeights = 2;
=======
message TicketsMap {
    bytes Candidate = 1;
    uint64 TicketsCount = 2;
    uint64 TotalWeights = 3;
>>>>>>> 3129f872
}

message BlockProducer {
    int32 Order = 1;
    bool IsEBP = 2; //EBP: Extra Block Producer
    Hash InValue = 3;
    Hash OutValue = 4;
    Hash Signature = 5;
    google.protobuf.Timestamp TimeSlot = 6;
    repeated uint64 Terms = 7;
    uint64 BlocksOfCurrentTerm = 8;
    uint64 BlocksOfAllTerms = 9;
}

message Round {
    uint64 RoundNumber = 1;
    map<string, BlockProducer> BlockProducers = 2;
}

message AElfDPoSInformation {
    repeated Round Rounds = 1;
}

enum DataAccessMode {
    ReadOnlyAccountSharing = 0;
    ReadWriteAccountSharing = 1;
    AccountSpecific = 2;
}

message Key {
    bytes Value = 1;
    string type = 2;
    uint32 HashType = 3;
}

message DataPath {
    Hash ChainId = 1;
    uint64 BlockHeight = 2;
    Address BlockProducerAddress = 3;
    Address ContractAddress = 4;
    Hash DataProviderHash = 5;
    Hash KeyHash = 6;
    StatePath StatePath = 7;
}

message BinaryMerkleTree{
    repeated Hash Nodes = 1;
    Hash Root = 2;
    int32 LeafCount = 3;
}<|MERGE_RESOLUTION|>--- conflicted
+++ resolved
@@ -239,7 +239,7 @@
 
 message Miners {
     uint64 TakeEffectRoundNumber = 1;
-    repeated Address Nodes = 2;
+    repeated bytes Producers = 2;
 }
 
 message Candidates {
@@ -258,17 +258,8 @@
     uint64 Count = 3;
     uint64 RoundNumber = 4;
     Hash TransactionId = 5;
-<<<<<<< HEAD
     google.protobuf.Timestamp VoteTimestamp = 6;
     repeated uint64 LockDaysList = 7;
-=======
-    bool State = 6;
-}
-
-message Miners {
-    uint64 TakeEffectRoundNumber = 1;
-    repeated bytes Producers = 2;
->>>>>>> 3129f872
 }
 
 message ElectionSnapshot {
@@ -277,16 +268,9 @@
     repeated MinerSnapshot MinersSnapshot = 3;
 }
 
-<<<<<<< HEAD
 message MinerSnapshot {
-    Address MinerAddress = 1;
+    bytes MinerPubKey = 1;
     uint64 VotersWeights = 2;
-=======
-message TicketsMap {
-    bytes Candidate = 1;
-    uint64 TicketsCount = 2;
-    uint64 TotalWeights = 3;
->>>>>>> 3129f872
 }
 
 message BlockProducer {
