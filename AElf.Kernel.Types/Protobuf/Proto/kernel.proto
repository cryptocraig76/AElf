syntax = "proto3";

option csharp_namespace = "AElf.Kernel";

import "google/protobuf/timestamp.proto";
import "common.proto";
import "crosschain.proto";

message Transaction {
    Address From = 1;
    Address To = 2;
    uint64 RefBlockNumber = 3;
    bytes RefBlockPrefix = 4;
    uint64 IncrementId = 5;
    string MethodName = 6;
    bytes Params = 7;
    uint64 Fee = 8;
    repeated bytes Sigs = 9;
    TransactionType Type = 10;
    google.protobuf.Timestamp Time = 11;
}

message TransactionReceipt {
    enum TransactionStatus {
        UnknownTransactionStatus = 0;
        TransactionExecuting = 1;
        TransactionExecuted = 2;
    }
    enum SignatureStatus {
        UnknownSignatureStatus = 0;
        SignatureValid = 1;
        SignatureInvalid = -1;
    }
    enum RefBlockStatus {
        UnknownRefBlockStatus = 0;
        RefBlockValid = 1;
        RefBlockInvalid = -1;
        RefBlockExpired = -2;
        FutureRefBlock = -3;
    }
    Hash TransactionId = 1;
    Transaction Transaction = 2;
    SignatureStatus SignatureSt = 3;
    RefBlockStatus RefBlockSt = 4;
    TransactionStatus Status = 5;
    bool IsSystemTxn = 6;
    uint64 ExecutedBlockNumber = 7;
}

message StatePath {
    repeated bytes Path = 1;
//    Address ContractAddress = 2;
//    Hash ChainId = 3;
}

message StateValue {
    bytes CurrentValue = 1;
    bytes OriginalValue = 2;
}

message StateChange {
    StatePath StatePath = 1;
    StateValue StateValue = 2;
}

message TransactionList {
    repeated Transaction Transactions = 1;
}

enum TransactionType {
    ContractTransaction = 0;
    DposTransaction = 1;
    CrossChainBlockInfoTransaction = 2;
    MsigTransaction = 3;
    ContractDeployTransaction=4;
}

enum Status {
    NotExisted = 0;
    Pending = 1;
    Failed = 2;
    Mined = 3;
}

message TransactionResult {
    Hash TransactionId = 1;
    Status Status = 2;
    repeated LogEvent Logs = 3;
    bytes Bloom = 4;
    bytes RetVal = 5;
    uint64 BlockNumber = 6;
    Hash BlockHash = 7;
    int32 Index = 8;
    Hash StateHash = 9;
    // Merkle proof path for this transaction
    MerklePath MerklePath = 10;
    Hash DeferredTxnId = 11; 
}

<<<<<<< HEAD
=======
// For failed transactions, its status follows the Min of
// its own status and its inline transactions'
>>>>>>> 81302a3f
enum ExecutionStatus {
    Undefined = 0;
    // Successful =>
    ExecutedButNotCommitted = 1;
    ExecutedAndCommitted = 2;

    // Failed =>
    //   Infrastructure reasons
    Canceled = -1;
    SystemError = -2;

    //   Contract reasons
    ContractError = -10;
    ExceededMaxCallDepth = -11;
}

message TransactionTrace {
    Hash TransactionId = 1;
    RetVal RetVal = 2;
    string StdOut = 3;
    string StdErr = 4;
    Hash StateHash = 5;
    repeated LogEvent Logs = 6;
    repeated Transaction InlineTransactions = 7;
    repeated TransactionTrace InlineTraces = 8;
    repeated StateChange StateChanges = 9;
    int64 Elapsed = 10;
    ExecutionStatus ExecutionStatus = 11;
    bytes DeferredTransaction = 12;
}

message LogEvent {
    Address Address = 1;
    repeated bytes Topics = 2;
    bytes Data = 3;
}

message RetVal {
    RetType Type = 1;
    bytes Data = 2;
    enum RetType {
        Void = 0;
        Bool = 1;
        Int32 = 2;
        UInt32 = 3;
        Int64 = 4;
        UInt64 = 5;
        String = 6;
        Bytes = 7;
        PbMessage = 8;
        UserType = 9;
    }
}

message BlockHeaderList {
    repeated BlockHeader Headers = 1;
}

message BlockHeader {
    int32 Version = 1;
    Hash PreviousBlockHash = 2;
    Hash MerkleTreeRootOfTransactions = 3;
    Hash MerkleTreeRootOfWorldState = 4;
    bytes Bloom = 5;
    uint64 Index = 6;
    bytes Sig = 7;
    bytes P = 8;
    google.protobuf.Timestamp Time = 9;
    Hash ChainId = 10;
    Hash SideChainBlockHeadersRoot = 11;
    Hash SideChainTransactionsRoot = 12;
}

message BlockBody {
    Hash BlockHeader = 1;
    repeated Hash Transactions = 2;
    repeated Transaction TransactionList = 3;
    repeated SideChainBlockInfo IndexedInfo = 4;
}

message Block {
    BlockHeader Header = 1;
    BlockBody Body = 2;
}

message SmartContractRegistration {
    int32 Category = 1;
    Hash ContractHash = 2;
    bytes ContractBytes = 3;
    uint64 SerialNumber=4;
}

message SmartContractDeployment {
    Hash ContractHash = 1;
    Hash Caller = 2;
    bytes ConstructParams = 3;
    uint64 IncrementId = 4;
}

message Parameters {
    repeated Param Params = 1;
}

message Param {
    oneof data {
        int32 intVal = 1;
        uint32 uintVal = 2;
        int64 longVal = 3;
        uint64 ulongVal = 4;
        bool boolVal = 5;
        bytes bytesVal = 6;
        string strVal = 7;
        double dVal = 8; // Maybe don't allow floating point
        Hash hashVal = 9;
        SmartContractRegistration registerVal = 10;
        SmartContractDeployment deploymentVal = 11;
    }
}

message SmartContractInvokeContext {
    Hash Caller = 1;
    uint64 IncrementId = 2;
    string MethodName = 3;
    bytes Params = 4;
}

message DataItem {
    Hash ResourcePath = 1;
    Hash ResourcePointer = 2;
    Hash StateMerkleTreeLeaf = 3;
}

message WorldState {
    repeated DataItem Data = 1;
}

message Chain {
    Hash Id = 1;
    Hash GenesisBlockHash = 2;
}

<<<<<<< HEAD
=======
message OngoingMiners {
    repeated Miners Miners = 1;
}

message Miners {
    uint64 TakeEffectRoundNumber = 1;
    repeated bytes Producers = 2;
}

message Candidates {
    repeated bytes PubKeys = 1;
}

message Tickets {
    uint64 TotalTickets = 1;
    uint64 ExpiredTickets = 2;
    repeated VotingRecord VotingRecords = 3;
}

message VotingRecord {
    Address From = 1;
    Address To = 2;
    uint64 Count = 3;
    uint64 RoundNumber = 4;
    Hash TransactionId = 5;
    google.protobuf.Timestamp VoteTimestamp = 6;
    repeated uint64 LockDaysList = 7;
}

message ElectionSnapshot {
    uint64 EndRoundNumber = 1;
    uint64 BlocksCount = 2;
    repeated MinerSnapshot MinersSnapshot = 3;
}

message MinerSnapshot {
    bytes MinerPubKey = 1;
    uint64 VotersWeights = 2;
}

message BlockProducer {
    int32 Order = 1;
    bool IsEBP = 2; //EBP: Extra Block Producer
    Hash InValue = 3;
    Hash OutValue = 4;
    Hash Signature = 5;
    google.protobuf.Timestamp TimeSlot = 6;
    repeated uint64 Terms = 7;
    uint64 BlocksOfCurrentTerm = 8;
    uint64 BlocksOfAllTerms = 9;
}

message Round {
    uint64 RoundNumber = 1;
    map<string, BlockProducer> BlockProducers = 2;
}

message AElfDPoSInformation {
    repeated Round Rounds = 1;
}

>>>>>>> 81302a3f
enum DataAccessMode {
    ReadOnlyAccountSharing = 0;
    ReadWriteAccountSharing = 1;
    AccountSpecific = 2;
}

message Key {
    bytes Value = 1;
    string type = 2;
    uint32 HashType = 3;
}

message DataPath {
    Hash ChainId = 1;
    uint64 BlockHeight = 2;
    Address BlockProducerAddress = 3;
    Address ContractAddress = 4;
    Hash DataProviderHash = 5;
    Hash KeyHash = 6;
    StatePath StatePath = 7;
}

message BinaryMerkleTree{
    repeated Hash Nodes = 1;
    Hash Root = 2;
    int32 LeafCount = 3;
}<|MERGE_RESOLUTION|>--- conflicted
+++ resolved
@@ -97,11 +97,8 @@
     Hash DeferredTxnId = 11; 
 }
 
-<<<<<<< HEAD
-=======
 // For failed transactions, its status follows the Min of
 // its own status and its inline transactions'
->>>>>>> 81302a3f
 enum ExecutionStatus {
     Undefined = 0;
     // Successful =>
@@ -243,70 +240,6 @@
     Hash GenesisBlockHash = 2;
 }
 
-<<<<<<< HEAD
-=======
-message OngoingMiners {
-    repeated Miners Miners = 1;
-}
-
-message Miners {
-    uint64 TakeEffectRoundNumber = 1;
-    repeated bytes Producers = 2;
-}
-
-message Candidates {
-    repeated bytes PubKeys = 1;
-}
-
-message Tickets {
-    uint64 TotalTickets = 1;
-    uint64 ExpiredTickets = 2;
-    repeated VotingRecord VotingRecords = 3;
-}
-
-message VotingRecord {
-    Address From = 1;
-    Address To = 2;
-    uint64 Count = 3;
-    uint64 RoundNumber = 4;
-    Hash TransactionId = 5;
-    google.protobuf.Timestamp VoteTimestamp = 6;
-    repeated uint64 LockDaysList = 7;
-}
-
-message ElectionSnapshot {
-    uint64 EndRoundNumber = 1;
-    uint64 BlocksCount = 2;
-    repeated MinerSnapshot MinersSnapshot = 3;
-}
-
-message MinerSnapshot {
-    bytes MinerPubKey = 1;
-    uint64 VotersWeights = 2;
-}
-
-message BlockProducer {
-    int32 Order = 1;
-    bool IsEBP = 2; //EBP: Extra Block Producer
-    Hash InValue = 3;
-    Hash OutValue = 4;
-    Hash Signature = 5;
-    google.protobuf.Timestamp TimeSlot = 6;
-    repeated uint64 Terms = 7;
-    uint64 BlocksOfCurrentTerm = 8;
-    uint64 BlocksOfAllTerms = 9;
-}
-
-message Round {
-    uint64 RoundNumber = 1;
-    map<string, BlockProducer> BlockProducers = 2;
-}
-
-message AElfDPoSInformation {
-    repeated Round Rounds = 1;
-}
-
->>>>>>> 81302a3f
 enum DataAccessMode {
     ReadOnlyAccountSharing = 0;
     ReadWriteAccountSharing = 1;
