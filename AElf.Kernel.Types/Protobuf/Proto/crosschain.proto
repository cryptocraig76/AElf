syntax = "proto3";

option csharp_namespace = "AElf.Kernel";

import "common.proto";
import "resource.proto";

message SideChainBlockInfo{
    uint64 Height = 1;
    Hash BlockHeaderHash = 2;
    Hash TransactionMKRoot = 3;
    Hash ChainId = 4;
}

message ParentChainBlockInfo{
    ParentChainBlockRootInfo Root = 1;

    // Indexed block height from side chain and merkle path for this side chain block
    map<uint64, MerklePath> IndexedBlockInfo = 2;
}

message ParentChainBlockRootInfo
{
    uint64 Height = 1;
    // Merkle tree root of side chain block headers
    Hash SideChainBlockHeadersRoot = 2;

    // Merkle tree root of side chain block transaction roots
    Hash SideChainTransactionsRoot = 3;
    Hash ChainId = 4;
}

message MerklePath{
    repeated Hash Path = 1;
}

<<<<<<< HEAD
message ChainCreationRequest{
=======
enum SideChainStatus
{
    Apply = 0;
    Review = 1;
    Active = 2;
    Terminated = 3;
}

message SideChainInfo{
>>>>>>> 81302a3f
    uint64 IndexingPrice = 1;
    uint64 LockedTokenAmount = 2;
    repeated ResourceTypeBalancePair ResourceBalances = 3; // this must be set as order of enum ResourceType 
    bytes ContractCode = 4;
    Address Proposer = 5;
<<<<<<< HEAD
=======
    SideChainStatus SideChainStatus = 6;
    Hash ChainId = 7;
>>>>>>> 81302a3f
}<|MERGE_RESOLUTION|>--- conflicted
+++ resolved
@@ -34,9 +34,6 @@
     repeated Hash Path = 1;
 }
 
-<<<<<<< HEAD
-message ChainCreationRequest{
-=======
 enum SideChainStatus
 {
     Apply = 0;
@@ -46,15 +43,11 @@
 }
 
 message SideChainInfo{
->>>>>>> 81302a3f
     uint64 IndexingPrice = 1;
     uint64 LockedTokenAmount = 2;
     repeated ResourceTypeBalancePair ResourceBalances = 3; // this must be set as order of enum ResourceType 
     bytes ContractCode = 4;
     Address Proposer = 5;
-<<<<<<< HEAD
-=======
     SideChainStatus SideChainStatus = 6;
     Hash ChainId = 7;
->>>>>>> 81302a3f
 }