using System;
using System.Linq;
using AElf.Common;
<<<<<<< HEAD
using AElf.Cryptography.ECDSA;
using Google.Protobuf;
=======
using AElf.Cryptography;
>>>>>>> 1a4fdec9

namespace AElf.Kernel.Types.Transaction
{
    public class TxSignatureVerifier : ITxSignatureVerifier
    {
        public bool Verify(Kernel.Transaction tx)
        {
            if (tx.Sigs == null || tx.Sigs.Count == 0)
            {
                return false;
            }

            if (tx.Sigs.Count == 1 && tx.Type != TransactionType.MsigTransaction)
            {
                var pubkey =
                    CryptoHelpers.RecoverPublicKey(tx.Sigs.First().ToByteArray(), tx.GetHash().DumpByteArray());
                return Address.FromPublicKey(new byte[0], pubkey) == tx.From;
            }

            // Multi sig, TODO old logic tries to recover pubkey here (do we really need)

            return true;
        }
    }
}<|MERGE_RESOLUTION|>--- conflicted
+++ resolved
@@ -1,12 +1,8 @@
 using System;
 using System.Linq;
 using AElf.Common;
-<<<<<<< HEAD
+using AElf.Cryptography;
 using AElf.Cryptography.ECDSA;
-using Google.Protobuf;
-=======
-using AElf.Cryptography;
->>>>>>> 1a4fdec9
 
 namespace AElf.Kernel.Types.Transaction
 {
@@ -23,11 +19,18 @@
             {
                 var pubkey =
                     CryptoHelpers.RecoverPublicKey(tx.Sigs.First().ToByteArray(), tx.GetHash().DumpByteArray());
-                return Address.FromPublicKey(new byte[0], pubkey) == tx.From;
+                return Address.FromPublicKey(new byte[0], pubkey).Equals(tx.From);
             }
-
-            // Multi sig, TODO old logic tries to recover pubkey here (do we really need)
-
+            
+            foreach (var sig in tx.Sigs)
+            {
+                var verifier = new ECVerifier();
+                
+                if(verifier.Verify(new ECSignature(sig.ToByteArray()), tx.GetHash().DumpByteArray()))
+                    continue;
+                
+                return false;
+            }
             return true;
         }
     }
