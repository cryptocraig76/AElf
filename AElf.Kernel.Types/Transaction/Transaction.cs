--- conflicted
+++ resolved
@@ -1,6 +1,4 @@
 ﻿using System;
-using System.Collections.Generic;
-using System.Linq;
 using System.Security.Cryptography;
 using System.Threading;
 using AElf.Cryptography.ECDSA;
@@ -43,14 +41,6 @@
             return this.ToByteArray();
         }
 
-<<<<<<< HEAD
-        public ECSignature GetSignature()
-        {
-            return new ECSignature(Sig.ToByteArray());
-        }
-
-=======
->>>>>>> 64cfd139
         public int Size()
         {
             return CalculateSize();
