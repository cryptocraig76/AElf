--- conflicted
+++ resolved
@@ -26,278 +26,264 @@
 ### `Vote`
 
 Params:
-<<<<<<< HEAD
-- string publicKeyHexString
-- ulong ticketsAmount
-- ink lockTime
-=======
+- `string` publicKeyHexString
+- `ulong` ticketsAmount
+- `int` lockTime
+
+To vote to a candidate via specifc amount of tickets and lock days.
+
+This behavior will generate a instance of VotingReocrd, which will append to both the voter and candidate.
+
+The **Weight** of this voting (VotingRecord) will be calculated by tickets amount and lock days.
+
+In addition, current candidates can't vote to any public key.
+
+### `ReceiveAllDividends`
+
+*No params*
+
+To get all the dividends for locked tokens of the caller, which should be a voter. The Dividends Contract will directly trasfer tokens to the caller.
+
+### `WithdrawAll`
+
+*No params*
+
+To withdraw all the locked tokens of the caller.
+
+### `WithdrawByDetail`
+
+Params:
+- `string` publicKeyHexString
+- `ulong` ticketsAmount
+- `int` lockTime
+
+### `WithdrawByTransactionId`
+
+Params:
+- `Hash` transactionId
+
+### `IsCandidate`
+
+Params:
+- `string` publicKeyHexString
+
+Result Type:
+`bool`
+
+To check whether the provided public key contained by the candidates list.
+
+### `GetCandidatesList` / `GetCandidatesListToFriendlyString`
+
+*No params*
+
+Result Type:
+- `StringList` / `string`
+
+To get current candidates list.
+
+### `GetCandidateHistoryInfo` / `GetCandidateHistoryInfoToFriendlyString`
+
+Params:
+- `string` publicKeyHexString
+
+Result Type:
+`CandidateInHistory` / `string`
+
+To get the history information of provided candidate.
+
+No need to be the current candidate.
+
+### `GetCurrentMiners` / `GetCurrentMinersToFriendlyString`
+
+*No params*
+
+Result Type:
+- `StringList` / `string`
+
+To get current miners.
+
+### `GetTicketsInfo` / `GetTicketsInfoToFriendlyString`
+
+Params:
+- `string` publicKeyHexString
+
+Result type:
+- `Tickets` / `string`
+
+To get the tickets information of provided public key.
+
+If this public key ever joined election, the voting records will also contain his supportters'.
+
+### `GetBlockchainAge`
+
+*No params*
+
+Result Type:
+- `ulong`
+
+To get the age of this blockchain. (Currently the unit is day.)
+
+### `GetCurrentVictories` / `GetCurrentVictoriesToFriendlyString`
+
+*No params*
+
+Result Type:
+- `StringList` / `string`
+
+To get the victories of ongoing election.
+
+### `GetTermSnapshot` / `GetTermSnapshotToFriendlyString`
+
+Params:
+- `ulong` termNumbner
+
+Result Type:
+- `TermSnapshot` / `string`
+
+To get the term snapshot of provided term number.
+
+### `GetTermNumberByRoundNumber`
+
+Params:
+- `ulong` roundNumber
+
+Result Type:
+- `ulong`
+
+To get the term number of provided round number.
+
+### `GetCurrentElectionInfo` / `GetCurrentElectionInfoToFriendlyString`
+
+Params:
+- `int` startIndex
+- `int` length // If the length is 0, will return all results from startIndex.
+- `int` orderBy // Default 0, which stands for order by announcement order.
+
+Result Type:
+- `TicketsDictionary` / `string`
+
+To get the election information during the election.
+
+### `GetVotesCount`
+
+*No params*
+
+Result Type:
+`ulong`
+
+To get the total voting records of this system.
+
+### `GetTicketsCount`
+
+*No params*
+
+Result Type:
+`ulong`
+
+To get the total tickets of this system (both valid and invalid).
+
+### `QueryCurrentDividendsForVoters`
+
+*No params*
+
+Result Type:
+`ulong`
+
+To query dividends of current term for voters.
+
+### `QueryCurrentDividends`
+
+*No params*
+
+Result Type:
+`ulong`
+
+To query total dividends of current term.
+
+### `QueryAliasesInUse` / `QueryAliasesInUseToFriendlyString`
+
+*No params*
+
+Result Type:
+`StringList` / `string`
+
+To query all the alias in use.
+
+### `QueryMinedBlockCountInCurrentTerm`
+
+Params:
+- `string` publicKeyHexString
+
+Return Type:
+`ulong`
+
+To query the count of mined blocks by provided miner in current term.
+
+# 投票/选举系统
+
+## 可用方法
+
+### `AnnounceElection`
+
+- 由于一个签名相关的bug，没有参数的方法需要暂时加上一个string类型的参数。
+
+参数:
+- `string` alias
+
+用于参加下一届选举。
+
+目前该方法会为调用者锁**100,000**个ELF，转入共识合约的账户。
+
+同时，调用者的公钥会被加入候选人列表中。
+
+### `QuitElection`
+
+*无参数*
+
+用于放弃下一届及以后的选举。
+
+调用者将会拿回参加竞选时锁仓的代币，其公钥也会被移出候选人列表。
+
+### `Vote`
+
+参数:
 - `string` publicKeyHexString
 - `ulong` amount
 - `int` lockTime
->>>>>>> 62791eec
-
-To vote to a candidate via specifc amount of tickets and lock days.
-
-This behavior will generate a instance of VotingReocrd, which will append to both the voter and candidate.
-
-The **Weight** of this voting (VotingRecord) will be calculated by tickets amount and lock days.
-
-In addition, current candidates can't vote to any public key.
+
+为候选人投票，所需参数为投票数目amount，锁仓时间lockTime。
+
+该方法会为投票人和被投票的候选人共同增加一个VotingReocrd实例。
+
+这一笔投票的**权重**与投票数目、锁仓时间都相关。
+
+当前候选人不能为任何人投票。
 
 ### `ReceiveAllDividends`
 
-*No params*
-
-To get all the dividends for locked tokens of the caller, which should be a voter. The Dividends Contract will directly trasfer tokens to the caller.
+*无参数*
+
+投票者获取自己所有的锁仓分红，调用后分红合约账户会直接进行转账。
 
 ### `WithdrawAll`
 
-*No params*
-
-To withdraw all the locked tokens of the caller.
-
-<<<<<<< HEAD
-### WithdrawByDetail
-
-Params:
+*无参数*
+
+投票者赎回自己的选票。
+
+### `WithdrawByDetail`
+
+参数:
 - string publicKeyHexString
 - ulong ticketsAmount
 - int lockTime
 
-### WithdrawByTransactionId
-
-Params:
+### `WithdrawByTransactionId`
+
+参数:
 - Hash transactionId
 
-### IsCandidate
-=======
 ### `IsCandidate`
->>>>>>> 62791eec
-
-Params:
-- `string` publicKeyHexString
-
-Result Type:
-`bool`
-
-To check whether the provided public key contained by the candidates list.
-
-### `GetCandidatesList` / `GetCandidatesListToFriendlyString`
-
-*No params*
-
-Result Type:
-- `StringList` / `string`
-
-To get current candidates list.
-
-### `GetCandidateHistoryInfo` / `GetCandidateHistoryInfoToFriendlyString`
-
-Params:
-- `string` publicKeyHexString
-
-Result Type:
-`CandidateInHistory` / `string`
-
-To get the history information of provided candidate.
-
-No need to be the current candidate.
-
-### `GetCurrentMiners` / `GetCurrentMinersToFriendlyString`
-
-*No params*
-
-Result Type:
-- `StringList` / `string`
-
-To get current miners.
-
-### `GetTicketsInfo` / `GetTicketsInfoToFriendlyString`
-
-Params:
-- `string` publicKeyHexString
-
-Result type:
-- `Tickets` / `string`
-
-To get the tickets information of provided public key.
-
-If this public key ever joined election, the voting records will also contain his supportters'.
-
-### `GetBlockchainAge`
-
-*No params*
-
-Result Type:
-- `ulong`
-
-To get the age of this blockchain. (Currently the unit is day.)
-
-### `GetCurrentVictories` / `GetCurrentVictoriesToFriendlyString`
-
-*No params*
-
-Result Type:
-- `StringList` / `string`
-
-To get the victories of ongoing election.
-
-### `GetTermSnapshot` / `GetTermSnapshotToFriendlyString`
-
-Params:
-- `ulong` termNumbner
-
-Result Type:
-- `TermSnapshot` / `string`
-
-To get the term snapshot of provided term number.
-
-### `GetTermNumberByRoundNumber`
-
-Params:
-- `ulong` roundNumber
-
-Result Type:
-- `ulong`
-
-To get the term number of provided round number.
-
-### `GetCurrentElectionInfo` / `GetCurrentElectionInfoToFriendlyString`
-
-Params:
-- `int` startIndex
-- `int` length // If the length is 0, will return all results from startIndex.
-- `int` orderBy // Default 0, which stands for order by announcement order.
-
-Result Type:
-- `TicketsDictionary` / `string`
-
-To get the election information during the election.
-
-### `GetVotesCount`
-
-*No params*
-
-Result Type:
-`ulong`
-
-To get the total voting records of this system.
-
-### `GetTicketsCount`
-
-*No params*
-
-Result Type:
-`ulong`
-
-To get the total tickets of this system (both valid and invalid).
-
-### `QueryCurrentDividendsForVoters`
-
-*No params*
-
-Result Type:
-`ulong`
-
-To query dividends of current term for voters.
-
-### `QueryCurrentDividends`
-
-*No params*
-
-Result Type:
-`ulong`
-
-To query total dividends of current term.
-
-### `QueryAliasesInUse` / `QueryAliasesInUseToFriendlyString`
-
-*No params*
-
-Result Type:
-`StringList` / `string`
-
-To query all the alias in use.
-
-### QueryMinedBlockCountInCurrentTerm
-
-Params:
-- string publicKeyHexString
-
-Return Type:
-ulong
-
-To query the count of mined blocks by provided miner in current term.
-
-# 投票/选举系统
-
-## 可用方法
-
-### `AnnounceElection`
-
-- 由于一个签名相关的bug，没有参数的方法需要暂时加上一个string类型的参数。
-
-参数:
-- `string` alias
-
-用于参加下一届选举。
-
-目前该方法会为调用者锁**100,000**个ELF，转入共识合约的账户。
-
-同时，调用者的公钥会被加入候选人列表中。
-
-### `QuitElection`
-
-*无参数*
-
-用于放弃下一届及以后的选举。
-
-调用者将会拿回参加竞选时锁仓的代币，其公钥也会被移出候选人列表。
-
-### `Vote`
-
-参数:
-- `string` publicKeyHexString
-- `ulong` amount
-- `int` lockTime
-
-为候选人投票，所需参数为投票数目amount，锁仓时间lockTime。
-
-该方法会为投票人和被投票的候选人共同增加一个VotingReocrd实例。
-
-这一笔投票的**权重**与投票数目、锁仓时间都相关。
-
-当前候选人不能为任何人投票。
-
-### `ReceiveAllDividends`
-
-*无参数*
-
-投票者获取自己所有的锁仓分红，调用后分红合约账户会直接进行转账。
-
-### `WithdrawAll`
-
-*无参数*
-
-投票者赎回自己的选票。
-
-<<<<<<< HEAD
-### WithdrawByDetail
-
-参数:
-- string publicKeyHexString
-- ulong ticketsAmount
-- int lockTime
-
-### WithdrawByTransactionId
-
-参数:
-- Hash transactionId
-
-### IsCandidate
-=======
-### `IsCandidate`
->>>>>>> 62791eec
 
 参数:
 - `string` publicKeyHexString
@@ -446,13 +432,13 @@
 
 查询已经被使用的别名。
 
-### QueryMinedBlockCountInCurrentTerm
-
-参数:
-- string publicKeyHexString
+### `QueryMinedBlockCountInCurrentTerm`
+
+参数:
+- `string` publicKeyHexString
 
 返回类型:
-ulong
+`ulong`
 
 获取某节点当前届的出块数量。
 
