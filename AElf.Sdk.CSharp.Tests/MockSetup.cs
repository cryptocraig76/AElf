﻿using System.Collections.Generic;
using System.Threading;
using System.Threading.Tasks;
using AElf.Kernel;
using AElf.ChainController;
using AElf.SmartContract;
using AElf.Execution;
using Google.Protobuf;
using AElf.Kernel.Tests;
using AElf.Common;
using AElf.Execution.Execution;
using AElf.Kernel.Managers;

namespace AElf.Sdk.CSharp.Tests
{
    public class MockSetup
    {
        // IncrementId is used to differentiate txn
        // which is identified by From/To/IncrementId
        private static int _incrementId = 0;

        public ulong NewIncrementId()
        {
            var n = Interlocked.Increment(ref _incrementId);
            return (ulong) n;
        }

        public Hash ChainId1 { get; } = Hash.LoadByteArray(new byte[] {0x01, 0x02, 0x03});
        public ISmartContractManager SmartContractManager;
        public ISmartContractService SmartContractService;
        private IFunctionMetadataService _functionMetadataService;

        public IChainContextService ChainContextService;

        public IStateManager StateManager;
        public DataProvider DataProvider1;

        public ServicePack ServicePack;

        private IChainCreationService _chainCreationService;
        private IChainService _chainService;

        private ISmartContractRunnerContainer _smartContractRunnerContainer;

<<<<<<< HEAD
        public MockSetup(IStateStore stateStore, IChainCreationService chainCreationService, IDataStore dataStore, IChainContextService chainContextService, IFunctionMetadataService functionMetadataService, ISmartContractRunnerContainer smartContractRunnerContainer, IChainService chainService)
=======
        public MockSetup(IStateManager stateManager, IChainCreationService chainCreationService,
            IChainContextService chainContextService, IFunctionMetadataService functionMetadataService,
            ISmartContractRunnerContainer smartContractRunnerContainer, ISmartContractManager smartContractManager)
>>>>>>> c0bfa497
        {
            StateManager = stateManager;
            _chainCreationService = chainCreationService;
            ChainContextService = chainContextService;
            _functionMetadataService = functionMetadataService;
            _smartContractRunnerContainer = smartContractRunnerContainer;
<<<<<<< HEAD
            SmartContractManager = new SmartContractManager(dataStore);
            _chainService = chainService;
            Task.Factory.StartNew(async () =>
            {
                await Init();
            }).Unwrap().Wait();
            SmartContractService = new SmartContractService(SmartContractManager, _smartContractRunnerContainer, stateStore, _functionMetadataService, chainService);
=======
            SmartContractManager = smartContractManager;
            Task.Factory.StartNew(async () => { await Init(); }).Unwrap().Wait();
            SmartContractService = new SmartContractService(SmartContractManager, _smartContractRunnerContainer,
                StateManager, _functionMetadataService);
>>>>>>> c0bfa497

            ServicePack = new ServicePack()
            {
                ChainContextService = chainContextService,
                SmartContractService = SmartContractService,
                ResourceDetectionService = null,
                StateManager = StateManager
            };
        }

        public byte[] SmartContractZeroCode
        {
            get { return ContractCodes.TestContractZeroCode; }
        }

        private async Task Init()
        {
            var reg = new SmartContractRegistration
            {
                Category = 0,
                ContractBytes = ByteString.CopyFrom(SmartContractZeroCode),
                ContractHash = Hash.Zero
            };
            var chain1 =
                await _chainCreationService.CreateNewChainAsync(ChainId1, new List<SmartContractRegistration> {reg});

            DataProvider1 = DataProvider.GetRootDataProvider(
                chain1.Id,
                Address.Generate() // todo warning adr contract adress
            );
            DataProvider1.StateManager = StateManager;
        }

        public async Task DeployContractAsync(byte[] code, Address address)
        {
            var reg = new SmartContractRegistration
            {
                Category = 1,
                ContractBytes = ByteString.CopyFrom(code),
                ContractHash = Hash.FromRawBytes(code)
            };

            await SmartContractService.DeployContractAsync(ChainId1, address, reg, false);
        }

        public async Task<IExecutive> GetExecutiveAsync(Address address)
        {
            var executive = await SmartContractService.GetExecutiveAsync(address, ChainId1);
            return executive;
        }
    }
}<|MERGE_RESOLUTION|>--- conflicted
+++ resolved
@@ -42,33 +42,22 @@
 
         private ISmartContractRunnerContainer _smartContractRunnerContainer;
 
-<<<<<<< HEAD
-        public MockSetup(IStateStore stateStore, IChainCreationService chainCreationService, IDataStore dataStore, IChainContextService chainContextService, IFunctionMetadataService functionMetadataService, ISmartContractRunnerContainer smartContractRunnerContainer, IChainService chainService)
-=======
         public MockSetup(IStateManager stateManager, IChainCreationService chainCreationService,
             IChainContextService chainContextService, IFunctionMetadataService functionMetadataService,
-            ISmartContractRunnerContainer smartContractRunnerContainer, ISmartContractManager smartContractManager)
->>>>>>> c0bfa497
+            ISmartContractRunnerContainer smartContractRunnerContainer, ISmartContractManager smartContractManager, IChainService chainService)
         {
             StateManager = stateManager;
             _chainCreationService = chainCreationService;
             ChainContextService = chainContextService;
             _functionMetadataService = functionMetadataService;
             _smartContractRunnerContainer = smartContractRunnerContainer;
-<<<<<<< HEAD
-            SmartContractManager = new SmartContractManager(dataStore);
+            SmartContractManager = smartContractManager;
             _chainService = chainService;
             Task.Factory.StartNew(async () =>
             {
                 await Init();
             }).Unwrap().Wait();
-            SmartContractService = new SmartContractService(SmartContractManager, _smartContractRunnerContainer, stateStore, _functionMetadataService, chainService);
-=======
-            SmartContractManager = smartContractManager;
-            Task.Factory.StartNew(async () => { await Init(); }).Unwrap().Wait();
-            SmartContractService = new SmartContractService(SmartContractManager, _smartContractRunnerContainer,
-                StateManager, _functionMetadataService);
->>>>>>> c0bfa497
+            SmartContractService = new SmartContractService(SmartContractManager, _smartContractRunnerContainer, StateManager, _functionMetadataService, chainService);
 
             ServicePack = new ServicePack()
             {
