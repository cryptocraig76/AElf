using System;
using System.Linq;
using System.Threading.Tasks;
using AElf.Common.Attributes;
using AElf.Cryptography.ECDSA;
using AElf.Kernel;
using AElf.Common;
using AElf.Configuration;
using AElf.Kernel.Consensus;
using AElf.SmartContract;
using AElf.Types.CSharp;
using Google.Protobuf;
using Google.Protobuf.WellKnownTypes;
using NLog;
using ServiceStack;

// ReSharper disable once CheckNamespace
namespace AElf.ChainController
{
    // ReSharper disable InconsistentNaming
    public class ConsensusBlockValidationFilter : IBlockValidationFilter
    {
        private readonly ISmartContractService _smartContractService;
        private readonly ILogger _logger;
        
        private readonly Address _nodeAddress;
        private readonly ECKeyPair _nodeKeyPair;

        public ConsensusBlockValidationFilter(ISmartContractService smartContractService)
        {
            _smartContractService = smartContractService;
            
            _nodeAddress = Address.Parse(NodeConfig.Instance.NodeAccount);
            _nodeKeyPair = NodeConfig.Instance.ECKeyPair;
            
            _logger = LogManager.GetLogger(nameof(ConsensusBlockValidationFilter));
        }

        public async Task<BlockValidationResult> ValidateBlockAsync(IBlock block, IChainContext context)
        {
            if (NodeConfig.Instance.ConsensusKind == ConsensusKind.AElfDPoS)
            {
                return await DPoSValidation(block, context);
            }

            if (NodeConfig.Instance.ConsensusKind == ConsensusKind.AElfPoW)
            {
                return await PoWValidation(block, context);
            }

            return BlockValidationResult.NotImplementConsensus;
        }

        private async Task<BlockValidationResult> DPoSValidation(IBlock block, IChainContext context)
        {
            // If the height of chain is 1, no need to check consensus validation
            if (block.Header.Index < GlobalConfig.GenesisBlockHeight + 2)
            {
                return BlockValidationResult.Success;
            }

            // Get BP address
            var uncompressedPrivateKey = block.Header.P.ToByteArray();
            var recipientKeyPair = ECKeyPair.FromPublicKey(uncompressedPrivateKey);
            
            // Assuming he is on the same chain
            
            // todo warning adr
//            var address = "ELF_" + _nodeAddress.ChainId + "_" + recipientKeyPair.GetEncodedPublicKey(); 
            var address = "mock"; 

            // Get the address of consensus contract
<<<<<<< HEAD
            var contractAccountHash =
                AddressHelpers.GetSystemContractAddress(context.ChainId, SmartContractType.AElfDPoS.ToString());
            
=======
            var contractAccountHash = ContractHelpers.GetConsensusContractAddress(context.ChainId);
>>>>>>> 2cf27b80
            var timestampOfBlock = block.Header.Time;

            long roundId = 1;
            
            var updateTx = block.Body.TransactionList
                .Where(t => t.MethodName == ConsensusBehavior.UpdateAElfDPoS.ToString())
                .ToList();
            
            if (updateTx.Count > 0)
            {
                if (updateTx.Count > 1)
                {
                    return BlockValidationResult.IncorrectDPoSTxInBlock;
                }

                roundId = ((Round) ParamsPacker.Unpack(updateTx[0].Params.ToByteArray(),
                    new[] {typeof(Round), typeof(Round), typeof(StringValue)})[1]).RoundId;
            }

            // Formulate an Executive and execute a transaction of checking time slot of this block producer
            var executive = await _smartContractService.GetExecutiveAsync(contractAccountHash, context.ChainId);
            
            TransactionTrace trace;
            
            try
            {
                var tx = GetTxToVerifyBlockProducer(contractAccountHash, address, timestampOfBlock, roundId);
                
                if (tx == null)
                    return BlockValidationResult.FailedToCheckConsensusInvalidation;

                var tc = new TransactionContext { Transaction = tx };
                
                await executive.SetTransactionContext(tc).Apply();
                trace = tc.Trace;
            }
            finally
            {
                _smartContractService.PutExecutiveAsync(contractAccountHash, executive).Wait();
            }
            
            //If failed to execute the transaction of checking time slot
            if (!trace.StdErr.IsNullOrEmpty())
            {
                _logger.Trace("Failed to execute tx Validation: " + trace.StdErr);
                return BlockValidationResult.FailedToCheckConsensusInvalidation;
            }

            var result = Int32Value.Parser.ParseFrom(trace.RetVal.ToByteArray()).Value;

            switch (result)
            {
                case 1:
                    return BlockValidationResult.NotBP;
                case 2:
                    return BlockValidationResult.InvalidTimeSlot;
                case 3:
                    return BlockValidationResult.SameWithCurrentRound;
                case 11:
                    return BlockValidationResult.ParseProblem;
                default:
                    return BlockValidationResult.Success;
            }
        }

        private async Task<BlockValidationResult> PoWValidation(IBlock block, IChainContext context)
        {
            return BlockValidationResult.IncorrectPoWResult;
        }

        private Transaction GetTxToVerifyBlockProducer(Address contractAccountHash, string recipientAddress, Timestamp timestamp, long roundId)
        {
            if (contractAccountHash == null || _nodeKeyPair == null || recipientAddress == null)
            {
                _logger?.Error("Something wrong happened to consensus verification filter.");
                return null;
            }

            var tx = new Transaction
            {
                From = _nodeAddress,
                To = contractAccountHash,
                IncrementId = 0,
                MethodName = "Validation",
                Sig = new Signature
                {
                    P = ByteString.CopyFrom(_nodeKeyPair.PublicKey.Q.GetEncoded())
                },
                Params = ByteString.CopyFrom(ParamsPacker.Pack(
                    new StringValue {Value = recipientAddress.RemoveHexPrefix()}.ToByteArray(),
                    timestamp.ToByteArray(),
                    new Int64Value {Value = roundId}))
            };

            var signer = new ECSigner();
            var signature = signer.Sign(_nodeKeyPair, tx.GetHash().DumpByteArray());

            // Update the signature
            tx.Sig.R = ByteString.CopyFrom(signature.R);
            tx.Sig.S = ByteString.CopyFrom(signature.S);

            return tx;
        }
    }
}<|MERGE_RESOLUTION|>--- conflicted
+++ resolved
@@ -62,29 +62,16 @@
             // Get BP address
             var uncompressedPrivateKey = block.Header.P.ToByteArray();
             var recipientKeyPair = ECKeyPair.FromPublicKey(uncompressedPrivateKey);
-            
-            // Assuming he is on the same chain
-            
-            // todo warning adr
-//            var address = "ELF_" + _nodeAddress.ChainId + "_" + recipientKeyPair.GetEncodedPublicKey(); 
-            var address = "mock"; 
+            var address = "";
 
             // Get the address of consensus contract
-<<<<<<< HEAD
-            var contractAccountHash =
-                AddressHelpers.GetSystemContractAddress(context.ChainId, SmartContractType.AElfDPoS.ToString());
-            
-=======
             var contractAccountHash = ContractHelpers.GetConsensusContractAddress(context.ChainId);
->>>>>>> 2cf27b80
             var timestampOfBlock = block.Header.Time;
 
             long roundId = 1;
-            
-            var updateTx = block.Body.TransactionList
-                .Where(t => t.MethodName == ConsensusBehavior.UpdateAElfDPoS.ToString())
-                .ToList();
-            
+            var updateTx =
+                block.Body.TransactionList.Where(t => t.MethodName == ConsensusBehavior.UpdateAElfDPoS.ToString())
+                    .ToList();
             if (updateTx.Count > 0)
             {
                 if (updateTx.Count > 1)
@@ -96,20 +83,22 @@
                     new[] {typeof(Round), typeof(Round), typeof(StringValue)})[1]).RoundId;
             }
 
-            // Formulate an Executive and execute a transaction of checking time slot of this block producer
+            //Formulate an Executive and execute a transaction of checking time slot of this block producer
+            TransactionTrace trace;
             var executive = await _smartContractService.GetExecutiveAsync(contractAccountHash, context.ChainId);
-            
-            TransactionTrace trace;
-            
             try
             {
-                var tx = GetTxToVerifyBlockProducer(contractAccountHash, address, timestampOfBlock, roundId);
-                
+                var tx = GetTxToVerifyBlockProducer(contractAccountHash, NodeConfig.Instance.ECKeyPair, address,
+                    timestampOfBlock, roundId);
                 if (tx == null)
+                {
                     return BlockValidationResult.FailedToCheckConsensusInvalidation;
+                }
 
-                var tc = new TransactionContext { Transaction = tx };
-                
+                var tc = new TransactionContext
+                {
+                    Transaction = tx
+                };
                 await executive.SetTransactionContext(tc).Apply();
                 trace = tc.Trace;
             }
@@ -147,9 +136,10 @@
             return BlockValidationResult.IncorrectPoWResult;
         }
 
-        private Transaction GetTxToVerifyBlockProducer(Address contractAccountHash, string recipientAddress, Timestamp timestamp, long roundId)
+        private Transaction GetTxToVerifyBlockProducer(Address contractAccountHash, ECKeyPair keyPair,
+            string recipientAddress, Timestamp timestamp, long roundId)
         {
-            if (contractAccountHash == null || _nodeKeyPair == null || recipientAddress == null)
+            if (contractAccountHash == null || keyPair == null || recipientAddress == null)
             {
                 _logger?.Error("Something wrong happened to consensus verification filter.");
                 return null;
@@ -157,13 +147,13 @@
 
             var tx = new Transaction
             {
-                From = _nodeAddress,
+                From = Address.Zero,
                 To = contractAccountHash,
                 IncrementId = 0,
                 MethodName = "Validation",
                 Sig = new Signature
                 {
-                    P = ByteString.CopyFrom(_nodeKeyPair.PublicKey.Q.GetEncoded())
+                    P = ByteString.CopyFrom(keyPair.PublicKey.Q.GetEncoded())
                 },
                 Params = ByteString.CopyFrom(ParamsPacker.Pack(
                     new StringValue {Value = recipientAddress.RemoveHexPrefix()}.ToByteArray(),
@@ -172,7 +162,7 @@
             };
 
             var signer = new ECSigner();
-            var signature = signer.Sign(_nodeKeyPair, tx.GetHash().DumpByteArray());
+            var signature = signer.Sign(keyPair, tx.GetHash().DumpByteArray());
 
             // Update the signature
             tx.Sig.R = ByteString.CopyFrom(signature.R);
