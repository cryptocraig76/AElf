--- conflicted
+++ resolved
@@ -146,10 +146,6 @@
                 return null;
             }
 
-            var sig = new Sig
-            {
-                P = ByteString.CopyFrom(keyPair.PublicKey.Q.GetEncoded())
-            };
             var tx = new Transaction
             {
                 From = contractAccountHash,
@@ -161,18 +157,11 @@
                     timestamp.ToByteArray(),
                     new Int64Value {Value = roundId}))
             };
-            tx.Sigs.Add(sig);
 
+            // todo review
             var signer = new ECSigner();
             var signature = signer.Sign(keyPair, tx.GetHash().DumpByteArray());
-
-            // Update the signature
-<<<<<<< HEAD
-            tx.Sig = ByteString.CopyFrom(signature.SigBytes);
-=======
-            sig.R = ByteString.CopyFrom(signature.R);
-            sig.S = ByteString.CopyFrom(signature.S);
->>>>>>> 64cfd139
+            tx.Sigs.Add(ByteString.CopyFrom(signature.SigBytes)); 
 
             return tx;
         }
