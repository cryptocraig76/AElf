﻿using System;
using System.Collections.Concurrent;
using System.Collections.Generic;
using System.Linq;
using System.Threading;
using System.Threading.Tasks;
using AElf.ChainController.TxMemPool;
using AElf.Kernel;
using AElf.Kernel.Managers;
using AElf.Types.CSharp;
using Google.Protobuf.WellKnownTypes;
using NLog;

namespace AElf.ChainController.TxMemPoolBM
{
    // ReSharper disable InconsistentNaming
    public class TxPoolServiceBM : ITxPoolService
    {
        private readonly ILogger _logger;
        private readonly ITxValidator _txValidator;
        private readonly ITransactionManager _transactionManager;
        private ulong Least { get; set; }
        private ulong Limit { get; set; }

        public TxPoolServiceBM(ILogger logger, ITxValidator txValidator,
            ITransactionManager transactionManager)
        {
            _logger = logger;
            _txValidator = txValidator;
            _transactionManager = transactionManager;
        }

        public void Start()
        {
        }

        public Task Stop()
        {
            return Task.CompletedTask;
        }

        private readonly ConcurrentDictionary<Hash, Transaction> _contractTxs =
            new ConcurrentDictionary<Hash, Transaction>();

        private readonly ConcurrentDictionary<Hash, Transaction> _systemTxs =
            new ConcurrentDictionary<Hash, Transaction>();

        /// <inheritdoc/>
        public async Task<TxValidation.TxInsertionAndBroadcastingError> AddTxAsync(Transaction tx)
        {
            var txExecuted = await _transactionManager.GetTransaction(tx.GetHash());
            if (txExecuted != null)
            {
                return TxValidation.TxInsertionAndBroadcastingError.AlreadyExecuted;
            }

            var res = await AddTransaction(tx);

            return res;
        }

        /// <summary>
        /// enqueue tx in pool
        /// </summary>
        /// <param name="tx"></param>
        /// <returns></returns>
        private async Task<TxValidation.TxInsertionAndBroadcastingError> AddTransaction(Transaction tx)
        {
            var res = _txValidator.ValidateTx(tx);
            if (res != TxValidation.TxInsertionAndBroadcastingError.Valid)
            {
                return res;
            }

            res = await _txValidator.ValidateReferenceBlockAsync(tx);
            if (res != TxValidation.TxInsertionAndBroadcastingError.Valid)
            {
                return res;
            }

            if (tx.Type != TransactionType.ContractTransaction)
            {
                return await Task.FromResult(AddSystemTransaction(tx));
            }

            return await Task.FromResult(AddContractTransaction(tx));
        }

        /// <summary>
        /// enqueue system tx
        /// </summary>
        /// <param name="tx"></param>
        /// <returns></returns>
        private TxValidation.TxInsertionAndBroadcastingError AddSystemTransaction(Transaction tx)
        {
            if (tx.Type == TransactionType.ContractTransaction) 
                return TxValidation.TxInsertionAndBroadcastingError.Failed;
            if (_systemTxs.ContainsKey(tx.GetHash()))
                return TxValidation.TxInsertionAndBroadcastingError.AlreadyInserted;

            return _systemTxs.TryAdd(tx.GetHash(), tx)
                ? TxValidation.TxInsertionAndBroadcastingError.Success
                : TxValidation.TxInsertionAndBroadcastingError.Failed;
        }

        /// <summary>
        /// enqueue contract tx
        /// </summary>
        /// <param name="tx"></param>
        /// <returns></returns>
        private TxValidation.TxInsertionAndBroadcastingError AddContractTransaction(Transaction tx)
        {
            if (tx.Type != TransactionType.ContractTransaction)
                return TxValidation.TxInsertionAndBroadcastingError.Failed;
            if (_contractTxs.ContainsKey(tx.GetHash()))
                return TxValidation.TxInsertionAndBroadcastingError.AlreadyInserted;

            return _contractTxs.TryAdd(tx.GetHash(), tx)
                ? TxValidation.TxInsertionAndBroadcastingError.Success
                : TxValidation.TxInsertionAndBroadcastingError.Failed;
        }

        /// <inheritdoc/>
        public async Task Revert(List<Transaction> txsOut)
        {
            foreach (var tx in txsOut)
            {
                if (tx.Type == TransactionType.ContractTransaction)
                {
<<<<<<< HEAD
                    //AddDPoSTransaction(tx);
=======
                    AddContractTransaction(tx);
                    
>>>>>>> 54f2bf2c
                }
                else
                {
                    AddSystemTransaction(tx);
                }
                tx.Unclaim();
                //await _transactionManager.RemoveTransaction(tx.GetHash());
            }
        }

        /// <inheritdoc/>
        public bool TryGetTx(Hash txHash, out Transaction tx)
        {
            return _contractTxs.TryGetValue(txHash, out tx) || _systemTxs.TryGetValue(txHash, out tx);
        }

        public List<Hash> GetMissingTransactions(IBlock block)
        {
            var res = new List<Hash>();
            var txs = block.Body.Transactions;
            foreach (var id in txs)
            {
                if (!TryGetTx(id, out _))
                {
                    res.Add(id);
                }
            }

            return res;
        }

        /// <inheritdoc/>
        public void RemoveAsync(Hash txHash)
        {
            if (_systemTxs.TryRemove(txHash, out _))
                return;
            _contractTxs.TryRemove(txHash, out _);
        }

        /// <inheritdoc/>
        public async Task<List<Transaction>> GetReadyTxsAsync(Round currentRoundInfo, Hash blockProducerAddress, double intervals = 150)
        {
            // TODO: Improve performance
            var txs = _systemTxs.Values.ToList();

<<<<<<< HEAD
            RemoveDirtyDPoSTxs(txs, blockProducerAddress, currentRoundInfo);
=======
            RemoveDirtySystemTxs(txs, blockProducerAddress);
>>>>>>> 54f2bf2c
            
            _logger.Debug($"Got {txs.Count} System tx");
            if ((ulong) _contractTxs.Count < Least)
            {
                _logger.Debug($"Regular txs {Least} required, but we only have {_contractTxs.Count}");
                return txs;
            }

            var invalid = new List<Hash>();
            foreach (var kv in _contractTxs)
            {
                if (Limit != 0 && (ulong) txs.Count > Limit)
                {
                    continue;
                }

                if (!kv.Value.Claim())
                {
                    continue;
                }

                var res = await _txValidator.ValidateReferenceBlockAsync(kv.Value);
                if (res != TxValidation.TxInsertionAndBroadcastingError.Valid)
                {
                    invalid.Add(kv.Key);
                }
                else
                {
                    txs.Add(kv.Value);
                }
            }

            foreach (var hash in invalid)
            {
                _contractTxs.TryRemove(hash, out _);
            }

            _logger.Debug($"Got {txs.Count} total tx");
            return txs;
        }
<<<<<<< HEAD

        private void RemoveDirtyDPoSTxs(List<Transaction> readyTxs, Hash blockProducerAddress, Round currentRoundInfo)
=======
        
        private void RemoveDirtySystemTxs(List<Transaction> readyTxs, Hash blockProducerAddress)
>>>>>>> 54f2bf2c
        {
            const string inValueTxName = "PublishInValue";
            var toRemove = new List<Transaction>();
            foreach (var transaction in readyTxs)
            {
                if (transaction.From == blockProducerAddress)
                    continue;
<<<<<<< HEAD

                if (transaction.MethodName != inValueTxName)
=======
                
                if (transaction.Type == TransactionType.CrossChainBlockInfoTransaction || 
                    transaction.Type == TransactionType.DposTransaction && transaction.MethodName != inValueTxName)
>>>>>>> 54f2bf2c
                {
                    toRemove.Add(transaction);
                }
                else
                {
                    if (currentRoundInfo == null)
                    {
                        continue;
                    }
                    var inValue = ParamsPacker.Unpack(transaction.Params.ToByteArray(),
                        new[] {typeof(UInt64Value), typeof(StringValue), typeof(Hash)})[2] as Hash;
                    var outValue = currentRoundInfo.BlockProducers[transaction.From.ToHex().RemoveHexPrefix()].OutValue;
                    if (outValue == inValue.CalculateHash())
                    {
                        toRemove.Add(transaction);
                    }
                }
            }

            // No one will publish in value if I won't do this in current block.
            if (!readyTxs.Any(tx => tx.MethodName == inValueTxName && tx.From == blockProducerAddress))
            {
                toRemove.AddRange(readyTxs.FindAll(tx => tx.MethodName == inValueTxName));
            }
            else
            {
                // One BP can only publish in value once in one block.
                toRemove.AddRange(readyTxs.FindAll(tx => tx.MethodName == inValueTxName).GroupBy(tx => tx.From)
                    .Where(g => g.Count() > 1).SelectMany(g => g));
            }

            foreach (var transaction in toRemove)
            {
                readyTxs.Remove(transaction);
            }
        }
<<<<<<< HEAD

        public List<Transaction> GetDPoSTxs()
=======
        
        public List<Transaction> GetSystemTxs()
>>>>>>> 54f2bf2c
        {
            return _systemTxs.Values.ToList();
        }

        /// <inheritdoc/>
        public Task UpdateAccountContext(HashSet<Hash> addrs)
        {
            // todo remove
            return Task.CompletedTask;
        }

        public void SetBlockVolume(ulong minimal, ulong maximal)
        {
            Least = minimal;
            Limit = maximal;
        }

        /// <inheritdoc/>
        public Task RemoveTxWithWorstFeeAsync()
        {
            throw new NotImplementedException();
        }

        public Task<ulong> GetPoolSize()
        {
            return Task.FromResult((ulong) _contractTxs.Count);
        }
    }
}<|MERGE_RESOLUTION|>--- conflicted
+++ resolved
@@ -127,20 +127,17 @@
             {
                 if (tx.Type == TransactionType.ContractTransaction)
                 {
-<<<<<<< HEAD
-                    //AddDPoSTransaction(tx);
-=======
                     AddContractTransaction(tx);
-                    
->>>>>>> 54f2bf2c
-                }
-                else
+                }
+                else if (tx.Type != TransactionType.DposTransaction)
                 {
                     AddSystemTransaction(tx);
                 }
+
                 tx.Unclaim();
-                //await _transactionManager.RemoveTransaction(tx.GetHash());
-            }
+            }
+
+            await Task.CompletedTask;
         }
 
         /// <inheritdoc/>
@@ -178,11 +175,7 @@
             // TODO: Improve performance
             var txs = _systemTxs.Values.ToList();
 
-<<<<<<< HEAD
-            RemoveDirtyDPoSTxs(txs, blockProducerAddress, currentRoundInfo);
-=======
-            RemoveDirtySystemTxs(txs, blockProducerAddress);
->>>>>>> 54f2bf2c
+            RemoveDirtySystemTxs(txs, blockProducerAddress, currentRoundInfo);
             
             _logger.Debug($"Got {txs.Count} System tx");
             if ((ulong) _contractTxs.Count < Least)
@@ -223,13 +216,8 @@
             _logger.Debug($"Got {txs.Count} total tx");
             return txs;
         }
-<<<<<<< HEAD
-
-        private void RemoveDirtyDPoSTxs(List<Transaction> readyTxs, Hash blockProducerAddress, Round currentRoundInfo)
-=======
         
-        private void RemoveDirtySystemTxs(List<Transaction> readyTxs, Hash blockProducerAddress)
->>>>>>> 54f2bf2c
+        private void RemoveDirtySystemTxs(List<Transaction> readyTxs, Hash blockProducerAddress, Round currentRoundInfo)
         {
             const string inValueTxName = "PublishInValue";
             var toRemove = new List<Transaction>();
@@ -237,14 +225,9 @@
             {
                 if (transaction.From == blockProducerAddress)
                     continue;
-<<<<<<< HEAD
-
-                if (transaction.MethodName != inValueTxName)
-=======
                 
                 if (transaction.Type == TransactionType.CrossChainBlockInfoTransaction || 
                     transaction.Type == TransactionType.DposTransaction && transaction.MethodName != inValueTxName)
->>>>>>> 54f2bf2c
                 {
                     toRemove.Add(transaction);
                 }
@@ -281,15 +264,10 @@
                 readyTxs.Remove(transaction);
             }
         }
-<<<<<<< HEAD
-
-        public List<Transaction> GetDPoSTxs()
-=======
-        
+
         public List<Transaction> GetSystemTxs()
->>>>>>> 54f2bf2c
-        {
-            return _systemTxs.Values.ToList();
+        {
+            return _systemTxs.Values.Where(tx => tx.Type == TransactionType.DposTransaction).ToList();
         }
 
         /// <inheritdoc/>
