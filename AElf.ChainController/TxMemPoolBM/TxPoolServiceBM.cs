﻿using System;
using System.Collections.Concurrent;
using System.Collections.Generic;
using System.Linq;
using System.Threading;
using System.Threading.Tasks;
using AElf.ChainController.TxMemPool;
using AElf.Kernel;
using AElf.Kernel.Managers;
using AElf.Types.CSharp;
using Google.Protobuf.WellKnownTypes;
using NLog;

namespace AElf.ChainController.TxMemPoolBM
{
    // ReSharper disable InconsistentNaming
    public class TxPoolServiceBM : ITxPoolService
    {
        private readonly ILogger _logger;
        private readonly ITxValidator _txValidator;
        private int Least { get; set; }
        private int Limit { get; set; }

        public TxPoolServiceBM(ILogger logger, ITxValidator txValidator, TxHub txHub)
        {
            _logger = logger;
            _txValidator = txValidator;
            _txHub = txHub;
        }

        public void Start()
        {
        }

        public Task Stop()
        {
            return Task.CompletedTask;
        }

        private TxHub _txHub;

        private readonly ConcurrentDictionary<Hash, Transaction> _systemTxs =
            new ConcurrentDictionary<Hash, Transaction>();

        /// <inheritdoc/>
        public async Task<TxValidation.TxInsertionAndBroadcastingError> AddTxAsync(Transaction tx, bool validateReference = true)
        {
<<<<<<< HEAD
            var txv = _txHub.GetTxHolderView(tx.GetHash());
            if (txv != null)
            {
                return TxValidation.TxInsertionAndBroadcastingError.KnownTx;
            }

            var res = await AddTransaction(tx);
=======
            if (tx == null)
            {
                _logger?.Warn("Transaction is null - cannot add.");
                return TxValidation.TxInsertionAndBroadcastingError.Failed;
            }
            
            var txExecuted = await _transactionManager.GetTransaction(tx.GetHash());

            if (txExecuted != null)
                return TxValidation.TxInsertionAndBroadcastingError.AlreadyExecuted;

            var res = await AddTransaction(tx, validateReference);

>>>>>>> 6b8bf876
            return res;
        }

        /// <summary>
        /// enqueue tx in pool
        /// </summary>
        /// <param name="tx"></param>
        /// <param name="validateReference"></param>
        /// <returns></returns>
        private async Task<TxValidation.TxInsertionAndBroadcastingError> AddTransaction(Transaction tx, bool validateReference)
        {
            var txid = tx.GetHash();
            var nonSys = tx.Type == TransactionType.ContractTransaction;
            if (nonSys)
            {
                try
                {
                    _txHub.AddNewTransaction(tx);
                }
                catch (Exception)
                {
                    return TxValidation.TxInsertionAndBroadcastingError.AlreadyInserted;
                }
                _txHub.ValidatingTx(txid);
            }

            var res = _txValidator.ValidateTx(tx);
            
            if (res != TxValidation.TxInsertionAndBroadcastingError.Valid)
<<<<<<< HEAD
            {
                if (nonSys)
                {
                    _txHub.InvalidatedTx(txid);
                }

=======
>>>>>>> 6b8bf876
                return res;

            if (validateReference)
            {
<<<<<<< HEAD
                if (nonSys)
                {
                    _txHub.InvalidatedTx(txid);
                }

                return res;
            }

            if (nonSys)
            {
                _txHub.ValidatedTx(txid);
            }
            
            if (!nonSys)
            {
                return await Task.FromResult(AddSystemTransaction(tx));
            }
            return TxValidation.TxInsertionAndBroadcastingError.Success;
//            return await Task.FromResult(AddContractTransaction(tx));
=======
                res = await _txValidator.ValidateReferenceBlockAsync(tx);
                if (res != TxValidation.TxInsertionAndBroadcastingError.Valid)
                    return res;
            }

            if (tx.Type != TransactionType.ContractTransaction)
                return await Task.FromResult(AddSystemTransaction(tx));

            return await Task.FromResult(AddContractTransaction(tx));
>>>>>>> 6b8bf876
        }

        /// <summary>
        /// enqueue system tx
        /// </summary>
        /// <param name="tx"></param>
        /// <returns></returns>
        private TxValidation.TxInsertionAndBroadcastingError AddSystemTransaction(Transaction tx)
        {
            if (tx.Type == TransactionType.ContractTransaction)
                return TxValidation.TxInsertionAndBroadcastingError.Failed;
            if (_systemTxs.ContainsKey(tx.GetHash()))
                return TxValidation.TxInsertionAndBroadcastingError.AlreadyInserted;

            return _systemTxs.TryAdd(tx.GetHash(), tx)
                ? TxValidation.TxInsertionAndBroadcastingError.Success
                : TxValidation.TxInsertionAndBroadcastingError.Failed;
        }

        /// <summary>
        /// enqueue contract tx
        /// </summary>
        /// <param name="tx"></param>
        /// <returns></returns>
        private TxValidation.TxInsertionAndBroadcastingError AddContractTransaction(Transaction tx)
        {
            if (tx.Type != TransactionType.ContractTransaction)
                return TxValidation.TxInsertionAndBroadcastingError.Failed;

            try
            {
                _txHub.AddNewTransaction(tx);
            }
            catch (Exception)
            {
                return TxValidation.TxInsertionAndBroadcastingError.AlreadyInserted;
            }
//            
//            if (_contractTxs.ContainsKey(tx.GetHash()))
//                return TxValidation.TxInsertionAndBroadcastingError.AlreadyInserted;
//
//            if (_contractTxs.TryAdd(tx.GetHash(), tx))
//            {
                return TxValidation.TxInsertionAndBroadcastingError.Success;
//            }

            return TxValidation.TxInsertionAndBroadcastingError.Failed;
        }

        /// <inheritdoc/>
        public async Task Revert(List<Transaction> txsOut)
        {
            foreach (var tx in txsOut)
            {
                if (tx.Type == TransactionType.ContractTransaction)
                {
<<<<<<< HEAD
//                    AddContractTransaction(tx);
                    _txHub.RevertExecutingTx(tx.GetHash());   
=======
                    AddContractTransaction(tx);
>>>>>>> 6b8bf876
                }
                else if (tx.Type != TransactionType.DposTransaction)
                {
                    AddSystemTransaction(tx);
                }

                tx.Unclaim();
            }

            await Task.CompletedTask;
        }

        /// <inheritdoc/>
        public bool TryGetTx(Hash txHash, out Transaction tx)
        {
            tx = _txHub.GetTxHolderView(txHash)?.Transaction;
            if (tx == null)
            {
                _systemTxs.TryGetValue(txHash, out tx);
            }
            return tx != null;
        }

        public List<Hash> GetMissingTransactions(IBlock block)
        {
            var res = new List<Hash>();
            var txs = block.Body.Transactions;
            foreach (var id in txs)
            {
                if (!TryGetTx(id, out _))
                {
                    res.Add(id);
                }
            }

            return res;
        }

        /// <inheritdoc/>
        public void RemoveAsync(Hash txHash)
        {
            if (_systemTxs.TryRemove(txHash, out _))
                return;
            _txHub.ExecutedTx(txHash);
//            _contractTxs.TryRemove(txHash, out _);
        }

        /// <inheritdoc/>
        public async Task<List<Transaction>> GetReadyTxsAsync(Round currentRoundInfo, Hash blockProducerAddress, double intervals = 150)
        {
            // TODO: Improve performance
            var txs = _systemTxs.Values.ToList();

<<<<<<< HEAD
            RemoveDirtySystemTxs(txs, blockProducerAddress);
            _logger.Debug($"Got {txs.Count} DPoS tx");
            var count = _txHub.ValidatedCount;
            if (count < Least)
=======
            if (currentRoundInfo != null)
            {
                RemoveDirtySystemTxs(txs, blockProducerAddress, currentRoundInfo);
            }
            
            _logger.Debug($"Got {txs.Count} System tx");
            if ((ulong) _contractTxs.Count < Least)
>>>>>>> 6b8bf876
            {
                _logger.Debug($"Regular txs {Least} required, but we only have {count}");
                return txs;
            }

            txs.AddRange(_txHub.GetTxsForExecution(Limit));

            _logger.Debug($"Got {txs.Count} total tx");
            return txs;
        }
        
        private void RemoveDirtySystemTxs(List<Transaction> readyTxs, Hash blockProducerAddress, Round currentRoundInfo)
        {
            const string inValueTxName = "PublishInValue";
            var toRemove = new List<Transaction>();
            foreach (var transaction in readyTxs)
            {
                if (transaction.From == blockProducerAddress)
                {
                    continue;
                }
                
                if (transaction.Type == TransactionType.CrossChainBlockInfoTransaction || 
                    transaction.Type == TransactionType.DposTransaction && transaction.MethodName != inValueTxName)
                {
                    toRemove.Add(transaction);
                }
                else
                {
                    if (currentRoundInfo == null)
                    {
                        continue;
                    }
                    var inValue = ParamsPacker.Unpack(transaction.Params.ToByteArray(),
                        new[] {typeof(UInt64Value), typeof(StringValue), typeof(Hash)})[2] as Hash;
                    var outValue = currentRoundInfo.BlockProducers[transaction.From.ToHex().RemoveHexPrefix()].OutValue;
                    if (outValue == inValue.CalculateHash())
                    {
                        toRemove.Add(transaction);
                    }
                }
            }

            // No one will publish in value if I won't do this in current block.
            if (!readyTxs.Any(tx => tx.MethodName == inValueTxName && tx.From == blockProducerAddress))
            {
                toRemove.AddRange(readyTxs.FindAll(tx => tx.MethodName == inValueTxName));
            }
            else
            {
                // One BP can only publish in value once in one block.
                toRemove.AddRange(readyTxs.FindAll(tx => tx.MethodName == inValueTxName).GroupBy(tx => tx.From)
                    .Where(g => g.Count() > 1).SelectMany(g => g));
            }

            var count = readyTxs.Count(tx => tx.MethodName.Contains("UpdateAElfDPoS"));
            if (count > 1)
            {
                toRemove.AddRange(readyTxs.Where(tx => tx.MethodName.Contains("UpdateAElfDPoS")).Take(count - 1));
            }

            foreach (var transaction in toRemove)
            {
                readyTxs.Remove(transaction);
            }
        }

        public List<Transaction> GetSystemTxs()
        {
            return _systemTxs.Values.Where(tx => tx.Type == TransactionType.DposTransaction).ToList();
        }

        /// <inheritdoc/>
        public Task UpdateAccountContext(HashSet<Hash> addrs)
        {
            // todo remove
            return Task.CompletedTask;
        }

        public void SetBlockVolume(int minimal, int maximal)
        {
            Least = minimal;
            Limit = maximal;
        }

        /// <inheritdoc/>
        public Task RemoveTxWithWorstFeeAsync()
        {
            throw new NotImplementedException();
        }

        public Task<ulong> GetPoolSize()
        {
            return Task.FromResult((ulong) _txHub.ValidatedCount);
        }
    }
}<|MERGE_RESOLUTION|>--- conflicted
+++ resolved
@@ -2,11 +2,9 @@
 using System.Collections.Concurrent;
 using System.Collections.Generic;
 using System.Linq;
-using System.Threading;
 using System.Threading.Tasks;
 using AElf.ChainController.TxMemPool;
 using AElf.Kernel;
-using AElf.Kernel.Managers;
 using AElf.Types.CSharp;
 using Google.Protobuf.WellKnownTypes;
 using NLog;
@@ -45,29 +43,13 @@
         /// <inheritdoc/>
         public async Task<TxValidation.TxInsertionAndBroadcastingError> AddTxAsync(Transaction tx, bool validateReference = true)
         {
-<<<<<<< HEAD
             var txv = _txHub.GetTxHolderView(tx.GetHash());
             if (txv != null)
             {
                 return TxValidation.TxInsertionAndBroadcastingError.KnownTx;
             }
 
-            var res = await AddTransaction(tx);
-=======
-            if (tx == null)
-            {
-                _logger?.Warn("Transaction is null - cannot add.");
-                return TxValidation.TxInsertionAndBroadcastingError.Failed;
-            }
-            
-            var txExecuted = await _transactionManager.GetTransaction(tx.GetHash());
-
-            if (txExecuted != null)
-                return TxValidation.TxInsertionAndBroadcastingError.AlreadyExecuted;
-
             var res = await AddTransaction(tx, validateReference);
-
->>>>>>> 6b8bf876
             return res;
         }
 
@@ -95,22 +77,19 @@
             }
 
             var res = _txValidator.ValidateTx(tx);
-            
+
             if (res != TxValidation.TxInsertionAndBroadcastingError.Valid)
-<<<<<<< HEAD
             {
                 if (nonSys)
                 {
                     _txHub.InvalidatedTx(txid);
                 }
 
-=======
->>>>>>> 6b8bf876
                 return res;
+            }
 
             if (validateReference)
             {
-<<<<<<< HEAD
                 if (nonSys)
                 {
                     _txHub.InvalidatedTx(txid);
@@ -129,18 +108,6 @@
                 return await Task.FromResult(AddSystemTransaction(tx));
             }
             return TxValidation.TxInsertionAndBroadcastingError.Success;
-//            return await Task.FromResult(AddContractTransaction(tx));
-=======
-                res = await _txValidator.ValidateReferenceBlockAsync(tx);
-                if (res != TxValidation.TxInsertionAndBroadcastingError.Valid)
-                    return res;
-            }
-
-            if (tx.Type != TransactionType.ContractTransaction)
-                return await Task.FromResult(AddSystemTransaction(tx));
-
-            return await Task.FromResult(AddContractTransaction(tx));
->>>>>>> 6b8bf876
         }
 
         /// <summary>
@@ -197,12 +164,8 @@
             {
                 if (tx.Type == TransactionType.ContractTransaction)
                 {
-<<<<<<< HEAD
 //                    AddContractTransaction(tx);
                     _txHub.RevertExecutingTx(tx.GetHash());   
-=======
-                    AddContractTransaction(tx);
->>>>>>> 6b8bf876
                 }
                 else if (tx.Type != TransactionType.DposTransaction)
                 {
@@ -256,20 +219,14 @@
             // TODO: Improve performance
             var txs = _systemTxs.Values.ToList();
 
-<<<<<<< HEAD
-            RemoveDirtySystemTxs(txs, blockProducerAddress);
-            _logger.Debug($"Got {txs.Count} DPoS tx");
+            if (currentRoundInfo != null)
+            {
+                RemoveDirtySystemTxs(txs, blockProducerAddress, currentRoundInfo);
+            }
+            
+            _logger.Debug($"Got {txs.Count} System tx");
             var count = _txHub.ValidatedCount;
             if (count < Least)
-=======
-            if (currentRoundInfo != null)
-            {
-                RemoveDirtySystemTxs(txs, blockProducerAddress, currentRoundInfo);
-            }
-            
-            _logger.Debug($"Got {txs.Count} System tx");
-            if ((ulong) _contractTxs.Count < Least)
->>>>>>> 6b8bf876
             {
                 _logger.Debug($"Regular txs {Least} required, but we only have {count}");
                 return txs;
