﻿using System.Collections.Generic;
using System.Threading.Tasks;
using AElf.Kernel;

namespace AElf.ChainController.TxMemPool
{
    public interface ITxPoolService
    {
        ///<summary>
        /// add tx to tmp pool
        /// </summary>
        /// <param name="tx"></param>
        /// <returns></returns>
        Task<TxValidation.TxInsertionAndBroadcastingError> AddTxAsync(Transaction tx);

        /// <summary>
        /// remove a tx from collection not pool
        /// </summary>
        /// <param name="txHash"></param>
        void RemoveAsync(Hash txHash);

        /// <summary>
        /// remove tx with worst price
        /// </summary>
        Task RemoveTxWithWorstFeeAsync();

        /// <summary>
        /// return ready txs can be executed 
        /// </summary>
        /// <returns></returns>
        Task<List<Transaction>> GetReadyTxsAsync(double intervals = 150);

        /// <summary>
        /// return pool size
        /// </summary>
        /// <returns></returns>
        Task<ulong> GetPoolSize();

        /// <summary>
        /// return a tx alread in pool
        /// </summary>
        /// <param name="txHash"></param>
        /// <returns></returns>
        bool TryGetTx(Hash txHash, out Transaction tx);

        /// <summary>
        /// Given a block this method will return the blocks transactions
        /// that are not currently in the pool.
        /// </summary>
        /// <param name="block"></param>
        /// <returns></returns>
        List<Hash> GetMissingTransactions(IBlock block);
        
        /// <summary>
        /// return tmp pool size
        /// </summary>
        /// <returns></returns>
        //Task<ulong> GetTmpSizeAsync();

        /// <summary>
        /// Reset Enqueueable to true 
        /// update account IncrementId,
        /// which happens a block generated 
        /// </summary>
        /// <returns></returns>
        Task UpdateAccountContext(HashSet<Hash> txResultList);
        
        /// <summary>
        /// open transaction pool
        /// </summary>
        void Start();

        /// <summary>
        /// close transaction pool
        /// </summary>
        Task Stop();

<<<<<<< HEAD
//        ulong GetIncrementId(Hash addr, bool isDPoS = false);
=======
        ulong GetIncrementId(Hash addr, bool isBlockProducer = false);
>>>>>>> 08d69a85

        /// <summary>
        /// 
        /// </summary>
        /// <param name="addr"></param>
        /// <param name="start"></param>
        /// <param name="ids"></param>
        /// <returns></returns>
//        Task<bool> GetReadyTxsAsync(Hash addr, ulong start, ulong ids);

        /// <summary>
        /// roll back
        /// </summary>
        /// <returns></returns>
        Task RollBack(List<Transaction> txsOut);

        void SetBlockVolume(ulong minimal, ulong maximal);
    }
}<|MERGE_RESOLUTION|>--- conflicted
+++ resolved
@@ -75,11 +75,6 @@
         /// </summary>
         Task Stop();
 
-<<<<<<< HEAD
-//        ulong GetIncrementId(Hash addr, bool isDPoS = false);
-=======
-        ulong GetIncrementId(Hash addr, bool isBlockProducer = false);
->>>>>>> 08d69a85
 
         /// <summary>
         /// 
