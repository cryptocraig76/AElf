using System;
using System.Threading.Tasks;
using System.Collections.Generic;
using System.Linq;
using System.Text;
using AElf.Common;
using AElf.Database;
using AElf.Kernel;
<<<<<<< HEAD
using AElf.Kernel.Managers;
=======
using AElf.Kernel.Storages;
>>>>>>> 348ca55c
using AElf.SmartContract;
using Google.Protobuf;
using Google.Protobuf.Collections;
using Google.Protobuf.WellKnownTypes;
using Xunit;

namespace AElf.Kernel.Tests
{
    public class DataProviderTest
    {
        [Fact]
        public async Task Test()
        {
            var db = new InMemoryDatabase();
            var chainId = Hash.FromString("chain1");
            var address = Address.Generate();
            var root = DataProvider.GetRootDataProvider(chainId, address);
            root.StateStore = new StateStore(db);
            var s = "test";
            var sb = Encoding.UTF8.GetBytes(s);
            var statePath = new StatePath()
            {
                Path = {ByteString.CopyFrom(address.DumpByteArray()), ByteString.CopyFromUtf8(s)}
            };
            await root.SetAsync(s, sb);

            // Value correctly set
            var retrievedChanges = root.GetChanges();
            Assert.True(retrievedChanges.Count == 1);

            var bytes = retrievedChanges[statePath].CurrentValue.ToByteArray();
            Assert.Equal(s, Encoding.UTF8.GetString(bytes));

            // Commit changes to store
            var toCommit = retrievedChanges.ToDictionary(kv => kv.Key, kv => kv.Value.CurrentValue.ToByteArray());
            await root.StateStore.PipelineSetDataAsync(toCommit);

            // Setting the same value again in another DataProvider, no change will be returned
            var root2 = DataProvider.GetRootDataProvider(chainId, address);
            root2.StateStore = new StateStore(db);
            await root2.SetAsync(s, sb);
            var changes2 = root2.GetChanges();
            Assert.True(0 == changes2.Count);

            // Test path
            var sub = root.GetChild("sub");
            await sub.SetAsync("dummy", new byte[] {0x01});
            var subPath = sub.GetChanges().Keys.First();
            var path = new RepeatedField<ByteString>
            {
                ByteString.CopyFrom(address.DumpByteArray()), ByteString.Empty, ByteString.CopyFromUtf8("sub"),
                ByteString.CopyFromUtf8("dummy")
            };
            Assert.Equal(subPath.Path, path);
        }
    }
}<|MERGE_RESOLUTION|>--- conflicted
+++ resolved
@@ -6,29 +6,33 @@
 using AElf.Common;
 using AElf.Database;
 using AElf.Kernel;
-<<<<<<< HEAD
 using AElf.Kernel.Managers;
-=======
-using AElf.Kernel.Storages;
->>>>>>> 348ca55c
 using AElf.SmartContract;
 using Google.Protobuf;
 using Google.Protobuf.Collections;
 using Google.Protobuf.WellKnownTypes;
 using Xunit;
+using Xunit.Frameworks.Autofac;
 
 namespace AElf.Kernel.Tests
 {
+    [UseAutofacTestFramework]
     public class DataProviderTest
     {
+        private readonly IStateManager _stateManager;
+        
+        public DataProviderTest(IStateManager stateManager)
+        {
+            _stateManager = stateManager;
+        }
+
         [Fact]
         public async Task Test()
         {
-            var db = new InMemoryDatabase();
             var chainId = Hash.FromString("chain1");
             var address = Address.Generate();
             var root = DataProvider.GetRootDataProvider(chainId, address);
-            root.StateStore = new StateStore(db);
+            root.StateManager = _stateManager;
             var s = "test";
             var sb = Encoding.UTF8.GetBytes(s);
             var statePath = new StatePath()
@@ -46,11 +50,11 @@
 
             // Commit changes to store
             var toCommit = retrievedChanges.ToDictionary(kv => kv.Key, kv => kv.Value.CurrentValue.ToByteArray());
-            await root.StateStore.PipelineSetDataAsync(toCommit);
+            await root.StateManager.PipelineSetAsync(toCommit);
 
             // Setting the same value again in another DataProvider, no change will be returned
             var root2 = DataProvider.GetRootDataProvider(chainId, address);
-            root2.StateStore = new StateStore(db);
+            root2.StateManager = _stateManager;
             await root2.SetAsync(s, sb);
             var changes2 = root2.GetChanges();
             Assert.True(0 == changes2.Count);
