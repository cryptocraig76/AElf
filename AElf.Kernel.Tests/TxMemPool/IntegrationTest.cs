﻿using System;
using System.Collections.Generic;
using System.Diagnostics;
using System.IO;
using System.Linq;
using System.Threading.Tasks;
using AElf.Cryptography.ECDSA;
using AElf.ChainController;
using AElf.SmartContract;
using AElf.Kernel.Managers;
using AElf.Kernel.TxMemPool;
using Google.Protobuf;
using NLog;
using ServiceStack;
using Xunit;
using Xunit.Frameworks.Autofac;

namespace AElf.Kernel.Tests.TxMemPool
{
    [UseAutofacTestFramework]
    public class IntegrationTest
    {
        private IAccountContextService _accountContextService;
        private readonly ILogger _logger;
        private readonly ITransactionManager _transactionManager;
        private readonly ITransactionResultManager _transactionResultManager;
        private readonly IChainCreationService _chainCreationService;
        private IChainService _chainService;
        private IWorldStateDictator _worldStateDictator;

        public IntegrationTest(ILogger logger,
            ITransactionManager transactionManager, ITransactionResultManager transactionResultManager, 
            IChainCreationService chainCreationService, IChainService chainService, 
            IWorldStateDictator worldStateDictator)
        {
            _logger = logger;
            _transactionManager = transactionManager;
            _transactionResultManager = transactionResultManager;
            _chainCreationService = chainCreationService;
            _chainService = chainService;
            _worldStateDictator = worldStateDictator;
            _worldStateDictator.BlockProducerAccountAddress = Hash.Generate();
            
            _accountContextService = new AccountContextService(worldStateDictator);

        }
        
        private ContractTxPool GetContractTxPool(ITxPoolConfig config)
        {
            _worldStateDictator.SetChainId(config.ChainId);
            return new ContractTxPool(config, _logger);
        }
        
        private DPoSTxPool GetDPoSTxPool(ITxPoolConfig config)
        {
            _worldStateDictator.SetChainId(config.ChainId);
            return new DPoSTxPool(config, _logger);
        }

        public static Transaction BuildTransaction(Hash adrTo = null, ulong nonce = 0, ECKeyPair keyPair = null, TransactionType type = TransactionType.ContractTransaction)
        {
            
            keyPair = keyPair ?? new KeyPairGenerator().Generate();

            var tx = new Transaction();
            tx.From = keyPair.GetAddress();
            tx.To = adrTo == null ? Hash.Generate().ToAccount() : adrTo;
            tx.IncrementId = nonce;
            tx.P = ByteString.CopyFrom(keyPair.PublicKey.Q.GetEncoded());
            tx.Fee = TxPoolConfig.Default.FeeThreshold + 1;
            tx.MethodName = "hello world";
            tx.Type = type;
            tx.Params = ByteString.CopyFrom(new Parameters
            {
                Params = { new Param
                {
                    IntVal = 1
                }}
            }.ToByteArray());

            // Serialize and hash the transaction
            Hash hash = tx.GetHash();
            
            // Sign the hash
            ECSigner signer = new ECSigner();
            ECSignature signature = signer.Sign(keyPair, hash.GetHashBytes());
            
            // Update the signature
            tx.R = ByteString.CopyFrom(signature.R);
            tx.S = ByteString.CopyFrom(signature.S);
            
            return tx;
        }
        
        
        [Fact]
        public async Task Start()
        {
            /*var chainId = Hash.Generate();
            var chain = CreateChain(chainId);*/
            var config = TxPoolConfig.Default;
            var pool = GetContractTxPool(config);
            var dPoSPool = GetDPoSTxPool(config);
            var poolService = new TxPoolService(pool, _accountContextService, _logger, dPoSPool);
            poolService.Start();
            var Num = 3;
            var threadNum = 5;

            int count = 0;
            
            var addrList = new List<ECKeyPair>();

            var sortedSet = new Dictionary<Hash, SortedSet<int>>();

            int r = 5;

            int i = 0;
            while (i < Num )
            {
                var keypair = new KeyPairGenerator().Generate();
                addrList.Add(keypair);
                sortedSet[keypair.GetAddress()] = new SortedSet<int>();
                i++;
            }
            
            var txList = new List<ITransaction>();

            var txCount = threadNum * r;
            while (count++ < txCount)
            {
                var index = count % Num;
                var id =  new Random().Next(25);
                sortedSet[addrList[index].GetAddress()].Add(id);
                var tx = BuildTransaction(keyPair:addrList[index], nonce: (ulong)id);
                txList.Add(tx);
            }

            

            var j1 = 0;
            while (j1 < txCount)
            {
                
                var tx = txList[j1];
                var res = await poolService.AddTxAsync(tx);

                if (j1 % txCount == 0)
                {
                    var txs = await poolService.GetReadyTxsAsync();

                    var resLists =new List<TransactionResult>();
                    foreach (var t in txs)
                    {
                        resLists.Add(new TransactionResult
                        {
                            TransactionId = t.GetHash()
                        });
                    }
                    await poolService.UpdateAccountContext(new HashSet<Hash>(addrList.Select(kp=> new Hash(kp.GetAddress()))));
                }
                
                j1++;
            }
        }

<<<<<<< HEAD
=======
        public byte[] SmartContractZeroCode
        {
            get
            {
                byte[] code = null;
                using (FileStream file = File.OpenRead(System.IO.Path.GetFullPath("../../../../AElf.Contracts.SmartContractZero/bin/Debug/netstandard2.0/AElf.Contracts.SmartContractZero.dll")))
                {
                    code = file.ReadFully();
                }
                return code;
            }
        }
        
        
        public async Task<IChain> CreateChain(Hash chainId = null)
        {
            var reg = new SmartContractRegistration
            {
                Category = 0,
                ContractBytes = ByteString.CopyFrom(SmartContractZeroCode),
                ContractHash = Hash.Zero
            };
            var chain = await _chainCreationService.CreateNewChainAsync(chainId, reg);
            return chain;
        }
        
        //[Fact(Skip = "todo")]
>>>>>>> a27c5aea
        [Fact]
        public async Task StartMultiThread()
        {
            //var chainId = Hash.Generate();
            //var chain = CreateChain(chainId);
            var config = TxPoolConfig.Default;
            var contractTxPool = GetContractTxPool(config);
            var dPoSPool = GetDPoSTxPool(config);

            _worldStateDictator.SetChainId(TxPoolConfig.Default.ChainId);
            _accountContextService = new AccountContextService(_worldStateDictator);

            var poolService = new TxPoolService(contractTxPool, _accountContextService, _logger, dPoSPool);

            poolService.Start();
            
            var results = new List<TransactionResult>();

            var idDict = new Dictionary<Hash, ulong>();
            int k = 0;
            
            // address number
            var Num = 100;
            
            var r = 5;
            
            // tx number
            var txNum = Num *r;

            int count = 0;
            
            var addrList = new List<ECKeyPair>();

            var sortedSet = new Dictionary<Hash, SortedSet<int>>();

            int i = 0;
            while (i < Num )
            {
                var keypair = new KeyPairGenerator().Generate();
                addrList.Add(keypair);
                sortedSet[keypair.GetAddress()] = new SortedSet<int>();
                i++;
            }
            
            var txList = new List<ITransaction>();
            
            while (count++ < txNum)
            {
                var index = count % Num;
                var id =  new Random().Next(r);
                sortedSet[addrList[index].GetAddress()].Add(id);
                var tx = BuildTransaction(keyPair: addrList[index], nonce: (ulong) id,
                    type: index == 0
                        ? TransactionType.DposTransaction
                        : TransactionType.ContractTransaction);
                txList.Add(tx);
            }

            foreach (var addr in addrList)
            {
                ulong c = 0;
                foreach (var t in sortedSet[addr.GetAddress()])
                {
                    if (t != (int)c)
                        break;
                    c++;
                }
                idDict[addr.GetAddress()] = c;
            }

            var rr = 0;
            while (rr< r)
            {
                var tasks = new List<Task>();

                for (var j = 0; j < Num; j++)
                {
                    var j1 = j;
                    var rr1 = rr;
                    var task = Task.Run(async () =>
                    {
                    
                        // sorted set for tx id
                        var stopwatch = new Stopwatch();
                        stopwatch.Start();
                    
                        var res = await poolService.AddTxAsync(txList[j1 + Num * rr1]);
                        results.Add(new TransactionResult
                        {
                            TransactionId = txList[j1].GetHash()
                        });
                        stopwatch.Stop();
                        Debug.WriteLine(stopwatch.ElapsedMilliseconds);
                    
                        if (j1 == Num-1)
                        {
                            var txs = await poolService.GetReadyTxsAsync();

                            var resLists =new List<TransactionResult>();
                            foreach (var t in txs)
                            {
                                resLists.Add(new TransactionResult
                                {
                                    TransactionId = t.GetHash()
                                });
                            }
                            await poolService.UpdateAccountContext(new HashSet<Hash>(addrList.Select(kp=> new Hash(kp.GetAddress()))));
                        }
                    });
                    tasks.Add(task);
                }
                Task.WaitAll(tasks.ToArray());
                
                rr++;
            }
            
            var sortedCount = sortedSet.Values.Aggregate(0, (current, p) => current + p.Count);
            Assert.True(sortedCount >= (int)contractTxPool.Size);

            var list = await poolService.GetReadyTxsAsync();

            var txReuslts = list.Select(t => new TransactionResult
            {
                TransactionId = t.GetHash()
            }).ToList();
            
            await poolService.UpdateAccountContext(new HashSet<Hash>(addrList.Select(kp=> new Hash(kp.GetAddress()))));

            int cc = 0;
            foreach (var address in addrList)
            {
                IPool pool;
                if (cc++ % Num == 0)
                    pool = dPoSPool;
                else
                {
                    pool = contractTxPool;
                }
                
                // pool state
                Assert.Equal(idDict[address.GetAddress()], pool.GetNonce(address.GetAddress()));
                
                // account state
                Assert.Equal(idDict[address.GetAddress()],
                    (await _accountContextService.GetAccountDataContext(address.GetAddress(), config.ChainId)).IncrementId);
            }
        }
        
        
        
    }
}<|MERGE_RESOLUTION|>--- conflicted
+++ resolved
@@ -162,37 +162,8 @@
                 j1++;
             }
         }
-
-<<<<<<< HEAD
-=======
-        public byte[] SmartContractZeroCode
-        {
-            get
-            {
-                byte[] code = null;
-                using (FileStream file = File.OpenRead(System.IO.Path.GetFullPath("../../../../AElf.Contracts.SmartContractZero/bin/Debug/netstandard2.0/AElf.Contracts.SmartContractZero.dll")))
-                {
-                    code = file.ReadFully();
-                }
-                return code;
-            }
-        }
-        
-        
-        public async Task<IChain> CreateChain(Hash chainId = null)
-        {
-            var reg = new SmartContractRegistration
-            {
-                Category = 0,
-                ContractBytes = ByteString.CopyFrom(SmartContractZeroCode),
-                ContractHash = Hash.Zero
-            };
-            var chain = await _chainCreationService.CreateNewChainAsync(chainId, reg);
-            return chain;
-        }
         
         //[Fact(Skip = "todo")]
->>>>>>> a27c5aea
         [Fact]
         public async Task StartMultiThread()
         {
