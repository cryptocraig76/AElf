using System;
using System.Collections.Generic;
using System.Linq;
using System.Threading;
using System.Threading.Tasks;
using AElf.Kernel.Storages;
using AElf.Kernel.Managers;
using Google.Protobuf;
using AElf.ChainController;
using AElf.SmartContract;
using AElf.Execution;
using AElf.Kernel.Tests.Concurrency.Scheduling;
using AElf.Types.CSharp;
using Akka.Actor;
using Google.Protobuf.WellKnownTypes;
using Mono.Cecil.Cil;
using AElf.Common;
using AElf.Execution.Execution;
using Microsoft.Extensions.Logging;
using Microsoft.Extensions.Logging.Abstractions;
using Address = AElf.Common.Address;

namespace AElf.Kernel.Tests
{
    public class BlockChainTests_MockSetup
    {
        // IncrementId is used to differentiate txn
        // which is identified by From/To/IncrementId
        private static int _incrementId = 0;

        public ulong NewIncrementId()
        {
            var n = Interlocked.Increment(ref _incrementId);
            return (ulong) n;
        }

        public Hash ChainId1 { get; } = Hash.LoadByteArray(new byte[] { 0x01, 0x02, 0x03 });
        public ISmartContractManager SmartContractManager;
        public ISmartContractService SmartContractService;

        public IChainContextService ChainContextService;

        public Address SampleContractAddress1 { get; } = Address.FromString("SampleContractAddress1");

        public IExecutive Executive1 { get; private set; }

        private IChainCreationService _chainCreationService;
        public IChainService ChainService { get; }

        public IBlockChain BlockChain => ChainService.GetBlockChain(ChainId1);

        private IFunctionMetadataService _functionMetadataService;
        public ILogger<BlockChainTests_MockSetup> Logger {get;set;}

        private IStateStore _stateStore;
        public IActorEnvironment ActorEnvironment { get; private set; }

        private readonly HashManager _hashManager;
        private readonly TransactionManager _transactionManager;

        private ISmartContractRunnerContainer _smartContractRunnerContainer;

        public BlockChainTests_MockSetup(IDataStore dataStore, IChainCreationService chainCreationService,
            IChainService chainService,
            IChainContextService chainContextService, IFunctionMetadataService functionMetadataService,
<<<<<<< HEAD
            ISmartContractRunnerFactory smartContractRunnerFactory,
=======
            ISmartContractRunnerContainer smartContractRunnerContainer, ILogger logger,
>>>>>>> f8c28442
            IStateStore stateStore, HashManager hashManager, TransactionManager transactionManager)
        {
            Logger = NullLogger<BlockChainTests_MockSetup>.Instance;
            _stateStore = stateStore;
            _hashManager = hashManager;
            _transactionManager = transactionManager;
            _chainCreationService = chainCreationService;
            ChainService = chainService;
            ChainContextService = chainContextService;
            _functionMetadataService = functionMetadataService;
            _smartContractRunnerContainer = smartContractRunnerContainer;
            SmartContractManager = new SmartContractManager(dataStore);
            Task.Factory.StartNew(async () => { await Init(); }).Unwrap().Wait();
            SmartContractService =
                new SmartContractService(SmartContractManager, _smartContractRunnerContainer, stateStore,
                    functionMetadataService);
            Task.Factory.StartNew(async () => { await DeploySampleContracts(); }).Unwrap().Wait();
        }

        public byte[] SmartContractZeroCode => ContractCodes.TestContractZeroCode;

        private async Task Init()
        {
            var reg = new SmartContractRegistration
            {
                Category = 0,
                ContractBytes = ByteString.CopyFrom(SmartContractZeroCode),
                ContractHash = Hash.Zero,
                SerialNumber = GlobalConfig.GenesisBasicContract
            };
            await _chainCreationService.CreateNewChainAsync(ChainId1,  new List<SmartContractRegistration>{reg});
        }

        private async Task DeploySampleContracts()
        {
            var reg = new SmartContractRegistration
            {
                Category = 1,
                ContractBytes = ByteString.CopyFrom(ExampleContractCode),
                ContractHash = Hash.FromRawBytes(ExampleContractCode)
            };

            await SmartContractService.DeployContractAsync(ChainId1, SampleContractAddress1, reg, true);
            Executive1 = await SmartContractService.GetExecutiveAsync(SampleContractAddress1, ChainId1);
        }

        public byte[] ExampleContractCode => ContractCodes.TestContractCode;

        public async Task CommitTrace(TransactionTrace trace)
        {
            await trace.CommitChangesAsync(_stateStore);
        }

        public void Initialize1(Address account, ulong qty)
        {
            var tc = GetInitializeTxnCtxt(SampleContractAddress1, account, qty);
            Executive1.SetTransactionContext(tc).Apply()
                .Wait();
            CommitTrace(tc.Trace).Wait();
        }

        public Transaction GetInitializeTxn(Address account, ulong qty)
        {
            var tx = new Transaction
            {
                From = Address.Zero,
                To = SampleContractAddress1,
                IncrementId = NewIncrementId(),
                MethodName = "Initialize",
                Params = ByteString.CopyFrom(ParamsPacker.Pack(account, new UInt64Value {Value = qty}))
            };
            return tx;
        }
        
        private TransactionContext GetInitializeTxnCtxt(Address contractAddress, Address account, ulong qty)
        {
            var tx = new Transaction
            {
                From = Address.Zero,
                To = contractAddress,
                IncrementId = NewIncrementId(),
                MethodName = "Initialize",
                Params = ByteString.CopyFrom(ParamsPacker.Pack(account, new UInt64Value {Value = qty}))
            };
            return new TransactionContext()
            {
                Transaction = tx
            };
        }

        public Transaction GetTransferTxn1(Address from, Address to, ulong qty)
        {
            return GetTransferTxn(from, to, qty);
        }
        
        public Transaction GetSleepTxn1(int milliSeconds)
        {
            return GetSleepTxn(SampleContractAddress1, milliSeconds);
        }

        private Transaction GetSleepTxn(Address contractAddress, int milliSeconds)
        {
            return new Transaction
            {
                From = Address.Zero,
                To = contractAddress,
                IncrementId = NewIncrementId(),
                MethodName = "SleepMilliseconds",
                Params = ByteString.CopyFrom(ParamsPacker.Pack(milliSeconds))
            };
        }

        public Transaction GetNoActionTxn1()
        {
            return GetNoActionTxn(SampleContractAddress1);
        }

        private Transaction GetNoActionTxn(Address contractAddress)
        {
            return new Transaction
            {
                From = Address.Zero,
                To = contractAddress,
                IncrementId = NewIncrementId(),
                MethodName = "NoAction",
                Params = ByteString.Empty
            };
        }


        private Transaction GetTransferTxn(Address from, Address to, ulong qty)
        {
            // TODO: Test with IncrementId
            return new Transaction
            {
                From = from,
                To = SampleContractAddress1,
                IncrementId = NewIncrementId(),
                MethodName = "Transfer",
                Params = ByteString.CopyFrom(ParamsPacker.Pack(from, to, new UInt64Value {Value = qty}))
            };
        }

        public Transaction GetBalanceTxn(Address account)
        {
            return new Transaction
            {
                From = Address.Zero,
                To = SampleContractAddress1,
                MethodName = "GetBalance",
                Params = ByteString.CopyFrom(ParamsPacker.Pack(account))
            };
        }

        public ulong GetBalance(Address account)
        {
            var txn = GetBalanceTxn(account);
            var txnCtxt = new TransactionContext()
            {
                Transaction = txn,
                Trace = new TransactionTrace()
            };
            var t = SmartContractService.GetExecutiveAsync(SampleContractAddress1, ChainId1);
            t.Wait();
            t.Result.SetTransactionContext(txnCtxt).Apply().Wait();
            return txnCtxt.Trace.RetVal.Data.DeserializeToUInt64();
        }

    }
}<|MERGE_RESOLUTION|>--- conflicted
+++ resolved
@@ -63,11 +63,7 @@
         public BlockChainTests_MockSetup(IDataStore dataStore, IChainCreationService chainCreationService,
             IChainService chainService,
             IChainContextService chainContextService, IFunctionMetadataService functionMetadataService,
-<<<<<<< HEAD
-            ISmartContractRunnerFactory smartContractRunnerFactory,
-=======
-            ISmartContractRunnerContainer smartContractRunnerContainer, ILogger logger,
->>>>>>> f8c28442
+            ISmartContractRunnerContainer smartContractRunnerContainer,
             IStateStore stateStore, HashManager hashManager, TransactionManager transactionManager)
         {
             Logger = NullLogger<BlockChainTests_MockSetup>.Instance;
