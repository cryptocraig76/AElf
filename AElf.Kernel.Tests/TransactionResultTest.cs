﻿using System;
using System.Threading.Tasks;
using AElf.Kernel.Managers;
using AElf.ChainController;
using AElf.ChainController.Rpc;
using Xunit;
using Xunit.Frameworks.Autofac;
using AElf.Common;
using AElf.Configuration;
using AElf.Miner.TxMemPool;
using NLog;

namespace AElf.Kernel.Tests
{
    [UseAutofacTestFramework]
    public class TransactionResultTest
    {
        private readonly ITransactionResultService _transactionResultService;
        private readonly ITransactionResultManager _transactionResultManager;
        private readonly ITxSignatureVerifier _signatureVerifier;
        private readonly ITxRefBlockValidator _refBlockValidator;
        private readonly ITxHub _txHub;

        public TransactionResultTest(ITxPoolConfig txPoolConfig, IChainService chainService,
            ITxSignatureVerifier signatureVerifier, ITxRefBlockValidator refBlockValidator,
<<<<<<< HEAD
            ITransactionManager transactionManager, ITransactionReceiptManager transactionReceiptManager,
            ITransactionResultManager transactionResultManager, ILogger logger)
=======
            ITransactionManager transactionManager, ITransactionResultManager transactionResultManager, ITxHub txHub)
>>>>>>> 7cad8203
        {
            NodeConfig.Instance.ChainId = Hash.Generate().DumpHex();
            NodeConfig.Instance.NodeAccount = Address.Generate().DumpHex();
            _transactionResultManager = transactionResultManager;
            _signatureVerifier = signatureVerifier;
            _refBlockValidator = refBlockValidator;
            _txHub = txHub;
//            _transactionResultService = new TransactionResultService(
//                new TxPool(logger,
//                    new NewTxHub(transactionManager, chainService, signatureVerifier, refBlockValidator)), transactionResultManager);
<<<<<<< HEAD
            _transactionResultService = new TransactionResultService(
                new TxHub(transactionManager, transactionReceiptManager,
                    chainService, _signatureVerifier, _refBlockValidator),_transactionResultManager );
=======
            _transactionResultService = new TransactionResultService(_txHub, _transactionResultManager);
>>>>>>> 7cad8203
        }

        private TransactionResult CreateResult(Hash txId, Status status)
        {
            return new TransactionResult
            {
                TransactionId = txId,
                Status = status
            };
        }

        
        [Fact]
        public async Task TxResultStorage()
        {
            var txId = Hash.Generate();
            var res = CreateResult(txId, Status.Mined);
            await _transactionResultManager.AddTransactionResultAsync(res);
            var r = await _transactionResultManager.GetTransactionResultAsync(txId);
            Assert.Equal(res, r);
        }
        
        [Fact]
        public async Task AddTxResult()
        {
            var txId = Hash.Generate();
            var res = new TransactionResult
            {
                TransactionId = txId,
                Status = Status.Mined
            };
            await _transactionResultService.AddResultAsync(res);
        }
        
        [Fact]
        public async Task GetTxResultNotExisted()
        {
            var txId = Hash.Generate();
            var res = await _transactionResultService.GetResultAsync(txId);
            Assert.Equal(txId, res.TransactionId);
            Assert.Equal(res.Status, Status.NotExisted);
        }

        [Fact]
        public async Task GetTxResultInStorage()
        {
            var txId = Hash.Generate();
            var res = CreateResult(txId, Status.Mined);
            await _transactionResultManager.AddTransactionResultAsync(res);

            var r = await _transactionResultService.GetResultAsync(txId);
            Assert.Equal(res, r);
        }

    }
}<|MERGE_RESOLUTION|>--- conflicted
+++ resolved
@@ -23,12 +23,7 @@
 
         public TransactionResultTest(ITxPoolConfig txPoolConfig, IChainService chainService,
             ITxSignatureVerifier signatureVerifier, ITxRefBlockValidator refBlockValidator,
-<<<<<<< HEAD
-            ITransactionManager transactionManager, ITransactionReceiptManager transactionReceiptManager,
-            ITransactionResultManager transactionResultManager, ILogger logger)
-=======
             ITransactionManager transactionManager, ITransactionResultManager transactionResultManager, ITxHub txHub)
->>>>>>> 7cad8203
         {
             NodeConfig.Instance.ChainId = Hash.Generate().DumpHex();
             NodeConfig.Instance.NodeAccount = Address.Generate().DumpHex();
@@ -39,13 +34,7 @@
 //            _transactionResultService = new TransactionResultService(
 //                new TxPool(logger,
 //                    new NewTxHub(transactionManager, chainService, signatureVerifier, refBlockValidator)), transactionResultManager);
-<<<<<<< HEAD
-            _transactionResultService = new TransactionResultService(
-                new TxHub(transactionManager, transactionReceiptManager,
-                    chainService, _signatureVerifier, _refBlockValidator),_transactionResultManager );
-=======
             _transactionResultService = new TransactionResultService(_txHub, _transactionResultManager);
->>>>>>> 7cad8203
         }
 
         private TransactionResult CreateResult(Hash txId, Status status)
