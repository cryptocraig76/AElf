﻿using System;
using System.IO;
using System.Collections.Generic;
using System.Linq;
using System.Threading;
using System.Threading.Tasks;
using AElf.Cryptography.ECDSA;
using AElf.ChainController;
using AElf.SmartContract;
using AElf.Execution;
using AElf.Execution.Scheduling;
using AElf.Kernel.Managers;
using AElf.Kernel.Tests.Concurrency.Scheduling;
using AElf.Kernel.TxMemPool;
using Akka.Actor;
using Akka.TestKit;
using Akka.TestKit.Xunit;
using Google.Protobuf;
using Moq;
using Xunit;
using Xunit.Frameworks.Autofac;
using ServiceStack;
using AElf.Runtime.CSharp;
using NLog;
using AElf.Types.CSharp;

namespace AElf.Kernel.Tests.Miner
{
    [UseAutofacTestFramework]
    public class MinerLifetime : TestKitBase
    {
        // IncrementId is used to differentiate txn
        // which is identified by From/To/IncrementId
        private static int _incrementId = 0;

        public ulong NewIncrementId()
        {
            var res = _incrementId;
            var n = Interlocked.Increment(ref _incrementId);
            return (ulong) res;
        }

        private ActorSystem sys = ActorSystem.Create("test");
        private IActorRef _generalExecutor;
        private IChainCreationService _chainCreationService;
        private readonly ILogger _logger;
        private IWorldStateDictator _worldStateDictator;
        private ISmartContractManager _smartContractManager;

        private IActorRef _serviceRouter;
        private ISmartContractRunnerFactory _smartContractRunnerFactory;
        private ISmartContractService _smartContractService;
        private IChainContextService _chainContextService;
        private IAccountContextService _accountContextService;
        private ITransactionManager _transactionManager;
        private ITransactionResultManager _transactionResultManager;
        private IConcurrencyExecutingService _concurrencyExecutingService;
        private IFunctionMetadataService _functionMetadataService;
<<<<<<< HEAD
        private IChainManager _chainManager;
        private readonly IBlockManager _blockManager;
=======

        private IChainService _chainService;
>>>>>>> a27c5aea

        private ServicePack _servicePack;
        private IActorRef _requestor;
        
        public MinerLifetime(IWorldStateDictator worldStateDictator, 
            IChainCreationService chainCreationService, 
            IChainContextService chainContextService, ILogger logger, IAccountContextService accountContextService, 
            ITransactionManager transactionManager, ITransactionResultManager transactionResultManager, 
            IChainService chainService, ISmartContractManager smartContractManager, 
            IFunctionMetadataService functionMetadataService, 
            IConcurrencyExecutingService concurrencyExecutingService) : base(new XunitAssertions())
        {
            _chainCreationService = chainCreationService;
            _chainContextService = chainContextService;
            _logger = logger;
            _accountContextService = accountContextService;
            _transactionManager = transactionManager;
            _transactionResultManager = transactionResultManager;

            _chainService = chainService;
            _smartContractManager = smartContractManager;
            _functionMetadataService = functionMetadataService;
            _concurrencyExecutingService = concurrencyExecutingService;

            _worldStateDictator = worldStateDictator;
            _worldStateDictator.BlockProducerAccountAddress = Hash.Generate();
            
            Initialize();
        }

        private void Initialize()
        {
            _smartContractRunnerFactory = new SmartContractRunnerFactory();
            var runner = new SmartContractRunner("../../../../AElf.SDK.CSharp/bin/Debug/netstandard2.0/");
            _smartContractRunnerFactory.AddRunner(0, runner);
            _smartContractService = new SmartContractService(_smartContractManager, _smartContractRunnerFactory, _worldStateDictator, _functionMetadataService);
            
            _servicePack = new ServicePack
            {
                ChainContextService = _chainContextService,
                SmartContractService = _smartContractService,
                ResourceDetectionService = new NewMockResourceUsageDetectionService(),
                WorldStateDictator = _worldStateDictator
            };
            
            
            var workers = new[] {"/user/worker1", "/user/worker2"};
            var worker1 = Sys.ActorOf(Props.Create<Worker>(), "worker1");
            var worker2 = Sys.ActorOf(Props.Create<Worker>(), "worker2");
            var router = Sys.ActorOf(Props.Empty.WithRouter(new TrackedGroup(workers)), "router");
            worker1.Tell(new LocalSerivcePack(_servicePack));
            worker2.Tell(new LocalSerivcePack(_servicePack));
            _requestor = Sys.ActorOf(Requestor.Props(router));
        }
        
        public byte[] SmartContractZeroCode
        {
            get
            {
                return ContractCodes.TestContractZeroCode;
            }
        }

        public byte[] ExampleContractCode
        {
            get
            {
                return ContractCodes.TestContractCode;
            }
        }

        public Mock<ITxPoolService> MockTxPoolService(Hash chainId)
        {
            var contractAddressZero = new Hash(chainId.CalculateHashWith(Globals.GenesisBasicContract)).ToAccount();

            var code = ExampleContractCode;

            var regExample = new SmartContractRegistration
            {
                Category = 0,
                ContractBytes = ByteString.CopyFrom(code),
                ContractHash = code.CalculateHash()
            };
            
            
            ECKeyPair keyPair = new KeyPairGenerator().Generate();
            ECSigner signer = new ECSigner();
            var txnDep = new Transaction()
            {
                From = keyPair.GetAddress(),
                To = contractAddressZero,
                IncrementId = NewIncrementId(),
                MethodName = "DeploySmartContract",
                Params = ByteString.CopyFrom(new Parameters()
                {
                    Params = {
                        new Param
                        {
                            RegisterVal = regExample
                        }
                    }
                }.ToByteArray()),
                
                Fee = TxPoolConfig.Default.FeeThreshold + 1
            };
            
            Hash hash = txnDep.GetHash();

            ECSignature signature = signer.Sign(keyPair, hash.GetHashBytes());
            txnDep.P = ByteString.CopyFrom(keyPair.PublicKey.Q.GetEncoded());
            txnDep.R = ByteString.CopyFrom(signature.R); 
            txnDep.S = ByteString.CopyFrom(signature.S);
            
            var txs = new List<ITransaction>(){
                txnDep
            };
            
            var mock = new Mock<ITxPoolService>();
            mock.Setup((s) => s.GetReadyTxsAsync()).Returns(Task.FromResult(txs));
            return mock;
        }
        
        
        public List<ITransaction> CreateTxs(Hash chainId)
        {
            var contractAddressZero = new Hash(chainId.CalculateHashWith(Globals.GenesisBasicContract)).ToAccount();

            var code = ExampleContractCode;

            var regExample = new SmartContractRegistration
            {
                Category = 0,
                ContractBytes = ByteString.CopyFrom(code),
                ContractHash = code.CalculateHash()
            };
            
            
            ECKeyPair keyPair = new KeyPairGenerator().Generate();
            ECSigner signer = new ECSigner();
            
            var txPrint = new Transaction()
            {
                From = keyPair.GetAddress(),
                To = contractAddressZero,
                IncrementId = NewIncrementId(),
                MethodName = "Print",
                Params = ByteString.CopyFrom(new Parameters()
                {
                    Params = {
                        new Param
                        {
                            StrVal = "AElf"
                        }
                    }
                }.ToByteArray()),
                
                Fee = TxPoolConfig.Default.FeeThreshold + 1
            };
            
            Hash hash = txPrint.GetHash();

            ECSignature signature = signer.Sign(keyPair, hash.GetHashBytes());
            txPrint.P = ByteString.CopyFrom(keyPair.PublicKey.Q.GetEncoded());
            txPrint.R = ByteString.CopyFrom(signature.R); 
            txPrint.S = ByteString.CopyFrom(signature.S);
            
            var txs = new List<ITransaction>(){
                txPrint
            };

            return txs;
        }
        
        public async Task<IChain> CreateChain()
        {
            var chainId = Hash.Generate();
            var reg = new SmartContractRegistration
            {
                Category = 0,
                ContractBytes = ByteString.CopyFrom(SmartContractZeroCode),
                ContractHash = SmartContractZeroCode.CalculateHash()
            };

            var chain = await _chainCreationService.CreateNewChainAsync(chainId, new List<SmartContractRegistration>{reg});
            _worldStateDictator.SetChainId(chainId);
            return chain;
        }
        
        public IMiner GetMiner(IMinerConfig config, TxPoolService poolService)
        {
<<<<<<< HEAD
            var miner = new ChainController.Miner(config, poolService, _chainManager, _blockManager,
                _worldStateDictator,
                _smartContractService, _concurrencyExecutingService, _transactionManager, _transactionResultManager,
                _logger);
=======
            var miner = new ChainController.Miner(config, poolService, _chainService, _worldStateDictator,
                _smartContractService, _concurrencyExecutingService, _transactionManager, _transactionResultManager);
>>>>>>> a27c5aea

            return miner;
        }

        public IMinerConfig GetMinerConfig(Hash chainId, ulong txCountLimit, byte[] getAddress)
        {
            return new MinerConfig
            {
                ChainId = chainId,
                CoinBase = getAddress
            };
        }
        
       
        
        [Fact]
        public async Task Mine()
        {
            var keypair = new KeyPairGenerator().Generate();
            var chain = await CreateChain();
            var minerconfig = GetMinerConfig(chain.Id, 10, keypair.GetAddress());
            var poolconfig = TxPoolConfig.Default;
            poolconfig.ChainId = chain.Id;
            var pool = new ContractTxPool(poolconfig, _logger);
            var dPoSPool = new DPoSTxPool(poolconfig, _logger);
            var poolService = new TxPoolService(pool, _accountContextService, _logger, dPoSPool);
            poolService.Start();

            var txs = CreateTxs(chain.Id);
            foreach (var tx in txs)
            {
                await poolService.AddTxAsync(tx);
            }
            
            var miner = GetMiner(minerconfig, poolService);

            var parallelTransactionExecutingService = new ParallelTransactionExecutingService(_requestor,
                new Grouper(_servicePack.ResourceDetectionService));
            miner.Start(keypair, new Grouper(_servicePack.ResourceDetectionService));
            
            var block = await miner.Mine();
            
            Assert.NotNull(block);
            Assert.Equal((ulong)1, block.Header.Index);
            
            byte[] uncompressedPrivKey = block.Header.P.ToByteArray();
            Hash addr = uncompressedPrivKey.Take(ECKeyPair.AddressLength).ToArray();
            Assert.Equal(minerconfig.CoinBase, addr);
            
            ECKeyPair recipientKeyPair = ECKeyPair.FromPublicKey(uncompressedPrivKey);
            ECVerifier verifier = new ECVerifier(recipientKeyPair);
            Assert.True(verifier.Verify(block.Header.GetSignature(), block.Header.GetHash().GetHashBytes()));

        }
        
        [Fact]
        public async Task ExecuteWithoutTransaction()
        {
            var keypair = new KeyPairGenerator().Generate();
            var chain = await CreateChain();
            var minerconfig = GetMinerConfig(chain.Id, 10, keypair.GetAddress());
            var poolconfig = TxPoolConfig.Default;
            poolconfig.ChainId = chain.Id;
            var pool = new ContractTxPool(poolconfig, _logger);
            var dPoSPool = new DPoSTxPool(poolconfig, _logger);
            var poolService = new TxPoolService(pool, _accountContextService, _logger, dPoSPool);
            
            poolService.Start();

            var miner = GetMiner(minerconfig, poolService);
            
            /*var parallelTransactionExecutingService = new ParallelTransactionExecutingService(_requestor,
                new Grouper(_servicePack.ResourceDetectionService));*/
            
            miner.Start(keypair, new Grouper(_servicePack.ResourceDetectionService));
            
            var block = await miner.Mine();
            
            Assert.NotNull(block);
            Assert.Equal((ulong)1, block.Header.Index);
            
            byte[] uncompressedPrivKey = block.Header.P.ToByteArray();
            Hash addr = uncompressedPrivKey.Take(ECKeyPair.AddressLength).ToArray();
            Assert.Equal(minerconfig.CoinBase, addr);
            
            ECKeyPair recipientKeyPair = ECKeyPair.FromPublicKey(uncompressedPrivKey);
            ECVerifier verifier = new ECVerifier(recipientKeyPair);
            Assert.True(verifier.Verify(block.Header.GetSignature(), block.Header.GetHash().GetHashBytes()));

        }
        
        
        
        
    }
}<|MERGE_RESOLUTION|>--- conflicted
+++ resolved
@@ -56,13 +56,7 @@
         private ITransactionResultManager _transactionResultManager;
         private IConcurrencyExecutingService _concurrencyExecutingService;
         private IFunctionMetadataService _functionMetadataService;
-<<<<<<< HEAD
-        private IChainManager _chainManager;
-        private readonly IBlockManager _blockManager;
-=======
-
         private IChainService _chainService;
->>>>>>> a27c5aea
 
         private ServicePack _servicePack;
         private IActorRef _requestor;
@@ -252,16 +246,9 @@
         }
         
         public IMiner GetMiner(IMinerConfig config, TxPoolService poolService)
-        {
-<<<<<<< HEAD
-            var miner = new ChainController.Miner(config, poolService, _chainManager, _blockManager,
-                _worldStateDictator,
-                _smartContractService, _concurrencyExecutingService, _transactionManager, _transactionResultManager,
-                _logger);
-=======
+        {            
             var miner = new ChainController.Miner(config, poolService, _chainService, _worldStateDictator,
-                _smartContractService, _concurrencyExecutingService, _transactionManager, _transactionResultManager);
->>>>>>> a27c5aea
+                _smartContractService, _concurrencyExecutingService, _transactionManager, _transactionResultManager, _logger);
 
             return miner;
         }
