--- conflicted
+++ resolved
@@ -46,7 +46,7 @@
         private IActorRef _generalExecutor;
         private IChainCreationService _chainCreationService;
         private readonly ILogger _logger;
-        private IStateDictator _stateDictator;
+        private IWorldStateDictator _worldStateDictator;
         private ISmartContractManager _smartContractManager;
 
         private IActorRef _serviceRouter;
@@ -59,25 +59,14 @@
         private IExecutingService _concurrencyExecutingService;
         private IFunctionMetadataService _functionMetadataService;
         private IChainService _chainService;
-<<<<<<< HEAD
-        private readonly HashManager _hashManager;
-
-        private ServicePack _servicePack;
-        private IActorRef _requestor;
-=======
->>>>>>> 5d29b67a
-        
-        public MinerLifetime(IStateDictator stateDictator, 
+        
+        public MinerLifetime(IWorldStateDictator worldStateDictator, 
             IChainCreationService chainCreationService, 
             IChainContextService chainContextService, ILogger logger, IAccountContextService accountContextService, 
             ITransactionManager transactionManager, ITransactionResultManager transactionResultManager, 
             IChainService chainService, ISmartContractManager smartContractManager, 
             IFunctionMetadataService functionMetadataService, 
-<<<<<<< HEAD
-            IConcurrencyExecutingService concurrencyExecutingService, HashManager hashManager) : base(new XunitAssertions())
-=======
             IExecutingService concurrencyExecutingService) : base(new XunitAssertions())
->>>>>>> 5d29b67a
         {
             _chainCreationService = chainCreationService;
             _chainContextService = chainContextService;
@@ -90,10 +79,9 @@
             _smartContractManager = smartContractManager;
             _functionMetadataService = functionMetadataService;
             _concurrencyExecutingService = concurrencyExecutingService;
-            _hashManager = hashManager;
-
-            _stateDictator = stateDictator;
-            _stateDictator.BlockProducerAccountAddress = Hash.Generate();
+
+            _worldStateDictator = worldStateDictator;
+            _worldStateDictator.BlockProducerAccountAddress = Hash.Generate();
             Initialize();
         }
 
@@ -102,28 +90,7 @@
             _smartContractRunnerFactory = new SmartContractRunnerFactory();
             var runner = new SmartContractRunner("../../../../AElf.SDK.CSharp/bin/Debug/netstandard2.0/");
             _smartContractRunnerFactory.AddRunner(0, runner);
-<<<<<<< HEAD
-            _smartContractService = new SmartContractService(_smartContractManager, _smartContractRunnerFactory, _stateDictator, _functionMetadataService);
-            
-            _servicePack = new ServicePack
-            {
-                ChainContextService = _chainContextService,
-                SmartContractService = _smartContractService,
-                ResourceDetectionService = new NewMockResourceUsageDetectionService(),
-                StateDictator = _stateDictator
-            };
-            
-            
-            var workers = new[] {"/user/worker1", "/user/worker2"};
-            var worker1 = Sys.ActorOf(Props.Create<Worker>(), "worker1");
-            var worker2 = Sys.ActorOf(Props.Create<Worker>(), "worker2");
-            var router = Sys.ActorOf(Props.Empty.WithRouter(new TrackedGroup(workers)), "router");
-            worker1.Tell(new LocalSerivcePack(_servicePack));
-            worker2.Tell(new LocalSerivcePack(_servicePack));
-            _requestor = Sys.ActorOf(Requestor.Props(router));
-=======
             _smartContractService = new SmartContractService(_smartContractManager, _smartContractRunnerFactory, _worldStateDictator, _functionMetadataService);
->>>>>>> 5d29b67a
         }
         
         public byte[] SmartContractZeroCode
@@ -184,7 +151,7 @@
             txnDep.R = ByteString.CopyFrom(signature.R); 
             txnDep.S = ByteString.CopyFrom(signature.S);
             
-            var txs = new List<Transaction>(){
+            var txs = new List<ITransaction>(){
                 txnDep
             };
             
@@ -194,7 +161,7 @@
         }
         
         
-        public List<Transaction> CreateTxs(Hash chainId)
+        public List<ITransaction> CreateTxs(Hash chainId)
         {
             var contractAddressZero = new Hash(chainId.CalculateHashWith(Globals.GenesisBasicContract)).ToAccount();
 
@@ -237,7 +204,7 @@
             txPrint.R = ByteString.CopyFrom(signature.R); 
             txPrint.S = ByteString.CopyFrom(signature.S);
             
-            var txs = new List<Transaction>(){
+            var txs = new List<ITransaction>(){
                 txPrint
             };
 
@@ -255,14 +222,14 @@
             };
 
             var chain = await _chainCreationService.CreateNewChainAsync(chainId, new List<SmartContractRegistration>{reg});
-            _stateDictator.ChainId = chainId;
+            _worldStateDictator.SetChainId(chainId);
             return chain;
         }
         
         public IMiner GetMiner(IMinerConfig config, TxPoolService poolService)
         {            
-            var miner = new ChainController.Miner(config, poolService, _chainService, _stateDictator,
-                _smartContractService, _concurrencyExecutingService, _transactionManager, _transactionResultManager, _logger, _hashManager);
+            var miner = new ChainController.Miner(config, poolService, _chainService, _worldStateDictator,
+                _smartContractService, _concurrencyExecutingService, _transactionManager, _transactionResultManager, _logger);
 
             return miner;
         }
