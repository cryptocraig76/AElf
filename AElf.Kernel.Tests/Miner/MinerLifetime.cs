﻿using System;
using System.IO;
using System.Collections.Generic;
using System.Linq;
using System.Threading;
using System.Threading.Tasks;
using AElf.Cryptography.ECDSA;
using AElf.ChainController;
using AElf.SmartContract;
using AElf.Execution;
using AElf.Execution.Scheduling;
using AElf.Kernel.Managers;
using AElf.Kernel.Tests.Concurrency.Scheduling;
using AElf.Kernel.TxMemPool;
using Akka.Actor;
using Akka.TestKit;
using Akka.TestKit.Xunit;
using Google.Protobuf;
using Moq;
using Xunit;
using Xunit.Frameworks.Autofac;
using ServiceStack;
using AElf.Runtime.CSharp;
using NLog;
using AElf.Types.CSharp;

namespace AElf.Kernel.Tests.Miner
{
    [UseAutofacTestFramework]
    public class MinerLifetime : TestKitBase
    {
        // IncrementId is used to differentiate txn
        // which is identified by From/To/IncrementId
        private static int _incrementId = 0;

        public ulong NewIncrementId()
        {
            var res = _incrementId;
            var n = Interlocked.Increment(ref _incrementId);
            return (ulong) res;
        }

        private ActorSystem sys = ActorSystem.Create("test");
        private IActorRef _generalExecutor;
        private IChainCreationService _chainCreationService;
        private readonly ILogger _logger;
        private IWorldStateDictator _worldStateDictator;
        private ISmartContractManager _smartContractManager;

        private IActorRef _serviceRouter;
        private ISmartContractRunnerFactory _smartContractRunnerFactory;
        private ISmartContractService _smartContractService;
        private IChainContextService _chainContextService;
        private IAccountContextService _accountContextService;
        private ITransactionManager _transactionManager;
        private ITransactionResultManager _transactionResultManager;
        private IConcurrencyExecutingService _concurrencyExecutingService;
        private IFunctionMetadataService _functionMetadataService;
        private IChainManager _chainManager;
        private readonly IBlockManager _blockManager;

        private ServicePack _servicePack;
        private IActorRef _requestor;
        
        public MinerLifetime(IWorldStateDictator worldStateDictator, 
            IChainCreationService chainCreationService, 
            IChainContextService chainContextService, ILogger logger, IAccountContextService accountContextService, 
            ITransactionManager transactionManager, ITransactionResultManager transactionResultManager, 
            IChainManager chainManager, IBlockManager blockManager, ISmartContractManager smartContractManager, 
            IFunctionMetadataService functionMetadataService, 
            IConcurrencyExecutingService concurrencyExecutingService) : base(new XunitAssertions())
        {
            _chainCreationService = chainCreationService;
            _chainContextService = chainContextService;
            _logger = logger;
            _accountContextService = accountContextService;
            _transactionManager = transactionManager;
            _transactionResultManager = transactionResultManager;

            _chainManager = chainManager;
            _blockManager = blockManager;
            _smartContractManager = smartContractManager;
            _functionMetadataService = functionMetadataService;
            _concurrencyExecutingService = concurrencyExecutingService;

            _worldStateDictator = worldStateDictator;
            _worldStateDictator.BlockProducerAccountAddress = Hash.Generate();
            
            Initialize();
        }

        private void Initialize()
        {
            _smartContractRunnerFactory = new SmartContractRunnerFactory();
            var runner = new SmartContractRunner("../../../../AElf.SDK.CSharp/bin/Debug/netstandard2.0/");
            _smartContractRunnerFactory.AddRunner(0, runner);
            _smartContractService = new SmartContractService(_smartContractManager, _smartContractRunnerFactory, _worldStateDictator, _functionMetadataService);
            
            _servicePack = new ServicePack
            {
                ChainContextService = _chainContextService,
                SmartContractService = _smartContractService,
                ResourceDetectionService = new NewMockResourceUsageDetectionService(),
                WorldStateDictator = _worldStateDictator
            };
            
            
            var workers = new[] {"/user/worker1", "/user/worker2"};
            var worker1 = Sys.ActorOf(Props.Create<Worker>(), "worker1");
            var worker2 = Sys.ActorOf(Props.Create<Worker>(), "worker2");
            var router = Sys.ActorOf(Props.Empty.WithRouter(new TrackedGroup(workers)), "router");
            worker1.Tell(new LocalSerivcePack(_servicePack));
            worker2.Tell(new LocalSerivcePack(_servicePack));
            _requestor = Sys.ActorOf(Requestor.Props(router));
        }
        
        public byte[] SmartContractZeroCode
        {
            get
            {
                return ContractCodes.TestContractZeroCode;
            }
        }

        public byte[] ExampleContractCode
        {
            get
            {
                return ContractCodes.TestContractCode;
            }
        }

        public Mock<ITxPoolService> MockTxPoolService(Hash chainId)
        {
            var contractAddressZero = new Hash(chainId.CalculateHashWith(Globals.GenesisBasicContract)).ToAccount();

            var code = ExampleContractCode;

            var regExample = new SmartContractRegistration
            {
                Category = 0,
                ContractBytes = ByteString.CopyFrom(code),
                ContractHash = code.CalculateHash()
            };
            
            
            ECKeyPair keyPair = new KeyPairGenerator().Generate();
            ECSigner signer = new ECSigner();
            var txnDep = new Transaction()
            {
                From = keyPair.GetAddress(),
                To = contractAddressZero,
                IncrementId = NewIncrementId(),
                MethodName = "DeploySmartContract",
                Params = ByteString.CopyFrom(new Parameters()
                {
                    Params = {
                        new Param
                        {
                            RegisterVal = regExample
                        }
                    }
                }.ToByteArray()),
                
                Fee = TxPoolConfig.Default.FeeThreshold + 1
            };
            
            Hash hash = txnDep.GetHash();

            ECSignature signature = signer.Sign(keyPair, hash.GetHashBytes());
            txnDep.P = ByteString.CopyFrom(keyPair.PublicKey.Q.GetEncoded());
            txnDep.R = ByteString.CopyFrom(signature.R); 
            txnDep.S = ByteString.CopyFrom(signature.S);
            
            var txs = new List<ITransaction>(){
                txnDep
            };
            
            var mock = new Mock<ITxPoolService>();
            mock.Setup((s) => s.GetReadyTxsAsync()).Returns(Task.FromResult(txs));
            return mock;
        }
        
        
        public List<ITransaction> CreateTxs(Hash chainId)
        {
            var contractAddressZero = new Hash(chainId.CalculateHashWith(Globals.GenesisBasicContract)).ToAccount();

            var code = ExampleContractCode;

            var regExample = new SmartContractRegistration
            {
                Category = 0,
                ContractBytes = ByteString.CopyFrom(code),
                ContractHash = code.CalculateHash()
            };
            
            
            ECKeyPair keyPair = new KeyPairGenerator().Generate();
            ECSigner signer = new ECSigner();
            
            var txPrint = new Transaction()
            {
                From = keyPair.GetAddress(),
                To = contractAddressZero,
                IncrementId = NewIncrementId(),
                MethodName = "Print",
                Params = ByteString.CopyFrom(new Parameters()
                {
                    Params = {
                        new Param
                        {
                            StrVal = "AElf"
                        }
                    }
                }.ToByteArray()),
                
                Fee = TxPoolConfig.Default.FeeThreshold + 1
            };
            
            Hash hash = txPrint.GetHash();

            ECSignature signature = signer.Sign(keyPair, hash.GetHashBytes());
            txPrint.P = ByteString.CopyFrom(keyPair.PublicKey.Q.GetEncoded());
            txPrint.R = ByteString.CopyFrom(signature.R); 
            txPrint.S = ByteString.CopyFrom(signature.S);
            
            var txs = new List<ITransaction>(){
                txPrint
            };

            return txs;
        }
        
        public async Task<IChain> CreateChain()
        {
            var chainId = Hash.Generate();
            var reg = new SmartContractRegistration
            {
                Category = 0,
                ContractBytes = ByteString.CopyFrom(SmartContractZeroCode),
                ContractHash = SmartContractZeroCode.CalculateHash()
            };

            var chain = await _chainCreationService.CreateNewChainAsync(chainId, new List<SmartContractRegistration>{reg});
            _worldStateDictator.SetChainId(chainId);
            return chain;
        }
        
        public IMiner GetMiner(IMinerConfig config, TxPoolService poolService)
        {
<<<<<<< HEAD
            var miner = new ChainController.Miner(config, poolService, _chainManager, _blockManager, _worldStateDictator,
                _smartContractService, _concurrencyExecutingService, _transactionManager, _transactionResultManager, _logger);
=======
            var miner = new ChainController.Miner(config, poolService, _chainManager, _blockManager,
                _worldStateDictator,
                _smartContractService, _concurrencyExecutingService, _transactionManager, _transactionResultManager,
                _logger);
>>>>>>> a3c90485

            return miner;
        }

        public IMinerConfig GetMinerConfig(Hash chainId, ulong txCountLimit, byte[] getAddress)
        {
            return new MinerConfig
            {
                ChainId = chainId,
                CoinBase = getAddress
            };
        }
        
       
        
        [Fact]
        public async Task Mine()
        {
            var keypair = new KeyPairGenerator().Generate();
            var chain = await CreateChain();
            var minerconfig = GetMinerConfig(chain.Id, 10, keypair.GetAddress());
            var poolconfig = TxPoolConfig.Default;
            poolconfig.ChainId = chain.Id;
            var pool = new ContractTxPool(poolconfig, _logger);
            var dPoSPool = new DPoSTxPool(poolconfig, _logger);
            var poolService = new TxPoolService(pool, _accountContextService, _logger, dPoSPool);
            poolService.Start();

            var txs = CreateTxs(chain.Id);
            foreach (var tx in txs)
            {
                await poolService.AddTxAsync(tx);
            }
            
            var miner = GetMiner(minerconfig, poolService);

            var parallelTransactionExecutingService = new ParallelTransactionExecutingService(_requestor,
                new Grouper(_servicePack.ResourceDetectionService));
            miner.Start(keypair, new Grouper(_servicePack.ResourceDetectionService));
            
            var block = await miner.Mine();
            
            Assert.NotNull(block);
            Assert.Equal((ulong)1, block.Header.Index);
            
            byte[] uncompressedPrivKey = block.Header.P.ToByteArray();
            Hash addr = uncompressedPrivKey.Take(ECKeyPair.AddressLength).ToArray();
            Assert.Equal(minerconfig.CoinBase, addr);
            
            ECKeyPair recipientKeyPair = ECKeyPair.FromPublicKey(uncompressedPrivKey);
            ECVerifier verifier = new ECVerifier(recipientKeyPair);
            Assert.True(verifier.Verify(block.Header.GetSignature(), block.Header.GetHash().GetHashBytes()));

        }
        
        [Fact]
        public async Task ExecuteWithoutTransaction()
        {
            var keypair = new KeyPairGenerator().Generate();
            var chain = await CreateChain();
            var minerconfig = GetMinerConfig(chain.Id, 10, keypair.GetAddress());
            var poolconfig = TxPoolConfig.Default;
            poolconfig.ChainId = chain.Id;
            var pool = new ContractTxPool(poolconfig, _logger);
            var dPoSPool = new DPoSTxPool(poolconfig, _logger);
            var poolService = new TxPoolService(pool, _accountContextService, _logger, dPoSPool);
            
            poolService.Start();

            var miner = GetMiner(minerconfig, poolService);
            
            /*var parallelTransactionExecutingService = new ParallelTransactionExecutingService(_requestor,
                new Grouper(_servicePack.ResourceDetectionService));*/
            
            miner.Start(keypair, new Grouper(_servicePack.ResourceDetectionService));
            
            var block = await miner.Mine();
            
            Assert.NotNull(block);
            Assert.Equal((ulong)1, block.Header.Index);
            
            byte[] uncompressedPrivKey = block.Header.P.ToByteArray();
            Hash addr = uncompressedPrivKey.Take(ECKeyPair.AddressLength).ToArray();
            Assert.Equal(minerconfig.CoinBase, addr);
            
            ECKeyPair recipientKeyPair = ECKeyPair.FromPublicKey(uncompressedPrivKey);
            ECVerifier verifier = new ECVerifier(recipientKeyPair);
            Assert.True(verifier.Verify(block.Header.GetSignature(), block.Header.GetHash().GetHashBytes()));

        }
        
        
        
        
    }
}<|MERGE_RESOLUTION|>--- conflicted
+++ resolved
@@ -249,15 +249,10 @@
         
         public IMiner GetMiner(IMinerConfig config, TxPoolService poolService)
         {
-<<<<<<< HEAD
-            var miner = new ChainController.Miner(config, poolService, _chainManager, _blockManager, _worldStateDictator,
-                _smartContractService, _concurrencyExecutingService, _transactionManager, _transactionResultManager, _logger);
-=======
             var miner = new ChainController.Miner(config, poolService, _chainManager, _blockManager,
                 _worldStateDictator,
                 _smartContractService, _concurrencyExecutingService, _transactionManager, _transactionResultManager,
                 _logger);
->>>>>>> a3c90485
 
             return miner;
         }
