﻿using System;
using System.IO;
using System.Collections.Generic;
using System.Linq;
using System.Threading;
using System.Threading.Tasks;
using AElf.Cryptography.ECDSA;
using AElf.Kernel.Concurrency;
using AElf.Kernel.Concurrency.Execution;
using AElf.Kernel.Concurrency.Execution.Messages;
using AElf.Kernel.Extensions;
using AElf.Kernel.KernelAccount;
using AElf.Kernel.Miner;
using AElf.Kernel.Managers;
using AElf.Kernel.Services;
using AElf.Kernel.SmartContracts.CSharpSmartContract;
using AElf.Kernel.Storages;
using AElf.Kernel.Tests.Concurrency.Execution;
using AElf.Kernel.Tests.Concurrency.Scheduling;
using AElf.Kernel.TxMemPool;
using Akka.Actor;
using Akka.Dispatch.SysMsg;
using Akka.TestKit;
using Akka.TestKit.Xunit;
using Google.Protobuf;
using Moq;
using Xunit;
using Xunit.Frameworks.Autofac;
using ServiceStack;
using AElf.Runtime.CSharp;
using NLog;
using AElf.Types.CSharp;

namespace AElf.Kernel.Tests.Miner
{
    [UseAutofacTestFramework]
    public class MinerLifetime : TestKitBase
    {
        // IncrementId is used to differentiate txn
        // which is identified by From/To/IncrementId
        private static int _incrementId = 0;

        public ulong NewIncrementId()
        {
            var res = _incrementId;
            var n = Interlocked.Increment(ref _incrementId);
            return (ulong) res;
        }

        private ActorSystem sys = ActorSystem.Create("test");
        private readonly IBlockGenerationService _blockGenerationService;
        private IActorRef _generalExecutor;
        private IChainCreationService _chainCreationService;
        private readonly ILogger _logger;
        private IWorldStateManager _worldStateManager;
        private ISmartContractManager _smartContractManager;

        private IActorRef _serviceRouter;
        private ISmartContractRunnerFactory _smartContractRunnerFactory = new SmartContractRunnerFactory();
        private ISmartContractService _smartContractService;
        private IChainContextService _chainContextService;
        private IAccountContextService _accountContextService;
        private ITransactionManager _transactionManager;
        private ITransactionResultManager _transactionResultManager;

        public MinerLifetime(IWorldStateManager worldStateManager, ISmartContractStore smartContractStore,
            IBlockGenerationService blockGenerationService, IChainCreationService chainCreationService, IChainContextService chainContextService, ILogger logger, IAccountContextService accountContextService, ITransactionManager transactionManager, ITransactionResultManager transactionResultManager) : base(new XunitAssertions())
        {
            _blockGenerationService = blockGenerationService;
            _chainCreationService = chainCreationService;
            _chainContextService = chainContextService;
            _logger = logger;
            _accountContextService = accountContextService;
            _transactionManager = transactionManager;
            _transactionResultManager = transactionResultManager;

            _worldStateManager = worldStateManager;
            _smartContractManager = new SmartContractManager(smartContractStore);
        }

        public byte[] SmartContractZeroCode
        {
            get
            {
                return ContractCodes.TestContractZeroCode;
            }
        }

        public byte[] ExampleContractCode
        {
            get
            {
                return ContractCodes.TestContractCode;
            }
        }

        public Mock<ITxPoolService> MockTxPoolService(Hash chainId)
        {
            var contractAddressZero = new Hash(chainId.CalculateHashWith("__SmartContractZero__")).ToAccount();

            var code = ExampleContractCode;

            var regExample = new SmartContractRegistration
            {
                Category = 0,
                ContractBytes = ByteString.CopyFrom(code),
                ContractHash = code.CalculateHash()
            };
            
            
            ECKeyPair keyPair = new KeyPairGenerator().Generate();
            ECSigner signer = new ECSigner();
            var txnDep = new Transaction()
            {
                From = keyPair.GetAddress(),
                To = contractAddressZero,
                IncrementId = NewIncrementId(),
                MethodName = "DeploySmartContract",
                Params = ByteString.CopyFrom(new Parameters()
                {
                    Params = {
                        new Param
                        {
                            RegisterVal = regExample
                        }
                    }
                }.ToByteArray()),
                
                Fee = TxPoolConfig.Default.FeeThreshold + 1
            };
            
            Hash hash = txnDep.GetHash();

            ECSignature signature = signer.Sign(keyPair, hash.GetHashBytes());
            txnDep.P = ByteString.CopyFrom(keyPair.PublicKey.Q.GetEncoded());
            txnDep.R = ByteString.CopyFrom(signature.R); 
            txnDep.S = ByteString.CopyFrom(signature.S);
            
            var txs = new List<ITransaction>(){
                txnDep
            };
            
            var mock = new Mock<ITxPoolService>();
            mock.Setup((s) => s.GetReadyTxsAsync(It.IsAny<ulong>())).Returns(Task.FromResult(txs));
            return mock;
        }
        
        
        public List<ITransaction> CreateTxs(Hash chainId)
        {
            var contractAddressZero = new Hash(chainId.CalculateHashWith("__SmartContractZero__")).ToAccount();

            var code = ExampleContractCode;

            var regExample = new SmartContractRegistration
            {
                Category = 0,
                ContractBytes = ByteString.CopyFrom(code),
                ContractHash = code.CalculateHash()
            };
            
            
            ECKeyPair keyPair = new KeyPairGenerator().Generate();
            ECSigner signer = new ECSigner();
            var txnDep = new Transaction()
            {
                From = keyPair.GetAddress(),
                To = contractAddressZero,
                IncrementId = NewIncrementId(),
                MethodName = "DeploySmartContract",
                Params = ByteString.CopyFrom(new Parameters()
                {
                    Params = {
                        new Param
                        {
                            RegisterVal = regExample
                        }
                    }
                }.ToByteArray()),
                
                Fee = TxPoolConfig.Default.FeeThreshold + 1
            };
            
            Hash hash = txnDep.GetHash();

            ECSignature signature = signer.Sign(keyPair, hash.GetHashBytes());
            txnDep.P = ByteString.CopyFrom(keyPair.PublicKey.Q.GetEncoded());
            txnDep.R = ByteString.CopyFrom(signature.R); 
            txnDep.S = ByteString.CopyFrom(signature.S);
            
            var txs = new List<ITransaction>(){
                txnDep
            };

            return txs;
        }
        
        public async Task<IChain> CreateChain()
        {
            var chainId = Hash.Generate();
            var reg = new SmartContractRegistration
            {
                Category = 0,
                ContractBytes = ByteString.CopyFrom(SmartContractZeroCode),
                ContractHash = SmartContractZeroCode.CalculateHash()
            };

            var chain = await _chainCreationService.CreateNewChainAsync(chainId, reg);
            return chain;
        }
        
        public IMiner GetMiner(IMinerConfig config, TxPoolService poolService)
        {
            var parallelTransactionExecutingService = new ParallelTransactionExecutingService(sys);
            return new Kernel.Miner.Miner(_blockGenerationService, config, poolService, 
                parallelTransactionExecutingService);
        }

        public IMinerConfig GetMinerConfig(Hash chainId, ulong txCountLimit, byte[] getAddress)
        {
            return new MinerConfig
            {
                TxCount = txCountLimit,
                ChainId = chainId,
                CoinBase = getAddress
            };
        }
        
       
        
        [Fact]
        public async Task Mine()
        {
            var keypair = new KeyPairGenerator().Generate();
            var chain = await CreateChain();
            var minerconfig = GetMinerConfig(chain.Id, 10, keypair.GetAddress());
            var poolconfig = TxPoolConfig.Default;
            poolconfig.ChainId = chain.Id;
            var pool = new TxPool(poolconfig, _logger);
            
            var poolService = new TxPoolService(pool, _accountContextService, _transactionManager,
                _transactionResultManager);
            
            poolService.Start();

            var txs = CreateTxs(chain.Id);
            foreach (var tx in txs)
            {
                await poolService.AddTxAsync(tx);
            }
            
            var miner = GetMiner(minerconfig, poolService);
            
            var runner = new SmartContractRunner("../../../../AElf.Contracts.Examples/bin/Debug/netstandard2.0/");
            _smartContractRunnerFactory.AddRunner(0, runner);
            _smartContractService = new SmartContractService(_smartContractManager, _smartContractRunnerFactory, await _worldStateManager.OfChain(chain.Id));
            
            _serviceRouter = sys.ActorOf(LocalServicesProvider.Props(new ServicePack
            {
                ChainContextService = _chainContextService,
                SmartContractService = _smartContractService,
                ResourceDetectionService = new NewMockResourceUsageDetectionService()
            }));
            _generalExecutor = sys.ActorOf(GeneralExecutor.Props(sys, _serviceRouter), "exec");
            _generalExecutor.Tell(new RequestAddChainExecutor(chain.Id));
            ExpectMsg<RespondAddChainExecutor>();
<<<<<<< HEAD
            miner.Start(ECKeyPair.FromPublicKey(Hash.Generate().Value.ToArray()));
=======
            
            
            miner.Start(keypair);
            
>>>>>>> 8011ee30
            var block = await miner.Mine();
            
            Assert.NotNull(block);
            Assert.Equal((ulong)1, block.Header.Index);
            
            byte[] uncompressedPrivKey = block.Header.P.ToByteArray();
            Hash addr = uncompressedPrivKey.Take(ECKeyPair.AddressLength).ToArray();
            Assert.Equal(minerconfig.CoinBase, addr);
            
            ECKeyPair recipientKeyPair = ECKeyPair.FromPublicKey(uncompressedPrivKey);
            ECVerifier verifier = new ECVerifier(recipientKeyPair);
            Assert.True(verifier.Verify(block.Header.GetSignature(), block.Header.GetHash().GetHashBytes()));

        }
        
    }
}<|MERGE_RESOLUTION|>--- conflicted
+++ resolved
@@ -264,14 +264,10 @@
             _generalExecutor = sys.ActorOf(GeneralExecutor.Props(sys, _serviceRouter), "exec");
             _generalExecutor.Tell(new RequestAddChainExecutor(chain.Id));
             ExpectMsg<RespondAddChainExecutor>();
-<<<<<<< HEAD
-            miner.Start(ECKeyPair.FromPublicKey(Hash.Generate().Value.ToArray()));
-=======
             
             
             miner.Start(keypair);
             
->>>>>>> 8011ee30
             var block = await miner.Mine();
             
             Assert.NotNull(block);
