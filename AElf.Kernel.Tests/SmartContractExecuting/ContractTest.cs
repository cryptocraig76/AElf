--- conflicted
+++ resolved
@@ -9,11 +9,8 @@
 using AElf.Types.CSharp;
 using Google.Protobuf.WellKnownTypes;
 using AElf.Common;
-<<<<<<< HEAD
 using AElf.Kernel.Storages;
 using AElf.TestBase;
-=======
->>>>>>> 0b2ea0e8
 
 namespace AElf.Kernel.Tests.SmartContractExecuting
 {
@@ -32,42 +29,16 @@
         }
 
         private IChainCreationService _chainCreationService;
-<<<<<<< HEAD
-        private IStateStore _stateStore;
-=======
-        private IChainContextService _chainContextService;
-        private IChainService _chainService;
-        private ITransactionManager _transactionManager;
         private IStateManager _stateManager;
->>>>>>> 0b2ea0e8
         private ISmartContractManager _smartContractManager;
         private ISmartContractService _smartContractService;
 
-<<<<<<< HEAD
         public ContractTest()
         {
-            _stateStore = GetRequiredService<IStateStore>();
+            _stateManager = GetRequiredService<IStateManager>();
             _chainCreationService = GetRequiredService<IChainCreationService>();
             _smartContractManager = GetRequiredService<ISmartContractManager>();
             _smartContractService = GetRequiredService<ISmartContractService>();
-=======
-        private ISmartContractRunnerContainer _smartContractRunnerContainer;
-
-        public ContractTest(IStateManager stateManager,
-            IChainCreationService chainCreationService, IChainService chainService,
-            ITransactionManager transactionManager, ISmartContractManager smartContractManager,
-            IChainContextService chainContextService, IFunctionMetadataService functionMetadataService, ISmartContractRunnerContainer smartContractRunnerContainer)
-        {
-            _stateManager = stateManager;
-            _chainCreationService = chainCreationService;
-            _chainService = chainService;
-            _transactionManager = transactionManager;
-            _smartContractManager = smartContractManager;
-            _chainContextService = chainContextService;
-            _functionMetadataService = functionMetadataService;
-            _smartContractRunnerContainer = smartContractRunnerContainer;
-            _smartContractService = new SmartContractService(_smartContractManager, _smartContractRunnerContainer, _stateManager, _functionMetadataService);
->>>>>>> 0b2ea0e8
         }
 
         private byte[] SmartContractZeroCode => ContractCodes.TestContractZeroCode;
