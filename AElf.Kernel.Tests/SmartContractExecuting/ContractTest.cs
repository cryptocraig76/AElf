﻿using System.Collections.Generic;
using System.Threading;
using System.Threading.Tasks;
using AElf.ChainController;
using AElf.SmartContract;
using AElf.Kernel.Managers;
using Google.Protobuf;
using Xunit;
using Xunit.Frameworks.Autofac;
using AElf.Types.CSharp;
using Google.Protobuf.WellKnownTypes;
using AElf.Common;

namespace AElf.Kernel.Tests.SmartContractExecuting
{
    [UseAutofacTestFramework]
    public class ContractTest
    {
        // todo warning this test obviously uses bad  
        
        // IncrementId is used to differentiate txn
        // which is identified by From/To/IncrementId
        private static int _incrementId;

        private ulong NewIncrementId()
        {
            var n = Interlocked.Increment(ref _incrementId);
            return (ulong)n;
        }

        private IChainCreationService _chainCreationService;
        private IChainContextService _chainContextService;
        private IChainService _chainService;
        private ITransactionManager _transactionManager;
        private IStateManager _stateManager;
        private ISmartContractManager _smartContractManager;
        private ISmartContractService _smartContractService;
        private IFunctionMetadataService _functionMetadataService;

        private ISmartContractRunnerContainer _smartContractRunnerContainer;

        public ContractTest(IStateManager stateManager,
            IChainCreationService chainCreationService, IChainService chainService,
            ITransactionManager transactionManager, ISmartContractManager smartContractManager,
            IChainContextService chainContextService, IFunctionMetadataService functionMetadataService, ISmartContractRunnerContainer smartContractRunnerContainer)
        {
            _stateManager = stateManager;
            _chainCreationService = chainCreationService;
            _chainService = chainService;
            _transactionManager = transactionManager;
            _smartContractManager = smartContractManager;
            _chainContextService = chainContextService;
            _functionMetadataService = functionMetadataService;
            _smartContractRunnerContainer = smartContractRunnerContainer;
<<<<<<< HEAD
            _smartContractService = new SmartContractService(_smartContractManager, _smartContractRunnerContainer, stateStore, _functionMetadataService, _chainService);
=======
            _smartContractService = new SmartContractService(_smartContractManager, _smartContractRunnerContainer, _stateManager, _functionMetadataService);
>>>>>>> c0bfa497
        }

        private byte[] SmartContractZeroCode => ContractCodes.TestContractZeroCode;

        private byte[] ExampleContractCode => ContractCodes.TestContractCode;

        [Fact]
        public async Task SmartContractZeroByCreation()
        {
            Hash ChainId = Hash.LoadByteArray(new byte[] { 0x01, 0x02, 0x03 });
        
            var reg = new SmartContractRegistration
            {
                Category = 0,
                ContractBytes = ByteString.CopyFrom(SmartContractZeroCode),
                ContractHash = Hash.Zero
            };

            var chain = await _chainCreationService.CreateNewChainAsync(ChainId, new List<SmartContractRegistration>{reg});
           
            var contractAddressZero = ContractHelpers.GetSystemContractAddress(ChainId, GlobalConfig.GenesisBasicContract);
            var copy = await _smartContractManager.GetAsync(contractAddressZero);

            // throw exception if not registered
            Assert.Equal(reg, copy);
        }

        [Fact]
        public async Task DeployUserContract()
        {
            Hash ChainId = Hash.LoadByteArray(new byte[] { 0x01, 0x02, 0x04 });
            
            var reg = new SmartContractRegistration
            {
                Category = 0,
                ContractBytes = ByteString.CopyFrom(SmartContractZeroCode),
                ContractHash = Hash.Zero
            };

            var chain = await _chainCreationService.CreateNewChainAsync(ChainId, new List<SmartContractRegistration>{reg});
            
            var code = ExampleContractCode;
            var contractAddressZero = ContractHelpers.GetSystemContractAddress(ChainId, GlobalConfig.GenesisBasicContract);

            var txnDep = new Transaction()
            {
                From = Address.Zero,
                To = contractAddressZero,
                IncrementId = NewIncrementId(),
                MethodName = "DeploySmartContract",
                Params = ByteString.CopyFrom(ParamsPacker.Pack(0, code))
            };

            var txnCtxt = new TransactionContext
            {
                Transaction = txnDep
            };

            var executive = await _smartContractService.GetExecutiveAsync(contractAddressZero, ChainId);
            await executive.SetTransactionContext(txnCtxt).Apply();
<<<<<<< HEAD
            await txnCtxt.Trace.SmartCommitChangesAsync(_stateStore);
=======
            await txnCtxt.Trace.CommitChangesAsync(_stateManager);
>>>>>>> c0bfa497
            
            Assert.True(string.IsNullOrEmpty(txnCtxt.Trace.StdErr));
            
            var address = Address.FromBytes(txnCtxt.Trace.RetVal.Data.DeserializeToBytes());

            var regExample = new SmartContractRegistration
            {
                Category = 0,
                ContractBytes = ByteString.CopyFrom(code),
                ContractHash = Hash.FromRawBytes(code)
            };
            var copy = await _smartContractManager.GetAsync(address);

            Assert.Equal(regExample.ContractHash, copy.ContractHash);
            Assert.Equal(regExample.ContractBytes, copy.ContractBytes);
        }

        [Fact]
        public async Task Invoke()
        {
            Hash ChainId = Hash.LoadByteArray(new byte[] { 0x01, 0x02, 0x05 });
            
            var reg = new SmartContractRegistration
            {
                Category = 0,
                ContractBytes = ByteString.CopyFrom(SmartContractZeroCode),
                ContractHash = Hash.Zero,
                SerialNumber = GlobalConfig.GenesisBasicContract
            };

            var chain = await _chainCreationService.CreateNewChainAsync(ChainId, new List<SmartContractRegistration>{reg});

            var code = ExampleContractCode;

            var contractAddressZero = ContractHelpers.GetSystemContractAddress(ChainId, GlobalConfig.GenesisBasicContract);

            var txnDep = new Transaction()
            {
                From = Address.Zero,
                To = contractAddressZero,
                IncrementId = NewIncrementId(),
                MethodName = "DeploySmartContract",
                Params = ByteString.CopyFrom(ParamsPacker.Pack(1, code))
            };

            var txnCtxt = new TransactionContext()
            {
                Transaction = txnDep
            };

            var executive = await _smartContractService.GetExecutiveAsync(contractAddressZero, ChainId);
            await executive.SetTransactionContext(txnCtxt).Apply();
<<<<<<< HEAD
            await txnCtxt.Trace.SmartCommitChangesAsync(_stateStore);
=======
            await txnCtxt.Trace.CommitChangesAsync(_stateManager);
>>>>>>> c0bfa497

            var returnVal = txnCtxt.Trace.RetVal;
            var address = Address.FromBytes(returnVal.Data.DeserializeToBytes());

            #region initialize account balance
            var account = Address.Generate();
            var txnInit = new Transaction
            {
                From = Address.Zero,
                To = address,
                IncrementId = NewIncrementId(),
                MethodName = "Initialize",
                Params = ByteString.CopyFrom(ParamsPacker.Pack(account, new UInt64Value {Value = 101}))
            };
            var txnInitCtxt = new TransactionContext()
            {
                Transaction = txnInit
            };
            var executiveUser = await _smartContractService.GetExecutiveAsync(address, ChainId);
            await executiveUser.SetTransactionContext(txnInitCtxt).Apply();
<<<<<<< HEAD
            await txnInitCtxt.Trace.SmartCommitChangesAsync(_stateStore);
=======
            await txnInitCtxt.Trace.CommitChangesAsync(_stateManager);
>>>>>>> c0bfa497
            
            #endregion initialize account balance

            #region check account balance
            var txnBal = new Transaction
            {
                From = Address.Zero,
                To = address,
                IncrementId = NewIncrementId(),
                MethodName = "GetBalance",
                Params = ByteString.CopyFrom(ParamsPacker.Pack(account))
            };
            var txnBalCtxt = new TransactionContext()
            {
                Transaction = txnBal
            };
            await executiveUser.SetTransactionContext(txnBalCtxt).Apply();

            Assert.Equal((ulong)101, txnBalCtxt.Trace.RetVal.Data.DeserializeToUInt64());
            #endregion
            
            #region check account balance
            var txnPrint = new Transaction
            {
                From = Address.Zero,
                To = address,
                IncrementId = NewIncrementId(),
                MethodName = "Print"
            };
            
            var txnPrintcxt = new TransactionContext()
            {
                Transaction = txnBal
            };
            await executiveUser.SetTransactionContext(txnPrintcxt).Apply();
<<<<<<< HEAD
            await txnPrintcxt.Trace.SmartCommitChangesAsync(_stateStore);
=======
            await txnPrintcxt.Trace.CommitChangesAsync(_stateManager);
>>>>>>> c0bfa497

            //Assert.Equal((ulong)101, txnBalCtxt.Trace.RetVal.DeserializeToUInt64());
            #endregion
        }
    }
}<|MERGE_RESOLUTION|>--- conflicted
+++ resolved
@@ -52,11 +52,7 @@
             _chainContextService = chainContextService;
             _functionMetadataService = functionMetadataService;
             _smartContractRunnerContainer = smartContractRunnerContainer;
-<<<<<<< HEAD
-            _smartContractService = new SmartContractService(_smartContractManager, _smartContractRunnerContainer, stateStore, _functionMetadataService, _chainService);
-=======
-            _smartContractService = new SmartContractService(_smartContractManager, _smartContractRunnerContainer, _stateManager, _functionMetadataService);
->>>>>>> c0bfa497
+            _smartContractService = new SmartContractService(_smartContractManager, _smartContractRunnerContainer, _stateManager, _functionMetadataService, _chainService);
         }
 
         private byte[] SmartContractZeroCode => ContractCodes.TestContractZeroCode;
@@ -117,11 +113,7 @@
 
             var executive = await _smartContractService.GetExecutiveAsync(contractAddressZero, ChainId);
             await executive.SetTransactionContext(txnCtxt).Apply();
-<<<<<<< HEAD
-            await txnCtxt.Trace.SmartCommitChangesAsync(_stateStore);
-=======
-            await txnCtxt.Trace.CommitChangesAsync(_stateManager);
->>>>>>> c0bfa497
+            await txnCtxt.Trace.SmartCommitChangesAsync(_stateManager);
             
             Assert.True(string.IsNullOrEmpty(txnCtxt.Trace.StdErr));
             
@@ -174,11 +166,7 @@
 
             var executive = await _smartContractService.GetExecutiveAsync(contractAddressZero, ChainId);
             await executive.SetTransactionContext(txnCtxt).Apply();
-<<<<<<< HEAD
-            await txnCtxt.Trace.SmartCommitChangesAsync(_stateStore);
-=======
-            await txnCtxt.Trace.CommitChangesAsync(_stateManager);
->>>>>>> c0bfa497
+            await txnCtxt.Trace.SmartCommitChangesAsync(_stateManager);
 
             var returnVal = txnCtxt.Trace.RetVal;
             var address = Address.FromBytes(returnVal.Data.DeserializeToBytes());
@@ -199,11 +187,7 @@
             };
             var executiveUser = await _smartContractService.GetExecutiveAsync(address, ChainId);
             await executiveUser.SetTransactionContext(txnInitCtxt).Apply();
-<<<<<<< HEAD
-            await txnInitCtxt.Trace.SmartCommitChangesAsync(_stateStore);
-=======
-            await txnInitCtxt.Trace.CommitChangesAsync(_stateManager);
->>>>>>> c0bfa497
+            await txnInitCtxt.Trace.SmartCommitChangesAsync(_stateManager);
             
             #endregion initialize account balance
 
@@ -239,11 +223,7 @@
                 Transaction = txnBal
             };
             await executiveUser.SetTransactionContext(txnPrintcxt).Apply();
-<<<<<<< HEAD
-            await txnPrintcxt.Trace.SmartCommitChangesAsync(_stateStore);
-=======
-            await txnPrintcxt.Trace.CommitChangesAsync(_stateManager);
->>>>>>> c0bfa497
+            await txnPrintcxt.Trace.SmartCommitChangesAsync(_stateManager);
 
             //Assert.Equal((ulong)101, txnBalCtxt.Trace.RetVal.DeserializeToUInt64());
             #endregion
