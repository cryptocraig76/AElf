<<<<<<< HEAD
﻿
=======
>>>>>>> 51bd03a8
﻿using System;
using System.IO;
using System.Reflection;
using System.Threading;
using System.Threading.Tasks;
using AElf.Kernel.Extensions;
using AElf.Kernel.KernelAccount;
using AElf.Kernel.Managers;
using AElf.Kernel.Services;
using Google.Protobuf;
using Google.Protobuf.WellKnownTypes;
using ServiceStack;
using Xunit;
using Xunit.Frameworks.Autofac;
using Type = System.Type;
using AElf.Runtime.CSharp;
<<<<<<< HEAD
 using ServiceStack;
=======
>>>>>>> 51bd03a8

namespace AElf.Kernel.Tests.SmartContractExecuting
{
    [UseAutofacTestFramework]
    public class ContractTest
    {
        // IncrementId is used to differentiate txn
        // which is identified by From/To/IncrementId
        private static int _incrementId = 0;

        public ulong NewIncrementId()
        {
            var n = Interlocked.Increment(ref _incrementId);
            return (ulong)n;
        }

        private IWorldStateManager _worldStateManager;
        private IChainCreationService _chainCreationService;
        private IChainContextService _chainContextService;
        private IBlockManager _blockManager;
        private ITransactionManager _transactionManager;
        private ISmartContractManager _smartContractManager;
        private ISmartContractService _smartContractService;

        private ISmartContractRunnerFactory _smartContractRunnerFactory = new SmartContractRunnerFactory();

        private Hash ChainId { get; } = Hash.Generate();

        public ContractTest(IWorldStateManager worldStateManager,
            IChainCreationService chainCreationService, IBlockManager blockManager,
            ITransactionManager transactionManager, ISmartContractManager smartContractManager,
            IChainContextService chainContextService)
        {
            _worldStateManager = worldStateManager;
            _chainCreationService = chainCreationService;
            _blockManager = blockManager;
            _transactionManager = transactionManager;
            _smartContractManager = smartContractManager;
            _chainContextService = chainContextService;
            var runner = new SmartContractRunner("../../../../AElf.Contracts.Examples/bin/Debug/netstandard2.0/");
            _smartContractRunnerFactory.AddRunner(0, runner);
            _smartContractService = new SmartContractService(_smartContractManager, _smartContractRunnerFactory, _worldStateManager);
        }

        public byte[] SmartContractZeroCode
        {
            get
            {
                byte[] code = null;
                using (FileStream file = File.OpenRead(System.IO.Path.GetFullPath("../../../../AElf.Contracts.SmartContractZero/bin/Debug/netstandard2.0/AElf.Contracts.SmartContractZero.dll")))
                {
                    code = file.ReadFully();
                }
                return code;
            }
        }

        public byte[] ExampleContractCode
        {
            get
            {
                byte[] code = null;
                using (FileStream file = File.OpenRead(System.IO.Path.GetFullPath("../../../../AElf.Contracts.Examples/bin/Debug/netstandard2.0/AElf.Contracts.Examples.dll")))
                {
                    code = file.ReadFully();
                }
                return code;
            }
        }

        [Fact]
        public async Task SmartContractZeroByCreation()
        {
            var reg = new SmartContractRegistration
            {
                Category = 0,
                ContractBytes = ByteString.CopyFrom(SmartContractZeroCode),
                ContractHash = Hash.Zero
            };

            var chain = await _chainCreationService.CreateNewChainAsync(ChainId, reg);
            var genesis = await _blockManager.GetBlockAsync(chain.GenesisBlockHash);

            var contractAddress = ChainId.CalculateHashWith("__SmartContractZero__");
            var copy = await _smartContractManager.GetAsync(contractAddress);

            // throw exception if not registered
            Assert.Equal(reg, copy);
        }

        [Fact]
        public async Task DeployUserContract()
        {
            var reg = new SmartContractRegistration
            {
                Category = 0,
                ContractBytes = ByteString.CopyFrom(SmartContractZeroCode),
                ContractHash = Hash.Zero
            };

            var chain = await _chainCreationService.CreateNewChainAsync(ChainId, reg);
            var genesis = await _blockManager.GetBlockAsync(chain.GenesisBlockHash);

            var code = ExampleContractCode;

            var regExample = new SmartContractRegistration
            {
                Category = 0,
                ContractBytes = ByteString.CopyFrom(code),
                ContractHash = code.CalculateHash()
            };

            var contractAddressZero = ChainId.CalculateHashWith("__SmartContractZero__");

            var txnDep = new Transaction()
            {
                From = Hash.Zero,
                To = contractAddressZero,
                IncrementId = NewIncrementId(),
                MethodName = "DeploySmartContract",
                Params = ByteString.CopyFrom(new Parameters()
                {
                    Params = {
                                new Param
                                {
                                    RegisterVal = regExample
                                }
                            }
                }.ToByteArray())
            };

            var txnCtxt = new TransactionContext()
            {
<<<<<<< HEAD
                Transaction = txnDep,
                TransactionResult = new TransactionResult()
=======
                Transaction = txnDep
>>>>>>> 51bd03a8
            };

            var executive = await _smartContractService.GetExecutiveAsync(contractAddressZero, ChainId);
            await executive.SetTransactionContext(txnCtxt).Apply();

<<<<<<< HEAD
            var address = new Hash()
            {
                Value = txnCtxt.TransactionResult.Logs
            };
=======
            var address =txnCtxt.Trace.RetVal.Unpack<Hash>();
>>>>>>> 51bd03a8

            var copy = await _smartContractManager.GetAsync(address);

            Assert.Equal(regExample, copy);
        }


        [Fact]
        public async Task Invoke()
        {
            var reg = new SmartContractRegistration
            {
                Category = 0,
                ContractBytes = ByteString.CopyFrom(SmartContractZeroCode),
                ContractHash = Hash.Zero
            };

            var chain = await _chainCreationService.CreateNewChainAsync(ChainId, reg);
            var genesis = await _blockManager.GetBlockAsync(chain.GenesisBlockHash);

            var code = ExampleContractCode;

            var regExample = new SmartContractRegistration
            {
                Category = 0,
                ContractBytes = ByteString.CopyFrom(code),
                ContractHash = code.CalculateHash()
            };

            var contractAddressZero = ChainId.CalculateHashWith("__SmartContractZero__");

            var txnDep = new Transaction()
            {
                From = Hash.Zero,
                To = contractAddressZero,
                IncrementId = NewIncrementId(),
                MethodName = "DeploySmartContract",
                Params = ByteString.CopyFrom(new Parameters()
                {
                    Params = {
                                new Param
                                {
                                    RegisterVal = regExample
                                }
                            }
                }.ToByteArray())
            };

            var txnCtxt = new TransactionContext()
            {
<<<<<<< HEAD
                Transaction = txnDep,
                TransactionResult = new TransactionResult()
=======
                Transaction = txnDep
>>>>>>> 51bd03a8
            };

            var executive = await _smartContractService.GetExecutiveAsync(contractAddressZero, ChainId);
            await executive.SetTransactionContext(txnCtxt).Apply();

<<<<<<< HEAD
            var address = new Hash()
            {
                Value = txnCtxt.TransactionResult.Logs
            };
=======
            var address = txnCtxt.Trace.RetVal.Unpack<Hash>();
>>>>>>> 51bd03a8

            #region initialize account balance
            var account = Hash.Generate();
            var txnInit = new Transaction
            {
                From = Hash.Zero,
                To = address,
                IncrementId = NewIncrementId(),
                MethodName = "InitializeAsync",
                Params = ByteString.CopyFrom(new Parameters()
                {
                    Params = {
                                new Param
                                {
                                    HashVal = account
                                },
                                new Param
                                {
                                    LongVal = 101
                                }
                            }
                }.ToByteArray())
            };
            var txnInitCtxt = new TransactionContext()
            {
<<<<<<< HEAD
                Transaction = txnInit,
                TransactionResult = new TransactionResult()
=======
                Transaction = txnInit
>>>>>>> 51bd03a8
            };
            var executiveUser = await _smartContractService.GetExecutiveAsync(address, ChainId);
            await executiveUser.SetTransactionContext(txnInitCtxt).Apply();
            #endregion initialize account balance

            #region check account balance
            var txnBal = new Transaction
            {
                From = Hash.Zero,
                To = address,
                IncrementId = NewIncrementId(),
                MethodName = "GetBalance",
                Params = ByteString.CopyFrom(
                    new Parameters
                    {
                        Params = {
                                new Param
                                {
                                    HashVal = account
                                }
                            }
                    }.ToByteArray()
                )
            };
            var txnBalCtxt = new TransactionContext()
            {
<<<<<<< HEAD
                Transaction = txnBal,
                TransactionResult = new TransactionResult()
            };
            await executiveUser.SetTransactionContext(txnBalCtxt).Apply();
            Assert.Equal((ulong)101, txnBalCtxt.TransactionResult.Logs.ToByteArray().ToUInt64());
=======
                Transaction = txnBal
            };
            await executiveUser.SetTransactionContext(txnBalCtxt).Apply();

            Assert.Equal((ulong)101, txnBalCtxt.Trace.RetVal.Unpack<UInt64Value>().Value);
>>>>>>> 51bd03a8
            #endregion
        }
    }
}<|MERGE_RESOLUTION|>--- conflicted
+++ resolved
@@ -1,8 +1,4 @@
-<<<<<<< HEAD
-﻿
-=======
->>>>>>> 51bd03a8
-﻿using System;
+using System;
 using System.IO;
 using System.Reflection;
 using System.Threading;
@@ -18,10 +14,7 @@
 using Xunit.Frameworks.Autofac;
 using Type = System.Type;
 using AElf.Runtime.CSharp;
-<<<<<<< HEAD
  using ServiceStack;
-=======
->>>>>>> 51bd03a8
 
 namespace AElf.Kernel.Tests.SmartContractExecuting
 {
@@ -155,25 +148,13 @@
 
             var txnCtxt = new TransactionContext()
             {
-<<<<<<< HEAD
-                Transaction = txnDep,
-                TransactionResult = new TransactionResult()
-=======
                 Transaction = txnDep
->>>>>>> 51bd03a8
             };
 
             var executive = await _smartContractService.GetExecutiveAsync(contractAddressZero, ChainId);
             await executive.SetTransactionContext(txnCtxt).Apply();
 
-<<<<<<< HEAD
-            var address = new Hash()
-            {
-                Value = txnCtxt.TransactionResult.Logs
-            };
-=======
             var address =txnCtxt.Trace.RetVal.Unpack<Hash>();
->>>>>>> 51bd03a8
 
             var copy = await _smartContractManager.GetAsync(address);
 
@@ -224,25 +205,13 @@
 
             var txnCtxt = new TransactionContext()
             {
-<<<<<<< HEAD
-                Transaction = txnDep,
-                TransactionResult = new TransactionResult()
-=======
                 Transaction = txnDep
->>>>>>> 51bd03a8
             };
 
             var executive = await _smartContractService.GetExecutiveAsync(contractAddressZero, ChainId);
             await executive.SetTransactionContext(txnCtxt).Apply();
 
-<<<<<<< HEAD
-            var address = new Hash()
-            {
-                Value = txnCtxt.TransactionResult.Logs
-            };
-=======
             var address = txnCtxt.Trace.RetVal.Unpack<Hash>();
->>>>>>> 51bd03a8
 
             #region initialize account balance
             var account = Hash.Generate();
@@ -268,12 +237,7 @@
             };
             var txnInitCtxt = new TransactionContext()
             {
-<<<<<<< HEAD
-                Transaction = txnInit,
-                TransactionResult = new TransactionResult()
-=======
                 Transaction = txnInit
->>>>>>> 51bd03a8
             };
             var executiveUser = await _smartContractService.GetExecutiveAsync(address, ChainId);
             await executiveUser.SetTransactionContext(txnInitCtxt).Apply();
@@ -300,19 +264,11 @@
             };
             var txnBalCtxt = new TransactionContext()
             {
-<<<<<<< HEAD
-                Transaction = txnBal,
-                TransactionResult = new TransactionResult()
+                Transaction = txnBal
             };
             await executiveUser.SetTransactionContext(txnBalCtxt).Apply();
-            Assert.Equal((ulong)101, txnBalCtxt.TransactionResult.Logs.ToByteArray().ToUInt64());
-=======
-                Transaction = txnBal
-            };
-            await executiveUser.SetTransactionContext(txnBalCtxt).Apply();
 
             Assert.Equal((ulong)101, txnBalCtxt.Trace.RetVal.Unpack<UInt64Value>().Value);
->>>>>>> 51bd03a8
             #endregion
         }
     }
