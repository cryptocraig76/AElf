﻿using System.Collections.Generic;
using System.Threading;
using System.Threading.Tasks;
using AElf.ChainController;
using AElf.SmartContract;
using Google.Protobuf;
using Xunit;
using Xunit.Frameworks.Autofac;
using AElf.Types.CSharp;
using Google.Protobuf.WellKnownTypes;
using AElf.Common;
using AElf.Kernel.Manager.Interfaces;

namespace AElf.Kernel.Tests.SmartContractExecuting
{
    [UseAutofacTestFramework]
    public class ContractTest
    {
        // todo warning this test obviously uses bad  
        
        // IncrementId is used to differentiate txn
        // which is identified by From/To/IncrementId
        private static int _incrementId;

        private ulong NewIncrementId()
        {
            var n = Interlocked.Increment(ref _incrementId);
            return (ulong)n;
        }

        private IChainCreationService _chainCreationService;
        private IChainContextService _chainContextService;
        private IChainService _chainService;
        private ITransactionManager _transactionManager;
        private IStateManager _stateManager;
        private ISmartContractManager _smartContractManager;
        private ISmartContractService _smartContractService;
        private IFunctionMetadataService _functionMetadataService;

        private ISmartContractRunnerContainer _smartContractRunnerContainer;

        public ContractTest(IStateManager stateManager,
            IChainCreationService chainCreationService, IChainService chainService,
            ITransactionManager transactionManager, ISmartContractManager smartContractManager,
            IChainContextService chainContextService, IFunctionMetadataService functionMetadataService, ISmartContractRunnerContainer smartContractRunnerContainer)
        {
            _stateManager = stateManager;
            _chainCreationService = chainCreationService;
            _chainService = chainService;
            _transactionManager = transactionManager;
            _smartContractManager = smartContractManager;
            _chainContextService = chainContextService;
            _functionMetadataService = functionMetadataService;
<<<<<<< HEAD
            _smartContractRunnerFactory = smartContractRunnerFactory;
            _smartContractService = new SmartContractService(_smartContractManager, _smartContractRunnerFactory, _stateManager, _functionMetadataService);
=======
            _smartContractRunnerContainer = smartContractRunnerContainer;
            _smartContractService = new SmartContractService(_smartContractManager, _smartContractRunnerContainer, stateStore, _functionMetadataService);
>>>>>>> f8c28442
        }

        private byte[] SmartContractZeroCode => ContractCodes.TestContractZeroCode;

        private byte[] ExampleContractCode => ContractCodes.TestContractCode;

        [Fact]
        public async Task SmartContractZeroByCreation()
        {
            Hash ChainId = Hash.LoadByteArray(new byte[] { 0x01, 0x02, 0x03 });
        
            var reg = new SmartContractRegistration
            {
                Category = 0,
                ContractBytes = ByteString.CopyFrom(SmartContractZeroCode),
                ContractHash = Hash.Zero
            };

            var chain = await _chainCreationService.CreateNewChainAsync(ChainId, new List<SmartContractRegistration>{reg});
           
            var contractAddressZero = ContractHelpers.GetSystemContractAddress(ChainId, GlobalConfig.GenesisBasicContract);
            var copy = await _smartContractManager.GetAsync(contractAddressZero);

            // throw exception if not registered
            Assert.Equal(reg, copy);
        }

        [Fact]
        public async Task DeployUserContract()
        {
            Hash ChainId = Hash.LoadByteArray(new byte[] { 0x01, 0x02, 0x04 });
            
            var reg = new SmartContractRegistration
            {
                Category = 0,
                ContractBytes = ByteString.CopyFrom(SmartContractZeroCode),
                ContractHash = Hash.Zero
            };

            var chain = await _chainCreationService.CreateNewChainAsync(ChainId, new List<SmartContractRegistration>{reg});
            
            var code = ExampleContractCode;
            var contractAddressZero = ContractHelpers.GetSystemContractAddress(ChainId, GlobalConfig.GenesisBasicContract);

            var txnDep = new Transaction()
            {
                From = Address.Zero,
                To = contractAddressZero,
                IncrementId = NewIncrementId(),
                MethodName = "DeploySmartContract",
                Params = ByteString.CopyFrom(ParamsPacker.Pack(0, code))
            };

            var txnCtxt = new TransactionContext
            {
                Transaction = txnDep
            };

            var executive = await _smartContractService.GetExecutiveAsync(contractAddressZero, ChainId);
            await executive.SetTransactionContext(txnCtxt).Apply();
            await txnCtxt.Trace.CommitChangesAsync(_stateManager);
            
            Assert.True(string.IsNullOrEmpty(txnCtxt.Trace.StdErr));
            
            var address = Address.FromBytes(txnCtxt.Trace.RetVal.Data.DeserializeToBytes());

            var regExample = new SmartContractRegistration
            {
                Category = 0,
                ContractBytes = ByteString.CopyFrom(code),
                ContractHash = Hash.FromRawBytes(code)
            };
            var copy = await _smartContractManager.GetAsync(address);

            Assert.Equal(regExample.ContractHash, copy.ContractHash);
            Assert.Equal(regExample.ContractBytes, copy.ContractBytes);
        }

        [Fact]
        public async Task Invoke()
        {
            Hash ChainId = Hash.LoadByteArray(new byte[] { 0x01, 0x02, 0x05 });
            
            var reg = new SmartContractRegistration
            {
                Category = 0,
                ContractBytes = ByteString.CopyFrom(SmartContractZeroCode),
                ContractHash = Hash.Zero,
                SerialNumber = GlobalConfig.GenesisBasicContract
            };

            var chain = await _chainCreationService.CreateNewChainAsync(ChainId, new List<SmartContractRegistration>{reg});

            var code = ExampleContractCode;

            var contractAddressZero = ContractHelpers.GetSystemContractAddress(ChainId, GlobalConfig.GenesisBasicContract);

            var txnDep = new Transaction()
            {
                From = Address.Zero,
                To = contractAddressZero,
                IncrementId = NewIncrementId(),
                MethodName = "DeploySmartContract",
                Params = ByteString.CopyFrom(ParamsPacker.Pack(1, code))
            };

            var txnCtxt = new TransactionContext()
            {
                Transaction = txnDep
            };

            var executive = await _smartContractService.GetExecutiveAsync(contractAddressZero, ChainId);
            await executive.SetTransactionContext(txnCtxt).Apply();
            await txnCtxt.Trace.CommitChangesAsync(_stateManager);

            var returnVal = txnCtxt.Trace.RetVal;
            var address = Address.FromBytes(returnVal.Data.DeserializeToBytes());

            #region initialize account balance
            var account = Address.Generate();
            var txnInit = new Transaction
            {
                From = Address.Zero,
                To = address,
                IncrementId = NewIncrementId(),
                MethodName = "Initialize",
                Params = ByteString.CopyFrom(ParamsPacker.Pack(account, new UInt64Value {Value = 101}))
            };
            var txnInitCtxt = new TransactionContext()
            {
                Transaction = txnInit
            };
            var executiveUser = await _smartContractService.GetExecutiveAsync(address, ChainId);
            await executiveUser.SetTransactionContext(txnInitCtxt).Apply();
            await txnInitCtxt.Trace.CommitChangesAsync(_stateManager);
            
            #endregion initialize account balance

            #region check account balance
            var txnBal = new Transaction
            {
                From = Address.Zero,
                To = address,
                IncrementId = NewIncrementId(),
                MethodName = "GetBalance",
                Params = ByteString.CopyFrom(ParamsPacker.Pack(account))
            };
            var txnBalCtxt = new TransactionContext()
            {
                Transaction = txnBal
            };
            await executiveUser.SetTransactionContext(txnBalCtxt).Apply();

            Assert.Equal((ulong)101, txnBalCtxt.Trace.RetVal.Data.DeserializeToUInt64());
            #endregion
            
            #region check account balance
            var txnPrint = new Transaction
            {
                From = Address.Zero,
                To = address,
                IncrementId = NewIncrementId(),
                MethodName = "Print"
            };
            
            var txnPrintcxt = new TransactionContext()
            {
                Transaction = txnBal
            };
            await executiveUser.SetTransactionContext(txnPrintcxt).Apply();
            await txnPrintcxt.Trace.CommitChangesAsync(_stateManager);

            //Assert.Equal((ulong)101, txnBalCtxt.Trace.RetVal.DeserializeToUInt64());
            #endregion
        }
    }
}<|MERGE_RESOLUTION|>--- conflicted
+++ resolved
@@ -51,13 +51,8 @@
             _smartContractManager = smartContractManager;
             _chainContextService = chainContextService;
             _functionMetadataService = functionMetadataService;
-<<<<<<< HEAD
-            _smartContractRunnerFactory = smartContractRunnerFactory;
-            _smartContractService = new SmartContractService(_smartContractManager, _smartContractRunnerFactory, _stateManager, _functionMetadataService);
-=======
             _smartContractRunnerContainer = smartContractRunnerContainer;
-            _smartContractService = new SmartContractService(_smartContractManager, _smartContractRunnerContainer, stateStore, _functionMetadataService);
->>>>>>> f8c28442
+            _smartContractService = new SmartContractService(_smartContractManager, _smartContractRunnerContainer, _stateManager, _functionMetadataService);
         }
 
         private byte[] SmartContractZeroCode => ContractCodes.TestContractZeroCode;
