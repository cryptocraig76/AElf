--- conflicted
+++ resolved
@@ -39,10 +39,6 @@
             Watch(executor1);
             executor1.Tell(StartExecutionMessage.Instance);
             ExpectTerminated(executor1);
-<<<<<<< HEAD
-
-=======
->>>>>>> 51bd03a8
         }
 
         [Fact]
