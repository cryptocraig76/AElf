--- conflicted
+++ resolved
@@ -73,19 +73,11 @@
         public MockSetup(IChainCreationService chainCreationService,
             IChainService chainService, IActorEnvironment actorEnvironment,
             IChainContextService chainContextService, IFunctionMetadataService functionMetadataService,
-<<<<<<< HEAD
             ISmartContractRunnerContainer smartContractRunnerContainer,
-            IStateStore stateStore, HashManager hashManager, TransactionManager transactionManager)
+            IStateManager stateManager, TransactionManager transactionManager, ISmartContractManager smartContractManager)
         {
             Logger = NullLogger<MockSetup>.Instance;
-            _stateStore = stateStore;
-=======
-            ISmartContractRunnerContainer smartContractRunnerContainer, ILogger logger,
-            IStateManager stateManager, TransactionManager transactionManager, ISmartContractManager smartContractManager)
-        {
-            _logger = logger;
             _stateManager = stateManager;
->>>>>>> 0b2ea0e8
             ActorEnvironment = actorEnvironment;
             if (!ActorEnvironment.Initialized)
             {
