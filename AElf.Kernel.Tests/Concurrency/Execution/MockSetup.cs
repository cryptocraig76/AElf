--- conflicted
+++ resolved
@@ -54,11 +54,7 @@
 
         public ServicePack ServicePack;
 
-<<<<<<< HEAD
-        public IStateDictator StateDictator;
-=======
         public IStateDictator StateDictator { get; }
->>>>>>> a3db10f9
         private IChainCreationService _chainCreationService;
         private IChainService _chainService;
         private IFunctionMetadataService _functionMetadataService;
