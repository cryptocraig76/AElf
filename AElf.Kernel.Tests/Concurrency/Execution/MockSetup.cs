﻿using System;
using System.Collections.Generic;
using System.Linq;
using System.Threading;
using System.Threading.Tasks;
using AElf.Kernel.Storages;
using AElf.Kernel.Managers;
using Google.Protobuf;
using AElf.ChainController;
using AElf.SmartContract;
using AElf.Execution;
using AElf.Kernel.Tests.Concurrency.Scheduling;
using AElf.Types.CSharp;
using Akka.Actor;
using Google.Protobuf.WellKnownTypes;
using Mono.Cecil.Cil;
using NLog;
using AElf.Common;
using AElf.Execution.Execution;
<<<<<<< HEAD
using AElf.Kernel.Managers;
=======
>>>>>>> 348ca55c
using Address = AElf.Common.Address;

namespace AElf.Kernel.Tests.Concurrency.Execution
{
    public class MockSetup
    {
        // IncrementId is used to differentiate txn
        // which is identified by From/To/IncrementId
        private static int _incrementId = 0;

        public ulong NewIncrementId()
        {
            var n = Interlocked.Increment(ref _incrementId);
            return (ulong) n;
        }

        public ActorSystem Sys { get; } = ActorSystem.Create("test");
        public IActorRef Router { get;  }
        public IActorRef Worker1 { get; }
        public IActorRef Worker2 { get; }
        public IActorRef Requestor { get; }

        public Hash ChainId1 { get; } = Hash.LoadByteArray(new byte[] { 0x01, 0x02, 0x03 });
        public Hash ChainId2 { get; } = Hash.LoadByteArray(new byte[] { 0x01, 0x02, 0x04 });
        public ISmartContractManager SmartContractManager;
        public ISmartContractService SmartContractService;

        public IChainContextService ChainContextService;

        public IAccountDataProvider DataProvider1;
        public IAccountDataProvider DataProvider2;

        public Address SampleContractAddress1 { get; } = Address.FromString("SampleContractAddress1");
        public Address SampleContractAddress2 { get; } = Address.FromString("SampleContractAddress2");

        public IExecutive Executive1 { get; private set; }
        public IExecutive Executive2 { get; private set; }

        public ServicePack ServicePack;

        private IChainCreationService _chainCreationService;
        private IChainService _chainService;
        private IFunctionMetadataService _functionMetadataService;
        private ILogger _logger;

        private IStateStore _stateStore;
        public IActorEnvironment ActorEnvironment { get; private set; }

        private readonly HashManager _hashManager;
        private readonly TransactionManager _transactionManager;

        private ISmartContractRunnerContainer _smartContractRunnerContainer;

        public MockSetup(IDataStore dataStore, IChainCreationService chainCreationService,
            IChainService chainService, IActorEnvironment actorEnvironment,
            IChainContextService chainContextService, IFunctionMetadataService functionMetadataService,
            ISmartContractRunnerContainer smartContractRunnerContainer, ILogger logger,
            IStateStore stateStore, HashManager hashManager, TransactionManager transactionManager)
        {
            _logger = logger;
            _stateStore = stateStore;
            ActorEnvironment = actorEnvironment;
            if (!ActorEnvironment.Initialized)
            {
                ActorEnvironment.InitActorSystem();
            }
            _hashManager = hashManager;
            _transactionManager = transactionManager;
            _chainCreationService = chainCreationService;
            _chainService = chainService;
            ChainContextService = chainContextService;
            _functionMetadataService = functionMetadataService;
            _smartContractRunnerContainer = smartContractRunnerContainer;
            SmartContractManager = new SmartContractManager(dataStore);
            Task.Factory.StartNew(async () => { await Init(); }).Unwrap().Wait();
            SmartContractService =
                new SmartContractService(SmartContractManager, _smartContractRunnerContainer, stateStore,
                    functionMetadataService);
            Task.Factory.StartNew(async () => { await DeploySampleContracts(); }).Unwrap().Wait();
            ServicePack = new ServicePack()
            {
                ChainContextService = chainContextService,
                SmartContractService = SmartContractService,
                ResourceDetectionService = new NewMockResourceUsageDetectionService(),
                StateStore = _stateStore
            };

            // These are only required for workertest
            // other tests use ActorEnvironment
            var workers = new[] {"/user/worker1", "/user/worker2"};
            Worker1 = Sys.ActorOf(Props.Create<Worker>(), "worker1");
            Worker2 = Sys.ActorOf(Props.Create<Worker>(), "worker2");
            Router = Sys.ActorOf(Props.Empty.WithRouter(new TrackedGroup(workers)), "router");
            Worker1.Tell(new LocalSerivcePack(ServicePack));
            Worker2.Tell(new LocalSerivcePack(ServicePack));
            Requestor = Sys.ActorOf(AElf.Execution.Execution.Requestor.Props(Router));
        }

        public byte[] SmartContractZeroCode => ContractCodes.TestContractZeroCode;

        private async Task Init()
        {
            var reg = new SmartContractRegistration
            {
                Category = 0,
                ContractBytes = ByteString.CopyFrom(SmartContractZeroCode),
                ContractHash = Hash.Zero,
                SerialNumber = GlobalConfig.GenesisBasicContract
            };
            var chain1 = await _chainCreationService.CreateNewChainAsync(ChainId1,  new List<SmartContractRegistration>{reg});
            var chain2 = await _chainCreationService.CreateNewChainAsync(ChainId2, new List<SmartContractRegistration>{reg});
        }

        private async Task DeploySampleContracts()
        {
            var reg = new SmartContractRegistration
            {
                Category = 1,
                ContractBytes = ByteString.CopyFrom(ExampleContractCode),
                ContractHash = Hash.FromRawBytes(ExampleContractCode)
            };

            await SmartContractService.DeployContractAsync(ChainId1, SampleContractAddress1, reg, true);
            await SmartContractService.DeployContractAsync(ChainId2, SampleContractAddress2, reg, true);
            Executive1 = await SmartContractService.GetExecutiveAsync(SampleContractAddress1, ChainId1);
            Executive2 = await SmartContractService.GetExecutiveAsync(SampleContractAddress2, ChainId2);
        }

        public byte[] ExampleContractCode => ContractCodes.TestContractCode;

        public async Task CommitTrace(TransactionTrace trace)
        {
            await trace.CommitChangesAsync(_stateStore);
//            await StateDictator.ApplyCachedDataAction(changesDict);
        }

        public void Initialize1(Address account, ulong qty)
        {
            var tc = GetInitializeTxnCtxt(SampleContractAddress1, account, qty);
            Executive1.SetTransactionContext(tc).Apply()
                .Wait();
            CommitTrace(tc.Trace).Wait();
        }

        public void Initialize2(Address account, ulong qty)
        {
            var tc = GetInitializeTxnCtxt(SampleContractAddress2, account, qty);
            Executive2.SetTransactionContext(tc).Apply()
                .Wait();
            CommitTrace(tc.Trace).Wait();
        }

        private TransactionContext GetInitializeTxnCtxt(Address contractAddress, Address account, ulong qty)
        {
            var tx = new Transaction
            {
                From = Address.Zero,
                To = contractAddress,
                IncrementId = NewIncrementId(),
                MethodName = "Initialize",
                Params = ByteString.CopyFrom(ParamsPacker.Pack(account, new UInt64Value {Value = qty}))
            };
            return new TransactionContext()
            {
                Transaction = tx
            };
        }

        public Transaction GetTransferTxn1(Address from, Address to, ulong qty)
        {
            return GetTransferTxn(SampleContractAddress1, from, to, qty);
        }

        public Transaction GetTransferTxn2(Address from, Address to, ulong qty)
        {
            return GetTransferTxn(SampleContractAddress2, from, to, qty);
        }

        public Transaction GetSleepTxn1(int milliSeconds)
        {
            return GetSleepTxn(SampleContractAddress1, milliSeconds);
        }

        private Transaction GetSleepTxn(Address contractAddress, int milliSeconds)
        {
            return new Transaction
            {
                From = Address.Zero,
                To = contractAddress,
                IncrementId = NewIncrementId(),
                MethodName = "SleepMilliseconds",
                Params = ByteString.CopyFrom(ParamsPacker.Pack(milliSeconds))
            };
        }

        public Transaction GetNoActionTxn1()
        {
            return GetNoActionTxn(SampleContractAddress1);
        }

        private Transaction GetNoActionTxn(Address contractAddress)
        {
            return new Transaction
            {
                From = Address.Zero,
                To = contractAddress,
                IncrementId = NewIncrementId(),
                MethodName = "NoAction",
                Params = ByteString.Empty
            };
        }


        private Transaction GetTransferTxn(Address contractAddress, Address from, Address to, ulong qty)
        {
            // TODO: Test with IncrementId
            return new Transaction
            {
                From = from,
                To = contractAddress,
                IncrementId = NewIncrementId(),
                MethodName = "Transfer",
                Params = ByteString.CopyFrom(ParamsPacker.Pack(from, to, new UInt64Value {Value = qty}))
            };
        }

        public Transaction GetBalanceTxn(Address contractAddress, Address account)
        {
            return new Transaction
            {
                From = Address.Zero,
                To = contractAddress,
                MethodName = "GetBalance",
                Params = ByteString.CopyFrom(ParamsPacker.Pack(account))
            };
        }

        public ulong GetBalance1(Address account)
        {
            var txn = GetBalanceTxn(SampleContractAddress1, account);
            var txnCtxt = new TransactionContext()
            {
                Transaction = txn,
                Trace = new TransactionTrace()
            };
            // TODO: Check why this doesn't work
//            Executive1.SetDataCache(new Dictionary<DataPath, StateCache>());
//            Executive1.SetTransactionContext(txnCtxt).Apply().Wait();
            var t = SmartContractService.GetExecutiveAsync(SampleContractAddress1, ChainId1);
            t.Wait();
            t.Result.SetTransactionContext(txnCtxt).Apply().Wait();

            return txnCtxt.Trace.RetVal.Data.DeserializeToUInt64();
        }

        public ulong GetBalance2(Address account)
        {
            var txn = GetBalanceTxn(SampleContractAddress2, account);
            var txnRes = new TransactionResult();
            var txnCtxt = new TransactionContext()
            {
                Transaction = txn
            };
            Executive2.SetDataCache(new Dictionary<StatePath, StateCache>());
            Executive2.SetTransactionContext(txnCtxt).Apply().Wait();

            return txnCtxt.Trace.RetVal.Data.DeserializeToUInt64();
        }

        private Transaction GetSTTxn(Address contractAddress, Hash transactionHash)
        {
            return new Transaction
            {
                From = Address.Zero,
                To = contractAddress,
                MethodName = "GetTransactionStartTime",
                Params = ByteString.CopyFrom(ParamsPacker.Pack(transactionHash))
            };
        }

        private Transaction GetETTxn(Address contractAddress, Hash transactionHash)
        {
            return new Transaction
            {
                From = Address.Zero,
                To = contractAddress,
                MethodName = "GetTransactionEndTime",
                Params = ByteString.CopyFrom(ParamsPacker.Pack(transactionHash))
            };
        }

        public DateTime GetTransactionStartTime1(Transaction tx)
        {
            var txn = GetSTTxn(SampleContractAddress1, tx.GetHash());
            var txnCtxt = new TransactionContext()
            {
                Transaction = txn
            };
            Executive1.SetDataCache(new Dictionary<StatePath, StateCache>());
            Executive1.SetTransactionContext(txnCtxt).Apply().Wait();

            var dtStr = txnCtxt.Trace.RetVal.Data.DeserializeToString();

            return DateTime.ParseExact(dtStr, "yyyy-MM-dd HH:mm:ss.ffffff", null);
        }

        public DateTime GetTransactionEndTime1(Transaction tx)
        {
            var txn = GetETTxn(SampleContractAddress1, tx.GetHash());
            var txnCtxt = new TransactionContext()
            {
                Transaction = txn
            };
            Executive1.SetDataCache(new Dictionary<StatePath, StateCache>());
            Executive1.SetTransactionContext(txnCtxt).Apply().Wait();

            var dtStr = txnCtxt.Trace.RetVal.Data.DeserializeToString();

            return DateTime.ParseExact(dtStr, "yyyy-MM-dd HH:mm:ss.ffffff", null);
        }
    }
}<|MERGE_RESOLUTION|>--- conflicted
+++ resolved
@@ -3,7 +3,6 @@
 using System.Linq;
 using System.Threading;
 using System.Threading.Tasks;
-using AElf.Kernel.Storages;
 using AElf.Kernel.Managers;
 using Google.Protobuf;
 using AElf.ChainController;
@@ -17,10 +16,6 @@
 using NLog;
 using AElf.Common;
 using AElf.Execution.Execution;
-<<<<<<< HEAD
-using AElf.Kernel.Managers;
-=======
->>>>>>> 348ca55c
 using Address = AElf.Common.Address;
 
 namespace AElf.Kernel.Tests.Concurrency.Execution
@@ -66,38 +61,36 @@
         private IFunctionMetadataService _functionMetadataService;
         private ILogger _logger;
 
-        private IStateStore _stateStore;
+        private IStateManager _stateManager;
         public IActorEnvironment ActorEnvironment { get; private set; }
 
-        private readonly HashManager _hashManager;
         private readonly TransactionManager _transactionManager;
 
         private ISmartContractRunnerContainer _smartContractRunnerContainer;
 
-        public MockSetup(IDataStore dataStore, IChainCreationService chainCreationService,
+        public MockSetup(IChainCreationService chainCreationService,
             IChainService chainService, IActorEnvironment actorEnvironment,
             IChainContextService chainContextService, IFunctionMetadataService functionMetadataService,
             ISmartContractRunnerContainer smartContractRunnerContainer, ILogger logger,
-            IStateStore stateStore, HashManager hashManager, TransactionManager transactionManager)
+            IStateManager stateManager, TransactionManager transactionManager, ISmartContractManager smartContractManager)
         {
             _logger = logger;
-            _stateStore = stateStore;
+            _stateManager = stateManager;
             ActorEnvironment = actorEnvironment;
             if (!ActorEnvironment.Initialized)
             {
                 ActorEnvironment.InitActorSystem();
             }
-            _hashManager = hashManager;
             _transactionManager = transactionManager;
             _chainCreationService = chainCreationService;
             _chainService = chainService;
             ChainContextService = chainContextService;
             _functionMetadataService = functionMetadataService;
             _smartContractRunnerContainer = smartContractRunnerContainer;
-            SmartContractManager = new SmartContractManager(dataStore);
+            SmartContractManager = smartContractManager;
             Task.Factory.StartNew(async () => { await Init(); }).Unwrap().Wait();
             SmartContractService =
-                new SmartContractService(SmartContractManager, _smartContractRunnerContainer, stateStore,
+                new SmartContractService(SmartContractManager, _smartContractRunnerContainer, _stateManager,
                     functionMetadataService);
             Task.Factory.StartNew(async () => { await DeploySampleContracts(); }).Unwrap().Wait();
             ServicePack = new ServicePack()
@@ -105,7 +98,7 @@
                 ChainContextService = chainContextService,
                 SmartContractService = SmartContractService,
                 ResourceDetectionService = new NewMockResourceUsageDetectionService(),
-                StateStore = _stateStore
+                StateManager = _stateManager
             };
 
             // These are only required for workertest
@@ -153,7 +146,7 @@
 
         public async Task CommitTrace(TransactionTrace trace)
         {
-            await trace.CommitChangesAsync(_stateStore);
+            await trace.CommitChangesAsync(_stateManager);
 //            await StateDictator.ApplyCachedDataAction(changesDict);
         }
 
