﻿using System;
using System.Collections.Generic;
using System.Threading.Tasks;
using AElf.Common;
using AElf.Kernel.Manager.Interfaces;
using AElf.Kernel.SmartContract;
using AElf.SmartContract;
using AElf.Sdk.CSharp;
using AElf.Types.CSharp.MetadataAttribute;
using Xunit;
using Xunit.Frameworks.Autofac;
using FunctionMetadata = AElf.Kernel.SmartContract.FunctionMetadata;

namespace AElf.Kernel.Tests.Concurrency.Metadata
{
    [UseAutofacTestFramework]
    public class FunctionMetadataServiceTest
    {
<<<<<<< HEAD
        private readonly ISmartContractRunnerFactory _smartContractRunnerFactory;
=======
        private IDataStore _dataStore;
        private readonly ISmartContractRunnerContainer _smartContractRunnerContainer;
>>>>>>> f8c28442
        private readonly IFunctionMetadataService _functionMetadataService;
        private readonly IFunctionMetadataManager _functionMetadataManager;

<<<<<<< HEAD
        public FunctionMetadataServiceTest(IFunctionMetadataService functionMetadataService,
            ISmartContractRunnerFactory smartContractRunnerFactory, IFunctionMetadataManager functionMetadataManager)
        {
            _functionMetadataService = functionMetadataService;
            _smartContractRunnerFactory = smartContractRunnerFactory;
            _functionMetadataManager = functionMetadataManager;
=======
        public FunctionMetadataServiceTest(IFunctionMetadataService functionMetadataService, IDataStore dataStore, ISmartContractRunnerContainer smartContractRunnerContainer)
        {
            _functionMetadataService = functionMetadataService;
            _dataStore = dataStore;
            _smartContractRunnerContainer = smartContractRunnerContainer;
>>>>>>> f8c28442
        }

        [Fact]
        public async Task TestDepolyContract()
        {
            var chainId = Hash.LoadByteArray(new byte[] {0x01, 0x02, 0x06});
            var runner = _smartContractRunnerContainer.GetRunner(0);
            var contractCType = typeof(TestContractC);
            var contractBType = typeof(TestContractB);
            var contractAType = typeof(TestContractA);

            var contractCTemplate = runner.ExtractMetadata(contractCType);
            var contractBTemplate = runner.ExtractMetadata(contractBType);
            var contractATemplate = runner.ExtractMetadata(contractAType);

            var addrA = Address.FromString("ELF_1234_TestContractA");
            var addrB = Address.FromString("ELF_1234_TestContractB");
            var addrC = Address.FromString("ELF_1234_TestContractC");
            Console.WriteLine(addrC);

            await _functionMetadataService.DeployContract(chainId, addrC, contractCTemplate);

            Assert.Equal(new FunctionMetadata(
                new HashSet<string>(),
                new HashSet<Resource>(new[]
                {
                    new Resource(addrC.GetFormatted() + ".resource4", DataAccessMode.AccountSpecific)
                })), await _functionMetadataManager.GetMetadataAsync(chainId, addrC.GetFormatted() + ".Func0"));

            Assert.Equal(new FunctionMetadata(
                new HashSet<string>(),
                new HashSet<Resource>(new[]
                {
                    new Resource(addrC.GetFormatted() + ".resource5", DataAccessMode.ReadOnlyAccountSharing)
                })), await _functionMetadataManager.GetMetadataAsync(chainId, addrC.GetFormatted() + ".Func1"));

            await _functionMetadataService.DeployContract(chainId, addrB, contractBTemplate);

            Assert.Equal(new FunctionMetadata(
                new HashSet<string>(new[]
                {
                    addrC.GetFormatted() + ".Func1"
                }),
                new HashSet<Resource>(new[]
                {
                    new Resource(addrC.GetFormatted() + ".resource5", DataAccessMode.ReadOnlyAccountSharing),
                    new Resource(addrB.GetFormatted() + ".resource2", DataAccessMode.AccountSpecific),
                })), await _functionMetadataManager.GetMetadataAsync(chainId, addrB.GetFormatted() + ".Func0"));

            Assert.Equal(new FunctionMetadata(
                new HashSet<string>(),
                new HashSet<Resource>(new[]
                {
                    new Resource(addrB.GetFormatted() + ".resource3", DataAccessMode.ReadOnlyAccountSharing),
                })), await _functionMetadataManager.GetMetadataAsync(chainId, addrB.GetFormatted() + ".Func1"));

            await _functionMetadataService.DeployContract(chainId, addrA, contractATemplate);

            Assert.Equal(new FunctionMetadata(
                    new HashSet<string>(),
                    new HashSet<Resource>()),
                await _functionMetadataManager.GetMetadataAsync(chainId, addrA.GetFormatted() + ".Func0(int)"));

            Assert.Equal(new FunctionMetadata(
                new HashSet<string>(new[]
                {
                    addrA.GetFormatted() + ".Func1"
                }),
                new HashSet<Resource>(new[]
                {
                    new Resource(addrA.GetFormatted() + ".resource0", DataAccessMode.AccountSpecific),
                    new Resource(addrA.GetFormatted() + ".resource1", DataAccessMode.ReadOnlyAccountSharing),
                    new Resource(addrA.GetFormatted() + ".resource2", DataAccessMode.ReadWriteAccountSharing)
                })), await _functionMetadataManager.GetMetadataAsync(chainId, addrA.GetFormatted() + ".Func0"));

            Assert.Equal(new FunctionMetadata(
                new HashSet<string>(new[]
                {
                    addrA.GetFormatted() + ".Func2"
                }),
                new HashSet<Resource>(new[]
                {
                    new Resource(addrA.GetFormatted() + ".resource1", DataAccessMode.ReadOnlyAccountSharing),
                    new Resource(addrA.GetFormatted() + ".resource2", DataAccessMode.ReadWriteAccountSharing)
                })), await _functionMetadataManager.GetMetadataAsync(chainId, addrA.GetFormatted() + ".Func1"));

            Assert.Equal(new FunctionMetadata(
                new HashSet<string>(),
                new HashSet<Resource>(new[]
                {
                    new Resource(addrA.GetFormatted() + ".resource1", DataAccessMode.ReadOnlyAccountSharing),
                    new Resource(addrA.GetFormatted() + ".resource2", DataAccessMode.ReadWriteAccountSharing)
                })), (await _functionMetadataManager.GetMetadataAsync(chainId, addrA.GetFormatted() + ".Func2")));

            Assert.Equal(new FunctionMetadata(
                new HashSet<string>(new[]
                {
                    addrA.GetFormatted() + ".Func0",
                    addrB.GetFormatted() + ".Func0",
                    addrC.GetFormatted() + ".Func0"
                }),
                new HashSet<Resource>(new[]
                {
                    new Resource(addrA.GetFormatted() + ".resource0", DataAccessMode.AccountSpecific),
                    new Resource(addrB.GetFormatted() + ".resource2", DataAccessMode.AccountSpecific),
                    new Resource(addrC.GetFormatted() + ".resource5", DataAccessMode.ReadOnlyAccountSharing),
                    new Resource(addrC.GetFormatted() + ".resource4", DataAccessMode.AccountSpecific),
                    new Resource(addrA.GetFormatted() + ".resource1", DataAccessMode.ReadOnlyAccountSharing),
                    new Resource(addrA.GetFormatted() + ".resource2", DataAccessMode.ReadWriteAccountSharing)
                })), await _functionMetadataManager.GetMetadataAsync(chainId, addrA.GetFormatted() + ".Func3"));

            Assert.Equal(new FunctionMetadata(
                new HashSet<string>(new[]
                {
                    addrA.GetFormatted() + ".Func2"
                }),
                new HashSet<Resource>(new[]
                {
                    new Resource(addrA.GetFormatted() + ".resource1", DataAccessMode.ReadOnlyAccountSharing),
                    new Resource(addrA.GetFormatted() + ".resource2", DataAccessMode.ReadWriteAccountSharing)
                })), await _functionMetadataManager.GetMetadataAsync(chainId, addrA.GetFormatted() + ".Func4"));

            Assert.Equal(new FunctionMetadata(
                new HashSet<string>(new[]
                {
                    addrA.GetFormatted() + ".Func3",
                    addrB.GetFormatted() + ".Func1"
                }),
                new HashSet<Resource>(new[]
                {
                    new Resource(addrA.GetFormatted() + ".resource0", DataAccessMode.AccountSpecific),
                    new Resource(addrB.GetFormatted() + ".resource3", DataAccessMode.ReadOnlyAccountSharing),
                    new Resource(addrB.GetFormatted() + ".resource2", DataAccessMode.AccountSpecific),
                    new Resource(addrC.GetFormatted() + ".resource5", DataAccessMode.ReadOnlyAccountSharing),
                    new Resource(addrC.GetFormatted() + ".resource4", DataAccessMode.AccountSpecific),
                    new Resource(addrA.GetFormatted() + ".resource1", DataAccessMode.ReadOnlyAccountSharing),
                    new Resource(addrA.GetFormatted() + ".resource2", DataAccessMode.ReadWriteAccountSharing)
                })), await _functionMetadataManager.GetMetadataAsync(chainId, addrA.GetFormatted() + ".Func5"));

            var callGraph = new SerializedCallGraph
            {
                Vertices =
                {
                    addrC.GetFormatted() + ".Func0",
                    addrC.GetFormatted() + ".Func1",
                    addrB.GetFormatted() + ".Func0",
                    addrB.GetFormatted() + ".Func1",
                    addrA.GetFormatted() + ".Func0(int)",
                    addrA.GetFormatted() + ".Func0",
                    addrA.GetFormatted() + ".Func1",
                    addrA.GetFormatted() + ".Func2",
                    addrA.GetFormatted() + ".Func3",
                    addrA.GetFormatted() + ".Func4",
                    addrA.GetFormatted() + ".Func5"
                },
                Edges =
                {
                    new GraphEdge
                    {
                        Source = addrB.GetFormatted() + ".Func0",
                        Target = addrC.GetFormatted() + ".Func1"
                    },
                    new GraphEdge
                    {
                        Source = addrA.GetFormatted() + ".Func0",
                        Target = addrA.GetFormatted() + ".Func1"
                    },
                    new GraphEdge
                    {
                        Source = addrA.GetFormatted() + ".Func1",
                        Target = addrA.GetFormatted() + ".Func2"
                    },
                    new GraphEdge
                    {
                        Source = addrA.GetFormatted() + ".Func3",
                        Target = addrB.GetFormatted() + ".Func0"
                    },
                    new GraphEdge
                    {
                        Source = addrA.GetFormatted() + ".Func3",
                        Target = addrA.GetFormatted() + ".Func0"
                    },
                    new GraphEdge
                    {
                        Source = addrA.GetFormatted() + ".Func3",
                        Target = addrC.GetFormatted() + ".Func0"
                    },
                    new GraphEdge
                    {
                        Source = addrA.GetFormatted() + ".Func4",
                        Target = addrA.GetFormatted() + ".Func2"
                    },
                    new GraphEdge
                    {
                        Source = addrA.GetFormatted() + ".Func5",
                        Target = addrB.GetFormatted() + ".Func1"
                    },
                    new GraphEdge
                    {
                        Source = addrA.GetFormatted() + ".Func5",
                        Target = addrA.GetFormatted() + ".Func3"
                    }
                }
            };
            Assert.Equal(callGraph, await _functionMetadataManager.GetCallGraphAsync(chainId));
        }

        [Fact]
        public async Task TestEmptyContract()
        {
<<<<<<< HEAD
            var chainId = Hash.LoadByteArray(new byte[] {0x01, 0x02, 0x07});
            var runner = _smartContractRunnerFactory.GetRunner(0);
=======
            var chainId = Hash.LoadByteArray(new byte[] { 0x01, 0x02, 0x07 });
            var runner = _smartContractRunnerContainer.GetRunner(0);
>>>>>>> f8c28442
            var contractCType = typeof(TestContractC);
            var contractBType = typeof(TestContractB);
            var contractAType = typeof(TestContractA);
            var nonAttrContract1Type = typeof(TestNonAttrContract1);
            var nonAttrContract2Type = typeof(TestNonAttrContract2);
            var refNonAttrContractType = typeof(TestRefNonAttrContract);

            var contractCTemplate = runner.ExtractMetadata(contractCType);
            var contractBTemplate = runner.ExtractMetadata(contractBType);
            var contractATemplate = runner.ExtractMetadata(contractAType);
            var nonAttrContract1Template = runner.ExtractMetadata(nonAttrContract1Type);
            var nonAttrContract2Template = runner.ExtractMetadata(nonAttrContract2Type);
            var refNonAttrContractTemplate = runner.ExtractMetadata(refNonAttrContractType);


            var contract1Addr =
                Address.FromString("ELF_1234_TestNonAttrContract1"); // 0x3f77405cbfe1e48e2fa0e4bf6a4e5917f768
            var contract2Addr =
                Address.FromString("ELF_1234_TestNonAttrContract2"); // 0xb4e0cc36ede5d518fbabd1ed5498093e4b71
            var refContractAddr =
                Address.FromString("ELF_1234_TestRefNonAttrContract"); // 0x7c7f78ecc9f78be2a502e5bf9f22112c6a47

            var addrA = Address.FromString("TestContractA"); // 0x46c86551bca0e3120ca0f831f53d8cb55ac7
            var addrB = Address.FromString("ELF_1234_TestContractB"); // 0xea0e38633e550dc4b7914010c2d7c95086ee
            var addrC = Address.FromString("ELF_1234_TestContractC"); // 0x053f751c35f7c681be14bcee03085dc8a309

            await _functionMetadataService.DeployContract(chainId, addrC, contractCTemplate);
            await _functionMetadataService.DeployContract(chainId, addrB, contractBTemplate);
            await _functionMetadataService.DeployContract(chainId, addrA, contractATemplate);

            await _functionMetadataService.DeployContract(chainId, contract1Addr, nonAttrContract1Template);
            await _functionMetadataService.DeployContract(chainId, contract2Addr, nonAttrContract2Template);
            await _functionMetadataService.DeployContract(chainId, refContractAddr, refNonAttrContractTemplate);

            Assert.Equal(new FunctionMetadata(
                new HashSet<string>(),
                new HashSet<Resource>(new[]
                {
                    new Resource(addrC.GetFormatted() + ".resource4", DataAccessMode.AccountSpecific)
                })), (await _functionMetadataManager.GetMetadataAsync(chainId, addrC.GetFormatted() + ".Func0")));

            Assert.Equal(new FunctionMetadata(
                new HashSet<string>(),
                new HashSet<Resource>(new[]
                {
                    new Resource(addrC.GetFormatted() + ".resource5", DataAccessMode.ReadOnlyAccountSharing)
                })), (await _functionMetadataManager.GetMetadataAsync(chainId, addrC.GetFormatted() + ".Func1")));

            Assert.Equal(new FunctionMetadata(
                new HashSet<string>(new[]
                {
                    addrC.GetFormatted() + ".Func1"
                }),
                new HashSet<Resource>(new[]
                {
                    new Resource(addrC.GetFormatted() + ".resource5", DataAccessMode.ReadOnlyAccountSharing),
                    new Resource(addrB.GetFormatted() + ".resource2", DataAccessMode.AccountSpecific),
                })), (await _functionMetadataManager.GetMetadataAsync(chainId, addrB.GetFormatted() + ".Func0")));

            Assert.Equal(new FunctionMetadata(
                new HashSet<string>(),
                new HashSet<Resource>(new[]
                {
                    new Resource(addrB.GetFormatted() + ".resource3", DataAccessMode.ReadOnlyAccountSharing),
                })), (await _functionMetadataManager.GetMetadataAsync(chainId, addrB.GetFormatted() + ".Func1")));

            Assert.Equal(new FunctionMetadata(
                    new HashSet<string>(),
                    new HashSet<Resource>()),
                (await _functionMetadataManager.GetMetadataAsync(chainId, addrA.GetFormatted() + ".Func0(int)")));

            Assert.Equal(new FunctionMetadata(
                new HashSet<string>(new[]
                {
                    addrA.GetFormatted() + ".Func1"
                }),
                new HashSet<Resource>(new[]
                {
                    new Resource(addrA.GetFormatted() + ".resource0", DataAccessMode.AccountSpecific),
                    new Resource(addrA.GetFormatted() + ".resource1", DataAccessMode.ReadOnlyAccountSharing),
                    new Resource(addrA.GetFormatted() + ".resource2", DataAccessMode.ReadWriteAccountSharing)
                })), (await _functionMetadataManager.GetMetadataAsync(chainId, addrA.GetFormatted() + ".Func0")));

            Assert.Equal(new FunctionMetadata(
                new HashSet<string>(new[]
                {
                    addrA.GetFormatted() + ".Func2"
                }),
                new HashSet<Resource>(new[]
                {
                    new Resource(addrA.GetFormatted() + ".resource1", DataAccessMode.ReadOnlyAccountSharing),
                    new Resource(addrA.GetFormatted() + ".resource2", DataAccessMode.ReadWriteAccountSharing)
                })), (await _functionMetadataManager.GetMetadataAsync(chainId, addrA.GetFormatted() + ".Func1")));

            Assert.Equal(new FunctionMetadata(
                new HashSet<string>(),
                new HashSet<Resource>(new[]
                {
                    new Resource(addrA.GetFormatted() + ".resource1", DataAccessMode.ReadOnlyAccountSharing),
                    new Resource(addrA.GetFormatted() + ".resource2", DataAccessMode.ReadWriteAccountSharing)
                })), (await _functionMetadataManager.GetMetadataAsync(chainId, addrA.GetFormatted() + ".Func2")));

            Assert.Equal(new FunctionMetadata(
                new HashSet<string>(new[]
                {
                    addrA.GetFormatted() + ".Func0",
                    addrB.GetFormatted() + ".Func0",
                    addrC.GetFormatted() + ".Func0"
                }),
                new HashSet<Resource>(new[]
                {
                    new Resource(addrA.GetFormatted() + ".resource0", DataAccessMode.AccountSpecific),
                    new Resource(addrB.GetFormatted() + ".resource2", DataAccessMode.AccountSpecific),
                    new Resource(addrC.GetFormatted() + ".resource5", DataAccessMode.ReadOnlyAccountSharing),
                    new Resource(addrC.GetFormatted() + ".resource4", DataAccessMode.AccountSpecific),
                    new Resource(addrA.GetFormatted() + ".resource1", DataAccessMode.ReadOnlyAccountSharing),
                    new Resource(addrA.GetFormatted() + ".resource2", DataAccessMode.ReadWriteAccountSharing)
                })), (await _functionMetadataManager.GetMetadataAsync(chainId, addrA.GetFormatted() + ".Func3")));

            Assert.Equal(new FunctionMetadata(
                new HashSet<string>(new[]
                {
                    addrA.GetFormatted() + ".Func2"
                }),
                new HashSet<Resource>(new[]
                {
                    new Resource(addrA.GetFormatted() + ".resource1", DataAccessMode.ReadOnlyAccountSharing),
                    new Resource(addrA.GetFormatted() + ".resource2", DataAccessMode.ReadWriteAccountSharing)
                })), (await _functionMetadataManager.GetMetadataAsync(chainId, addrA.GetFormatted() + ".Func4")));

            Assert.Equal(new FunctionMetadata(
                new HashSet<string>(new[]
                {
                    addrA.GetFormatted() + ".Func3",
                    addrB.GetFormatted() + ".Func1"
                }),
                new HashSet<Resource>(new[]
                {
                    new Resource(addrA.GetFormatted() + ".resource0", DataAccessMode.AccountSpecific),
                    new Resource(addrB.GetFormatted() + ".resource3", DataAccessMode.ReadOnlyAccountSharing),
                    new Resource(addrB.GetFormatted() + ".resource2", DataAccessMode.AccountSpecific),
                    new Resource(addrC.GetFormatted() + ".resource5", DataAccessMode.ReadOnlyAccountSharing),
                    new Resource(addrC.GetFormatted() + ".resource4", DataAccessMode.AccountSpecific),
                    new Resource(addrA.GetFormatted() + ".resource1", DataAccessMode.ReadOnlyAccountSharing),
                    new Resource(addrA.GetFormatted() + ".resource2", DataAccessMode.ReadWriteAccountSharing)
                })), (await _functionMetadataManager.GetMetadataAsync(chainId, addrA.GetFormatted() + ".Func5")));

            Assert.Equal(new FunctionMetadata(
                    new HashSet<string>(),
                    new HashSet<Resource>(new[]
                    {
                        new Resource(contract1Addr.GetFormatted() + "._lock", DataAccessMode.ReadWriteAccountSharing)
                    })),
                (await _functionMetadataManager.GetMetadataAsync(chainId, contract1Addr.GetFormatted() + ".Func1")));

            Assert.Equal(new FunctionMetadata(
                    new HashSet<string>(),
                    new HashSet<Resource>(new[]
                    {
                        new Resource(contract1Addr.GetFormatted() + "._lock", DataAccessMode.ReadWriteAccountSharing)
                    })),
                (await _functionMetadataManager.GetMetadataAsync(chainId, contract1Addr.GetFormatted() + ".Func2")));

            Assert.Equal(new FunctionMetadata(
                    new HashSet<string>(),
                    new HashSet<Resource>(new[]
                    {
                        new Resource(contract2Addr.GetFormatted() + "._lock", DataAccessMode.ReadWriteAccountSharing)
                    })),
                (await _functionMetadataManager.GetMetadataAsync(chainId, contract2Addr.GetFormatted() + ".Func1")));

            Assert.Equal(new FunctionMetadata(
                    new HashSet<string>(),
                    new HashSet<Resource>(new[]
                    {
                        new Resource(contract2Addr.GetFormatted() + "._lock", DataAccessMode.ReadWriteAccountSharing)
                    })),
                (await _functionMetadataManager.GetMetadataAsync(chainId, contract2Addr.GetFormatted() + ".Func2")));

            Assert.Equal(new FunctionMetadata(
                    new HashSet<string>(new[] {contract1Addr.GetFormatted() + ".Func1"}),
                    new HashSet<Resource>(new[]
                    {
                        new Resource(contract1Addr.GetFormatted() + "._lock", DataAccessMode.ReadWriteAccountSharing)
                    })),
                (await _functionMetadataManager.GetMetadataAsync(chainId, refContractAddr.GetFormatted() + ".Func1")));

            Assert.Equal(new FunctionMetadata(
                    new HashSet<string>(new[] {contract1Addr.GetFormatted() + ".Func1"}),
                    new HashSet<Resource>(new[]
                    {
                        new Resource(contract1Addr.GetFormatted() + "._lock", DataAccessMode.ReadWriteAccountSharing),
                        new Resource(refContractAddr.GetFormatted() + ".localRes", DataAccessMode.AccountSpecific)
                    })),
                (await _functionMetadataManager.GetMetadataAsync(chainId,
                    refContractAddr.GetFormatted() + ".Func1_1")));
            Assert.Equal(new FunctionMetadata(
                    new HashSet<string>(new[] {contract1Addr.GetFormatted() + ".Func2"}),
                    new HashSet<Resource>(new[]
                    {
                        new Resource(contract1Addr.GetFormatted() + "._lock", DataAccessMode.ReadWriteAccountSharing),
                    })),
                (await _functionMetadataManager.GetMetadataAsync(chainId, refContractAddr.GetFormatted() + ".Func2")));

            Assert.Equal(new FunctionMetadata(
                    new HashSet<string>(new[]
                    {
                        contract1Addr.GetFormatted() + ".Func2",
                        refContractAddr.GetFormatted() + ".Func1_1"
                    }),
                    new HashSet<Resource>(new[]
                    {
                        new Resource(contract1Addr.GetFormatted() + "._lock", DataAccessMode.ReadWriteAccountSharing),
                        new Resource(refContractAddr.GetFormatted() + ".localRes", DataAccessMode.AccountSpecific)
                    })),
                (await _functionMetadataManager.GetMetadataAsync(chainId,
                    refContractAddr.GetFormatted() + ".Func2_1")));

            Assert.Equal(new FunctionMetadata(
                    new HashSet<string>(new[]
                    {
                        contract1Addr.GetFormatted() + ".Func2",
                        refContractAddr.GetFormatted() + ".Func1"
                    }),
                    new HashSet<Resource>(new[]
                    {
                        new Resource(contract1Addr.GetFormatted() + "._lock", DataAccessMode.ReadWriteAccountSharing),
                    })),
                (await _functionMetadataManager.GetMetadataAsync(chainId,
                    refContractAddr.GetFormatted() + ".Func2_2")));

            Assert.Equal(new FunctionMetadata(
                    new HashSet<string>(new[]
                    {
                        contract1Addr.GetFormatted() + ".Func1",
                        contract1Addr.GetFormatted() + ".Func2"
                    }),
                    new HashSet<Resource>(new[]
                    {
                        new Resource(contract1Addr.GetFormatted() + "._lock", DataAccessMode.ReadWriteAccountSharing),
                    })),
                (await _functionMetadataManager.GetMetadataAsync(chainId, refContractAddr.GetFormatted() + ".Func3")));

            Assert.Equal(new FunctionMetadata(
                    new HashSet<string>(new[]
                    {
                        contract1Addr.GetFormatted() + ".Func1",
                        contract2Addr.GetFormatted() + ".Func1"
                    }),
                    new HashSet<Resource>(new[]
                    {
                        new Resource(contract1Addr.GetFormatted() + "._lock", DataAccessMode.ReadWriteAccountSharing),
                        new Resource(contract2Addr.GetFormatted() + "._lock", DataAccessMode.ReadWriteAccountSharing)
                    })),
                (await _functionMetadataManager.GetMetadataAsync(chainId, refContractAddr.GetFormatted() + ".Func4")));

            Assert.Equal(new FunctionMetadata(
                    new HashSet<string>(new[]
                    {
                        contract1Addr.GetFormatted() + ".Func2",
                        addrC.GetFormatted() + ".Func0"
                    }),
                    new HashSet<Resource>(new[]
                    {
                        new Resource(contract1Addr.GetFormatted() + "._lock", DataAccessMode.ReadWriteAccountSharing),
                        new Resource(addrC.GetFormatted() + ".resource4", DataAccessMode.AccountSpecific),
                    })),
                (await _functionMetadataManager.GetMetadataAsync(chainId, refContractAddr.GetFormatted() + ".Func5")));

            var callGraph = new SerializedCallGraph
            {
                Vertices =
                {
                    addrC.GetFormatted() + ".Func0",
                    addrC.GetFormatted() + ".Func1",
                    addrB.GetFormatted() + ".Func0",
                    addrB.GetFormatted() + ".Func1",
                    addrA.GetFormatted() + ".Func0(int)",
                    addrA.GetFormatted() + ".Func0",
                    addrA.GetFormatted() + ".Func1",
                    addrA.GetFormatted() + ".Func2",
                    addrA.GetFormatted() + ".Func3",
                    addrA.GetFormatted() + ".Func4",
                    addrA.GetFormatted() + ".Func5",

                    contract1Addr.GetFormatted() + ".Func1",
                    contract1Addr.GetFormatted() + ".Func2",
                    contract2Addr.GetFormatted() + ".Func1",
                    contract2Addr.GetFormatted() + ".Func2",
                    refContractAddr.GetFormatted() + ".Func1",
                    refContractAddr.GetFormatted() + ".Func1_1",
                    refContractAddr.GetFormatted() + ".Func2",
                    refContractAddr.GetFormatted() + ".Func2_1",
                    refContractAddr.GetFormatted() + ".Func2_2",
                    refContractAddr.GetFormatted() + ".Func3",
                    refContractAddr.GetFormatted() + ".Func4",
                    refContractAddr.GetFormatted() + ".Func5"
                },
                Edges =
                {
                    new GraphEdge
                    {
                        Source = addrB.GetFormatted() + ".Func0",
                        Target = addrC.GetFormatted() + ".Func1"
                    },
                    new GraphEdge
                    {
                        Source = addrA.GetFormatted() + ".Func0",
                        Target = addrA.GetFormatted() + ".Func1"
                    },
                    new GraphEdge
                    {
                        Source = addrA.GetFormatted() + ".Func1",
                        Target = addrA.GetFormatted() + ".Func2"
                    },
                    new GraphEdge
                    {
                        Source = addrA.GetFormatted() + ".Func3",
                        Target = addrB.GetFormatted() + ".Func0"
                    },
                    new GraphEdge
                    {
                        Source = addrA.GetFormatted() + ".Func3",
                        Target = addrA.GetFormatted() + ".Func0"
                    },
                    new GraphEdge
                    {
                        Source = addrA.GetFormatted() + ".Func3",
                        Target = addrC.GetFormatted() + ".Func0"
                    },
                    new GraphEdge
                    {
                        Source = addrA.GetFormatted() + ".Func4",
                        Target = addrA.GetFormatted() + ".Func2"
                    },
                    new GraphEdge
                    {
                        Source = addrA.GetFormatted() + ".Func5",
                        Target = addrB.GetFormatted() + ".Func1"
                    },
                    new GraphEdge
                    {
                        Source = addrA.GetFormatted() + ".Func5",
                        Target = addrA.GetFormatted() + ".Func3"
                    },
                    new GraphEdge
                    {
                        Source = refContractAddr.GetFormatted() + ".Func1",
                        Target = contract1Addr.GetFormatted() + ".Func1"
                    },
                    new GraphEdge
                    {
                        Source = refContractAddr.GetFormatted() + ".Func1_1",
                        Target = contract1Addr.GetFormatted() + ".Func1"
                    },
                    new GraphEdge
                    {
                        Source = refContractAddr.GetFormatted() + ".Func2",
                        Target = contract1Addr.GetFormatted() + ".Func2"
                    },
                    new GraphEdge
                    {
                        Source = refContractAddr.GetFormatted() + ".Func2_1",
                        Target = contract1Addr.GetFormatted() + ".Func2"
                    },
                    new GraphEdge
                    {
                        Source = refContractAddr.GetFormatted() + ".Func2_1",
                        Target = refContractAddr.GetFormatted() + ".Func1_1"
                    },
                    new GraphEdge
                    {
                        Source = refContractAddr.GetFormatted() + ".Func2_2",
                        Target = contract1Addr.GetFormatted() + ".Func2"
                    },
                    new GraphEdge
                    {
                        Source = refContractAddr.GetFormatted() + ".Func2_2",
                        Target = refContractAddr.GetFormatted() + ".Func1"
                    },
                    new GraphEdge
                    {
                        Source = refContractAddr.GetFormatted() + ".Func3",
                        Target = contract1Addr.GetFormatted() + ".Func1"
                    },
                    new GraphEdge
                    {
                        Source = refContractAddr.GetFormatted() + ".Func3",
                        Target = contract1Addr.GetFormatted() + ".Func2"
                    },
                    new GraphEdge
                    {
                        Source = refContractAddr.GetFormatted() + ".Func4",
                        Target = contract1Addr.GetFormatted() + ".Func1"
                    },
                    new GraphEdge
                    {
                        Source = refContractAddr.GetFormatted() + ".Func4",
                        Target = contract2Addr.GetFormatted() + ".Func1"
                    },
                    new GraphEdge
                    {
                        Source = refContractAddr.GetFormatted() + ".Func5",
                        Target = contract1Addr.GetFormatted() + ".Func2"
                    },
                    new GraphEdge
                    {
                        Source = refContractAddr.GetFormatted() + ".Func5",
                        Target = addrC.GetFormatted() + ".Func0"
                    }
                }
            };
            Assert.Equal(callGraph, await _functionMetadataManager.GetCallGraphAsync(chainId));
        }
    }

#pragma warning disable CS0169,CS0649
    public class TestContractC
    {
        [SmartContractFieldData("${this}.resource4", DataAccessMode.AccountSpecific)]
        public int resource4;

        [SmartContractFieldData("${this}.resource5", DataAccessMode.ReadOnlyAccountSharing)]
        private int resource5;

        [SmartContractFunction("${this}.Func0", new string[] { }, new[] {"${this}.resource4"})]
        public void Func0()
        {
        }

        [SmartContractFunction("${this}.Func1", new string[] { }, new[] {"${this}.resource5"})]
        public void Func1()
        {
        }
    }

#pragma warning disable CS0169,CS0649
    internal class TestContractB
    {
        [SmartContractFieldData("${this}.resource2", DataAccessMode.AccountSpecific)]
        public int resource2;

        [SmartContractFieldData("${this}.resource3", DataAccessMode.ReadOnlyAccountSharing)]
        private int resource3;

        [SmartContractReference("ContractC", "ELF_1234_TestContractC")]
        public TestContractC ContractC;

        [SmartContractFunction("${this}.Func0", new[] {"${ContractC}.Func1"}, new[] {"${this}.resource2"})]
        public void Func0()
        {
        }

        [SmartContractFunction("${this}.Func1", new string[] { }, new[] {"${this}.resource3"})]
        public void Func1()
        {
        }
    }
    
#pragma warning disable CS0169,CS0649
    internal class TestContractA
    {
        //test for different accessibility
        [SmartContractFieldData("${this}.resource0", DataAccessMode.AccountSpecific)]
        public int resource0;

        [SmartContractFieldData("${this}.resource1", DataAccessMode.ReadOnlyAccountSharing)]
        private int resource1;

        [SmartContractFieldData("${this}.resource2", DataAccessMode.ReadWriteAccountSharing)]
        protected int resource2;

        [SmartContractReference("_contractB", "ELF_1234_TestContractB")]
        private TestContractB _contractB;

        [SmartContractReference("ContractC", "ELF_1234_TestContractC")]
        public TestContractC ContractC;


        //test for empty calling set and resource set
        [SmartContractFunction("${this}.Func0(int)", new string[] { }, new string[] { })]
        private void Func0(int a)
        {
        }


        //test for same func name but different parameter
        //test for local function references recursive (resource completation)
        [SmartContractFunction("${this}.Func0", new[] {"${this}.Func1"}, new string[] {"${this}.resource0"})]
        public void Func0()
        {
        }

        //test for local function reference non-recursive and test for overlap resource set
        [SmartContractFunction("${this}.Func1", new[] {"${this}.Func2"}, new[] {"${this}.resource1"})]
        public void Func1()
        {
        }

        //test for foreign contract, test for duplicate local resource
        //when deploy: test for recursive foreign resource collect
        [SmartContractFunction("${this}.Func2", new string[] { }, new[] {"${this}.resource1", "${this}.resource2"})]
        protected void Func2()
        {
        }

        //test for foreign calling set only
        [SmartContractFunction("${this}.Func3", new[] {"${_contractB}.Func0", "${this}.Func0", "${ContractC}.Func0"},
            new[] {"${this}.resource1"})]
        public void Func3()
        {
        }

        //test for duplication in calling set
        [SmartContractFunction("${this}.Func4", new[] {"${this}.Func2", "${this}.Func2"}, new string[] { })]
        public void Func4()
        {
        }

        //test for duplicate foreign call
        [SmartContractFunction("${this}.Func5", new[] {"${_contractB}.Func1", "${this}.Func3"}, new string[] { })]
        public void Func5()
        {
        }
    }

#pragma warning disable CS0169,CS0649
    public class TestRefNonAttrContract : CSharpSmartContract
    {
        [SmartContractReference("ref1", "ELF_1234_TestNonAttrContract1")]
        public TestNonAttrContract1 ref1;

        [SmartContractReference("ref2", "ELF_1234_TestNonAttrContract2")]
        public TestNonAttrContract2 ref2;

        [SmartContractReference("refc", "ELF_1234_TestContractC")]
        public TestContractC refc;

        [SmartContractFieldData("${this}.localRes", DataAccessMode.AccountSpecific)]
        public int localRes;

        [SmartContractFunction("${this}.Func1", new[] {"${ref1}.Func1"}, new string[] { })]
        public void Func1()
        {
        }

        [SmartContractFunction("${this}.Func1_1", new[] {"${ref1}.Func1"}, new string[] {"${this}.localRes"})]
        public void Func1_1()
        {
        }

        [SmartContractFunction("${this}.Func2", new[] {"${ref1}.Func2"}, new string[] { })]
        public void Func2()
        {
        }

        [SmartContractFunction("${this}.Func2_1", new[] {"${ref1}.Func2", "${this}.Func1_1"}, new string[] { })]
        public void Func2_1()
        {
        }

        [SmartContractFunction("${this}.Func2_2", new[] {"${ref1}.Func2", "${this}.Func1"}, new string[] { })]
        public void Func2_2()
        {
        }

        [SmartContractFunction("${this}.Func3", new[] {"${ref1}.Func1", "${ref1}.Func2"}, new string[] { })]
        public void Func3()
        {
        }

        [SmartContractFunction("${this}.Func4", new[] {"${ref1}.Func1", "${ref2}.Func1"}, new string[] { })]
        public void Func4()
        {
        }

        [SmartContractFunction("${this}.Func5", new[] {"${ref1}.Func2", "${refc}.Func0"}, new string[] { })]
        public void Func5()
        {
        }
    }

    public class TestNonAttrContract1 : CSharpSmartContract
    {
        public void Func1()
        {
        }

        public void Func2()
        {
        }
    }

    public class TestNonAttrContract2 : CSharpSmartContract
    {
        public void Func1()
        {
        }

        public void Func2()
        {
        }
    }
}<|MERGE_RESOLUTION|>--- conflicted
+++ resolved
@@ -16,29 +16,16 @@
     [UseAutofacTestFramework]
     public class FunctionMetadataServiceTest
     {
-<<<<<<< HEAD
-        private readonly ISmartContractRunnerFactory _smartContractRunnerFactory;
-=======
-        private IDataStore _dataStore;
         private readonly ISmartContractRunnerContainer _smartContractRunnerContainer;
->>>>>>> f8c28442
         private readonly IFunctionMetadataService _functionMetadataService;
         private readonly IFunctionMetadataManager _functionMetadataManager;
 
-<<<<<<< HEAD
         public FunctionMetadataServiceTest(IFunctionMetadataService functionMetadataService,
-            ISmartContractRunnerFactory smartContractRunnerFactory, IFunctionMetadataManager functionMetadataManager)
+            ISmartContractRunnerContainer smartContractRunnerContainer, IFunctionMetadataManager functionMetadataManager)
         {
             _functionMetadataService = functionMetadataService;
-            _smartContractRunnerFactory = smartContractRunnerFactory;
+            _smartContractRunnerContainer = smartContractRunnerContainer;
             _functionMetadataManager = functionMetadataManager;
-=======
-        public FunctionMetadataServiceTest(IFunctionMetadataService functionMetadataService, IDataStore dataStore, ISmartContractRunnerContainer smartContractRunnerContainer)
-        {
-            _functionMetadataService = functionMetadataService;
-            _dataStore = dataStore;
-            _smartContractRunnerContainer = smartContractRunnerContainer;
->>>>>>> f8c28442
         }
 
         [Fact]
@@ -249,13 +236,8 @@
         [Fact]
         public async Task TestEmptyContract()
         {
-<<<<<<< HEAD
-            var chainId = Hash.LoadByteArray(new byte[] {0x01, 0x02, 0x07});
-            var runner = _smartContractRunnerFactory.GetRunner(0);
-=======
             var chainId = Hash.LoadByteArray(new byte[] { 0x01, 0x02, 0x07 });
             var runner = _smartContractRunnerContainer.GetRunner(0);
->>>>>>> f8c28442
             var contractCType = typeof(TestContractC);
             var contractBType = typeof(TestContractB);
             var contractAType = typeof(TestContractA);
