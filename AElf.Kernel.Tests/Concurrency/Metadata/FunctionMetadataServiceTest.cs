﻿using System;
using System.Collections.Generic;
using System.Threading.Tasks;
using AElf.Common;
<<<<<<< HEAD
using AElf.Common.Extensions;
using AElf.Kernel.Manager.Interfaces;
using AElf.Kernel.SmartContract;
using AElf.Kernel.Storage.Interfaces;
=======
using AElf.Kernel.Storages;
>>>>>>> 064f6b36
using AElf.SmartContract;
using AElf.Kernel.Tests.Concurrency.Scheduling;
using AElf.Sdk.CSharp;
using AElf.Types.CSharp.MetadataAttribute;
using Akka.Routing;
using Xunit;
using Xunit.Frameworks.Autofac;
using FunctionMetadata = AElf.Kernel.SmartContract.FunctionMetadata;

namespace AElf.Kernel.Tests.Concurrency.Metadata
{
    [UseAutofacTestFramework]
    public class FunctionMetadataServiceTest
    {
        private readonly ISmartContractRunnerFactory _smartContractRunnerFactory;
        private readonly IFunctionMetadataService _functionMetadataService;
        private readonly IFunctionMetadataManager _functionMetadataManager;

        public FunctionMetadataServiceTest(IFunctionMetadataService functionMetadataService,
            ISmartContractRunnerFactory smartContractRunnerFactory, IFunctionMetadataManager functionMetadataManager)
        {
            _functionMetadataService = functionMetadataService;
            _smartContractRunnerFactory = smartContractRunnerFactory;
            _functionMetadataManager = functionMetadataManager;
        }

        [Fact]
        public async Task TestDepolyContract()
        {
            var chainId = Hash.LoadByteArray(new byte[] {0x01, 0x02, 0x06});
            var runner = _smartContractRunnerFactory.GetRunner(0);
            var contractCType = typeof(TestContractC);
            var contractBType = typeof(TestContractB);
            var contractAType = typeof(TestContractA);

            var contractCTemplate = runner.ExtractMetadata(contractCType);
            var contractBTemplate = runner.ExtractMetadata(contractBType);
            var contractATemplate = runner.ExtractMetadata(contractAType);

            var addrA = Address.FromString("ELF_1234_TestContractA");
            var addrB = Address.FromString("ELF_1234_TestContractB");
            var addrC = Address.FromString("ELF_1234_TestContractC");
            Console.WriteLine(addrC);

            await _functionMetadataService.DeployContract(chainId, addrC, contractCTemplate);

            Assert.Equal(new FunctionMetadata(
                new HashSet<string>(),
                new HashSet<Resource>(new[]
                {
                    new Resource(addrC.GetFormatted() + ".resource4", DataAccessMode.AccountSpecific)
                })), await _functionMetadataManager.GetMetadataAsync(chainId, addrC.GetFormatted() + ".Func0"));

            Assert.Equal(new FunctionMetadata(
                new HashSet<string>(),
                new HashSet<Resource>(new[]
                {
                    new Resource(addrC.GetFormatted() + ".resource5", DataAccessMode.ReadOnlyAccountSharing)
                })), await _functionMetadataManager.GetMetadataAsync(chainId, addrC.GetFormatted() + ".Func1"));

            await _functionMetadataService.DeployContract(chainId, addrB, contractBTemplate);

            Assert.Equal(new FunctionMetadata(
                new HashSet<string>(new[]
                {
                    addrC.GetFormatted() + ".Func1"
                }),
                new HashSet<Resource>(new[]
                {
                    new Resource(addrC.GetFormatted() + ".resource5", DataAccessMode.ReadOnlyAccountSharing),
                    new Resource(addrB.GetFormatted() + ".resource2", DataAccessMode.AccountSpecific),
                })), await _functionMetadataManager.GetMetadataAsync(chainId, addrB.GetFormatted() + ".Func0"));

            Assert.Equal(new FunctionMetadata(
                new HashSet<string>(),
                new HashSet<Resource>(new[]
                {
                    new Resource(addrB.GetFormatted() + ".resource3", DataAccessMode.ReadOnlyAccountSharing),
                })), await _functionMetadataManager.GetMetadataAsync(chainId, addrB.GetFormatted() + ".Func1"));

            await _functionMetadataService.DeployContract(chainId, addrA, contractATemplate);

            Assert.Equal(new FunctionMetadata(
                    new HashSet<string>(),
                    new HashSet<Resource>()),
                await _functionMetadataManager.GetMetadataAsync(chainId, addrA.GetFormatted() + ".Func0(int)"));

            Assert.Equal(new FunctionMetadata(
                new HashSet<string>(new[]
                {
                    addrA.GetFormatted() + ".Func1"
                }),
                new HashSet<Resource>(new[]
                {
                    new Resource(addrA.GetFormatted() + ".resource0", DataAccessMode.AccountSpecific),
                    new Resource(addrA.GetFormatted() + ".resource1", DataAccessMode.ReadOnlyAccountSharing),
                    new Resource(addrA.GetFormatted() + ".resource2", DataAccessMode.ReadWriteAccountSharing)
                })), await _functionMetadataManager.GetMetadataAsync(chainId, addrA.GetFormatted() + ".Func0"));

            Assert.Equal(new FunctionMetadata(
                new HashSet<string>(new[]
                {
                    addrA.GetFormatted() + ".Func2"
                }),
                new HashSet<Resource>(new[]
                {
                    new Resource(addrA.GetFormatted() + ".resource1", DataAccessMode.ReadOnlyAccountSharing),
                    new Resource(addrA.GetFormatted() + ".resource2", DataAccessMode.ReadWriteAccountSharing)
                })), await _functionMetadataManager.GetMetadataAsync(chainId, addrA.GetFormatted() + ".Func1"));

            Assert.Equal(new FunctionMetadata(
                new HashSet<string>(),
                new HashSet<Resource>(new[]
                {
                    new Resource(addrA.GetFormatted() + ".resource1", DataAccessMode.ReadOnlyAccountSharing),
                    new Resource(addrA.GetFormatted() + ".resource2", DataAccessMode.ReadWriteAccountSharing)
                })), (await _functionMetadataManager.GetMetadataAsync(chainId, addrA.GetFormatted() + ".Func2")));

            Assert.Equal(new FunctionMetadata(
                new HashSet<string>(new[]
                {
                    addrA.GetFormatted() + ".Func0",
                    addrB.GetFormatted() + ".Func0",
                    addrC.GetFormatted() + ".Func0"
                }),
                new HashSet<Resource>(new[]
                {
                    new Resource(addrA.GetFormatted() + ".resource0", DataAccessMode.AccountSpecific),
                    new Resource(addrB.GetFormatted() + ".resource2", DataAccessMode.AccountSpecific),
                    new Resource(addrC.GetFormatted() + ".resource5", DataAccessMode.ReadOnlyAccountSharing),
                    new Resource(addrC.GetFormatted() + ".resource4", DataAccessMode.AccountSpecific),
                    new Resource(addrA.GetFormatted() + ".resource1", DataAccessMode.ReadOnlyAccountSharing),
                    new Resource(addrA.GetFormatted() + ".resource2", DataAccessMode.ReadWriteAccountSharing)
                })), await _functionMetadataManager.GetMetadataAsync(chainId, addrA.GetFormatted() + ".Func3"));

            Assert.Equal(new FunctionMetadata(
                new HashSet<string>(new[]
                {
                    addrA.GetFormatted() + ".Func2"
                }),
                new HashSet<Resource>(new[]
                {
                    new Resource(addrA.GetFormatted() + ".resource1", DataAccessMode.ReadOnlyAccountSharing),
                    new Resource(addrA.GetFormatted() + ".resource2", DataAccessMode.ReadWriteAccountSharing)
                })), await _functionMetadataManager.GetMetadataAsync(chainId, addrA.GetFormatted() + ".Func4"));

            Assert.Equal(new FunctionMetadata(
                new HashSet<string>(new[]
                {
                    addrA.GetFormatted() + ".Func3",
                    addrB.GetFormatted() + ".Func1"
                }),
                new HashSet<Resource>(new[]
                {
                    new Resource(addrA.GetFormatted() + ".resource0", DataAccessMode.AccountSpecific),
                    new Resource(addrB.GetFormatted() + ".resource3", DataAccessMode.ReadOnlyAccountSharing),
                    new Resource(addrB.GetFormatted() + ".resource2", DataAccessMode.AccountSpecific),
                    new Resource(addrC.GetFormatted() + ".resource5", DataAccessMode.ReadOnlyAccountSharing),
                    new Resource(addrC.GetFormatted() + ".resource4", DataAccessMode.AccountSpecific),
                    new Resource(addrA.GetFormatted() + ".resource1", DataAccessMode.ReadOnlyAccountSharing),
                    new Resource(addrA.GetFormatted() + ".resource2", DataAccessMode.ReadWriteAccountSharing)
                })), await _functionMetadataManager.GetMetadataAsync(chainId, addrA.GetFormatted() + ".Func5"));

            var callGraph = new SerializedCallGraph
            {
                Vertices =
                {
                    addrC.GetFormatted() + ".Func0",
                    addrC.GetFormatted() + ".Func1",
                    addrB.GetFormatted() + ".Func0",
                    addrB.GetFormatted() + ".Func1",
                    addrA.GetFormatted() + ".Func0(int)",
                    addrA.GetFormatted() + ".Func0",
                    addrA.GetFormatted() + ".Func1",
                    addrA.GetFormatted() + ".Func2",
                    addrA.GetFormatted() + ".Func3",
                    addrA.GetFormatted() + ".Func4",
                    addrA.GetFormatted() + ".Func5"
                },
                Edges =
                {
                    new GraphEdge
                    {
                        Source = addrB.GetFormatted() + ".Func0",
                        Target = addrC.GetFormatted() + ".Func1"
                    },
                    new GraphEdge
                    {
                        Source = addrA.GetFormatted() + ".Func0",
                        Target = addrA.GetFormatted() + ".Func1"
                    },
                    new GraphEdge
                    {
                        Source = addrA.GetFormatted() + ".Func1",
                        Target = addrA.GetFormatted() + ".Func2"
                    },
                    new GraphEdge
                    {
                        Source = addrA.GetFormatted() + ".Func3",
                        Target = addrB.GetFormatted() + ".Func0"
                    },
                    new GraphEdge
                    {
                        Source = addrA.GetFormatted() + ".Func3",
                        Target = addrA.GetFormatted() + ".Func0"
                    },
                    new GraphEdge
                    {
                        Source = addrA.GetFormatted() + ".Func3",
                        Target = addrC.GetFormatted() + ".Func0"
                    },
                    new GraphEdge
                    {
                        Source = addrA.GetFormatted() + ".Func4",
                        Target = addrA.GetFormatted() + ".Func2"
                    },
                    new GraphEdge
                    {
                        Source = addrA.GetFormatted() + ".Func5",
                        Target = addrB.GetFormatted() + ".Func1"
                    },
                    new GraphEdge
                    {
                        Source = addrA.GetFormatted() + ".Func5",
                        Target = addrA.GetFormatted() + ".Func3"
                    }
                }
            };
            Assert.Equal(callGraph, await _functionMetadataManager.GetCallGraphAsync(chainId));
        }

        [Fact]
        public async Task TestEmptyContract()
        {
            var chainId = Hash.LoadByteArray(new byte[] {0x01, 0x02, 0x07});
            var runner = _smartContractRunnerFactory.GetRunner(0);
            var contractCType = typeof(TestContractC);
            var contractBType = typeof(TestContractB);
            var contractAType = typeof(TestContractA);
            var nonAttrContract1Type = typeof(TestNonAttrContract1);
            var nonAttrContract2Type = typeof(TestNonAttrContract2);
            var refNonAttrContractType = typeof(TestRefNonAttrContract);

            var contractCTemplate = runner.ExtractMetadata(contractCType);
            var contractBTemplate = runner.ExtractMetadata(contractBType);
            var contractATemplate = runner.ExtractMetadata(contractAType);
            var nonAttrContract1Template = runner.ExtractMetadata(nonAttrContract1Type);
            var nonAttrContract2Template = runner.ExtractMetadata(nonAttrContract2Type);
            var refNonAttrContractTemplate = runner.ExtractMetadata(refNonAttrContractType);


            var contract1Addr =
                Address.FromString("ELF_1234_TestNonAttrContract1"); // 0x3f77405cbfe1e48e2fa0e4bf6a4e5917f768
            var contract2Addr =
                Address.FromString("ELF_1234_TestNonAttrContract2"); // 0xb4e0cc36ede5d518fbabd1ed5498093e4b71
            var refContractAddr =
                Address.FromString("ELF_1234_TestRefNonAttrContract"); // 0x7c7f78ecc9f78be2a502e5bf9f22112c6a47

            var addrA = Address.FromString("TestContractA"); // 0x46c86551bca0e3120ca0f831f53d8cb55ac7
            var addrB = Address.FromString("ELF_1234_TestContractB"); // 0xea0e38633e550dc4b7914010c2d7c95086ee
            var addrC = Address.FromString("ELF_1234_TestContractC"); // 0x053f751c35f7c681be14bcee03085dc8a309

            await _functionMetadataService.DeployContract(chainId, addrC, contractCTemplate);
            await _functionMetadataService.DeployContract(chainId, addrB, contractBTemplate);
            await _functionMetadataService.DeployContract(chainId, addrA, contractATemplate);

            await _functionMetadataService.DeployContract(chainId, contract1Addr, nonAttrContract1Template);
            await _functionMetadataService.DeployContract(chainId, contract2Addr, nonAttrContract2Template);
            await _functionMetadataService.DeployContract(chainId, refContractAddr, refNonAttrContractTemplate);

            Assert.Equal(new FunctionMetadata(
                new HashSet<string>(),
                new HashSet<Resource>(new[]
                {
                    new Resource(addrC.GetFormatted() + ".resource4", DataAccessMode.AccountSpecific)
                })), (await _functionMetadataManager.GetMetadataAsync(chainId, addrC.GetFormatted() + ".Func0")));

            Assert.Equal(new FunctionMetadata(
                new HashSet<string>(),
                new HashSet<Resource>(new[]
                {
                    new Resource(addrC.GetFormatted() + ".resource5", DataAccessMode.ReadOnlyAccountSharing)
                })), (await _functionMetadataManager.GetMetadataAsync(chainId, addrC.GetFormatted() + ".Func1")));

            Assert.Equal(new FunctionMetadata(
                new HashSet<string>(new[]
                {
                    addrC.GetFormatted() + ".Func1"
                }),
                new HashSet<Resource>(new[]
                {
                    new Resource(addrC.GetFormatted() + ".resource5", DataAccessMode.ReadOnlyAccountSharing),
                    new Resource(addrB.GetFormatted() + ".resource2", DataAccessMode.AccountSpecific),
                })), (await _functionMetadataManager.GetMetadataAsync(chainId, addrB.GetFormatted() + ".Func0")));

            Assert.Equal(new FunctionMetadata(
                new HashSet<string>(),
                new HashSet<Resource>(new[]
                {
                    new Resource(addrB.GetFormatted() + ".resource3", DataAccessMode.ReadOnlyAccountSharing),
                })), (await _functionMetadataManager.GetMetadataAsync(chainId, addrB.GetFormatted() + ".Func1")));

            Assert.Equal(new FunctionMetadata(
                    new HashSet<string>(),
                    new HashSet<Resource>()),
                (await _functionMetadataManager.GetMetadataAsync(chainId, addrA.GetFormatted() + ".Func0(int)")));

            Assert.Equal(new FunctionMetadata(
                new HashSet<string>(new[]
                {
                    addrA.GetFormatted() + ".Func1"
                }),
                new HashSet<Resource>(new[]
                {
                    new Resource(addrA.GetFormatted() + ".resource0", DataAccessMode.AccountSpecific),
                    new Resource(addrA.GetFormatted() + ".resource1", DataAccessMode.ReadOnlyAccountSharing),
                    new Resource(addrA.GetFormatted() + ".resource2", DataAccessMode.ReadWriteAccountSharing)
                })), (await _functionMetadataManager.GetMetadataAsync(chainId, addrA.GetFormatted() + ".Func0")));

            Assert.Equal(new FunctionMetadata(
                new HashSet<string>(new[]
                {
                    addrA.GetFormatted() + ".Func2"
                }),
                new HashSet<Resource>(new[]
                {
                    new Resource(addrA.GetFormatted() + ".resource1", DataAccessMode.ReadOnlyAccountSharing),
                    new Resource(addrA.GetFormatted() + ".resource2", DataAccessMode.ReadWriteAccountSharing)
                })), (await _functionMetadataManager.GetMetadataAsync(chainId, addrA.GetFormatted() + ".Func1")));

            Assert.Equal(new FunctionMetadata(
                new HashSet<string>(),
                new HashSet<Resource>(new[]
                {
                    new Resource(addrA.GetFormatted() + ".resource1", DataAccessMode.ReadOnlyAccountSharing),
                    new Resource(addrA.GetFormatted() + ".resource2", DataAccessMode.ReadWriteAccountSharing)
                })), (await _functionMetadataManager.GetMetadataAsync(chainId, addrA.GetFormatted() + ".Func2")));

            Assert.Equal(new FunctionMetadata(
                new HashSet<string>(new[]
                {
                    addrA.GetFormatted() + ".Func0",
                    addrB.GetFormatted() + ".Func0",
                    addrC.GetFormatted() + ".Func0"
                }),
                new HashSet<Resource>(new[]
                {
                    new Resource(addrA.GetFormatted() + ".resource0", DataAccessMode.AccountSpecific),
                    new Resource(addrB.GetFormatted() + ".resource2", DataAccessMode.AccountSpecific),
                    new Resource(addrC.GetFormatted() + ".resource5", DataAccessMode.ReadOnlyAccountSharing),
                    new Resource(addrC.GetFormatted() + ".resource4", DataAccessMode.AccountSpecific),
                    new Resource(addrA.GetFormatted() + ".resource1", DataAccessMode.ReadOnlyAccountSharing),
                    new Resource(addrA.GetFormatted() + ".resource2", DataAccessMode.ReadWriteAccountSharing)
                })), (await _functionMetadataManager.GetMetadataAsync(chainId, addrA.GetFormatted() + ".Func3")));

            Assert.Equal(new FunctionMetadata(
                new HashSet<string>(new[]
                {
                    addrA.GetFormatted() + ".Func2"
                }),
                new HashSet<Resource>(new[]
                {
                    new Resource(addrA.GetFormatted() + ".resource1", DataAccessMode.ReadOnlyAccountSharing),
                    new Resource(addrA.GetFormatted() + ".resource2", DataAccessMode.ReadWriteAccountSharing)
                })), (await _functionMetadataManager.GetMetadataAsync(chainId, addrA.GetFormatted() + ".Func4")));

            Assert.Equal(new FunctionMetadata(
                new HashSet<string>(new[]
                {
                    addrA.GetFormatted() + ".Func3",
                    addrB.GetFormatted() + ".Func1"
                }),
                new HashSet<Resource>(new[]
                {
                    new Resource(addrA.GetFormatted() + ".resource0", DataAccessMode.AccountSpecific),
                    new Resource(addrB.GetFormatted() + ".resource3", DataAccessMode.ReadOnlyAccountSharing),
                    new Resource(addrB.GetFormatted() + ".resource2", DataAccessMode.AccountSpecific),
                    new Resource(addrC.GetFormatted() + ".resource5", DataAccessMode.ReadOnlyAccountSharing),
                    new Resource(addrC.GetFormatted() + ".resource4", DataAccessMode.AccountSpecific),
                    new Resource(addrA.GetFormatted() + ".resource1", DataAccessMode.ReadOnlyAccountSharing),
                    new Resource(addrA.GetFormatted() + ".resource2", DataAccessMode.ReadWriteAccountSharing)
                })), (await _functionMetadataManager.GetMetadataAsync(chainId, addrA.GetFormatted() + ".Func5")));

            Assert.Equal(new FunctionMetadata(
                    new HashSet<string>(),
                    new HashSet<Resource>(new[]
                    {
                        new Resource(contract1Addr.GetFormatted() + "._lock", DataAccessMode.ReadWriteAccountSharing)
                    })),
                (await _functionMetadataManager.GetMetadataAsync(chainId, contract1Addr.GetFormatted() + ".Func1")));

            Assert.Equal(new FunctionMetadata(
                    new HashSet<string>(),
                    new HashSet<Resource>(new[]
                    {
                        new Resource(contract1Addr.GetFormatted() + "._lock", DataAccessMode.ReadWriteAccountSharing)
                    })),
                (await _functionMetadataManager.GetMetadataAsync(chainId, contract1Addr.GetFormatted() + ".Func2")));

            Assert.Equal(new FunctionMetadata(
                    new HashSet<string>(),
                    new HashSet<Resource>(new[]
                    {
                        new Resource(contract2Addr.GetFormatted() + "._lock", DataAccessMode.ReadWriteAccountSharing)
                    })),
                (await _functionMetadataManager.GetMetadataAsync(chainId, contract2Addr.GetFormatted() + ".Func1")));

            Assert.Equal(new FunctionMetadata(
                    new HashSet<string>(),
                    new HashSet<Resource>(new[]
                    {
                        new Resource(contract2Addr.GetFormatted() + "._lock", DataAccessMode.ReadWriteAccountSharing)
                    })),
                (await _functionMetadataManager.GetMetadataAsync(chainId, contract2Addr.GetFormatted() + ".Func2")));

            Assert.Equal(new FunctionMetadata(
                    new HashSet<string>(new[] {contract1Addr.GetFormatted() + ".Func1"}),
                    new HashSet<Resource>(new[]
                    {
                        new Resource(contract1Addr.GetFormatted() + "._lock", DataAccessMode.ReadWriteAccountSharing)
                    })),
                (await _functionMetadataManager.GetMetadataAsync(chainId, refContractAddr.GetFormatted() + ".Func1")));

            Assert.Equal(new FunctionMetadata(
                    new HashSet<string>(new[] {contract1Addr.GetFormatted() + ".Func1"}),
                    new HashSet<Resource>(new[]
                    {
                        new Resource(contract1Addr.GetFormatted() + "._lock", DataAccessMode.ReadWriteAccountSharing),
                        new Resource(refContractAddr.GetFormatted() + ".localRes", DataAccessMode.AccountSpecific)
                    })),
                (await _functionMetadataManager.GetMetadataAsync(chainId,
                    refContractAddr.GetFormatted() + ".Func1_1")));
            Assert.Equal(new FunctionMetadata(
                    new HashSet<string>(new[] {contract1Addr.GetFormatted() + ".Func2"}),
                    new HashSet<Resource>(new[]
                    {
                        new Resource(contract1Addr.GetFormatted() + "._lock", DataAccessMode.ReadWriteAccountSharing),
                    })),
                (await _functionMetadataManager.GetMetadataAsync(chainId, refContractAddr.GetFormatted() + ".Func2")));

            Assert.Equal(new FunctionMetadata(
                    new HashSet<string>(new[]
                    {
                        contract1Addr.GetFormatted() + ".Func2",
                        refContractAddr.GetFormatted() + ".Func1_1"
                    }),
                    new HashSet<Resource>(new[]
                    {
                        new Resource(contract1Addr.GetFormatted() + "._lock", DataAccessMode.ReadWriteAccountSharing),
                        new Resource(refContractAddr.GetFormatted() + ".localRes", DataAccessMode.AccountSpecific)
                    })),
                (await _functionMetadataManager.GetMetadataAsync(chainId,
                    refContractAddr.GetFormatted() + ".Func2_1")));

            Assert.Equal(new FunctionMetadata(
                    new HashSet<string>(new[]
                    {
                        contract1Addr.GetFormatted() + ".Func2",
                        refContractAddr.GetFormatted() + ".Func1"
                    }),
                    new HashSet<Resource>(new[]
                    {
                        new Resource(contract1Addr.GetFormatted() + "._lock", DataAccessMode.ReadWriteAccountSharing),
                    })),
                (await _functionMetadataManager.GetMetadataAsync(chainId,
                    refContractAddr.GetFormatted() + ".Func2_2")));

            Assert.Equal(new FunctionMetadata(
                    new HashSet<string>(new[]
                    {
                        contract1Addr.GetFormatted() + ".Func1",
                        contract1Addr.GetFormatted() + ".Func2"
                    }),
                    new HashSet<Resource>(new[]
                    {
                        new Resource(contract1Addr.GetFormatted() + "._lock", DataAccessMode.ReadWriteAccountSharing),
                    })),
                (await _functionMetadataManager.GetMetadataAsync(chainId, refContractAddr.GetFormatted() + ".Func3")));

            Assert.Equal(new FunctionMetadata(
                    new HashSet<string>(new[]
                    {
                        contract1Addr.GetFormatted() + ".Func1",
                        contract2Addr.GetFormatted() + ".Func1"
                    }),
                    new HashSet<Resource>(new[]
                    {
                        new Resource(contract1Addr.GetFormatted() + "._lock", DataAccessMode.ReadWriteAccountSharing),
                        new Resource(contract2Addr.GetFormatted() + "._lock", DataAccessMode.ReadWriteAccountSharing)
                    })),
                (await _functionMetadataManager.GetMetadataAsync(chainId, refContractAddr.GetFormatted() + ".Func4")));

            Assert.Equal(new FunctionMetadata(
                    new HashSet<string>(new[]
                    {
                        contract1Addr.GetFormatted() + ".Func2",
                        addrC.GetFormatted() + ".Func0"
                    }),
                    new HashSet<Resource>(new[]
                    {
                        new Resource(contract1Addr.GetFormatted() + "._lock", DataAccessMode.ReadWriteAccountSharing),
                        new Resource(addrC.GetFormatted() + ".resource4", DataAccessMode.AccountSpecific),
                    })),
                (await _functionMetadataManager.GetMetadataAsync(chainId, refContractAddr.GetFormatted() + ".Func5")));

            var callGraph = new SerializedCallGraph
            {
                Vertices =
                {
                    addrC.GetFormatted() + ".Func0",
                    addrC.GetFormatted() + ".Func1",
                    addrB.GetFormatted() + ".Func0",
                    addrB.GetFormatted() + ".Func1",
                    addrA.GetFormatted() + ".Func0(int)",
                    addrA.GetFormatted() + ".Func0",
                    addrA.GetFormatted() + ".Func1",
                    addrA.GetFormatted() + ".Func2",
                    addrA.GetFormatted() + ".Func3",
                    addrA.GetFormatted() + ".Func4",
                    addrA.GetFormatted() + ".Func5",

                    contract1Addr.GetFormatted() + ".Func1",
                    contract1Addr.GetFormatted() + ".Func2",
                    contract2Addr.GetFormatted() + ".Func1",
                    contract2Addr.GetFormatted() + ".Func2",
                    refContractAddr.GetFormatted() + ".Func1",
                    refContractAddr.GetFormatted() + ".Func1_1",
                    refContractAddr.GetFormatted() + ".Func2",
                    refContractAddr.GetFormatted() + ".Func2_1",
                    refContractAddr.GetFormatted() + ".Func2_2",
                    refContractAddr.GetFormatted() + ".Func3",
                    refContractAddr.GetFormatted() + ".Func4",
                    refContractAddr.GetFormatted() + ".Func5"
                },
                Edges =
                {
                    new GraphEdge
                    {
                        Source = addrB.GetFormatted() + ".Func0",
                        Target = addrC.GetFormatted() + ".Func1"
                    },
                    new GraphEdge
                    {
                        Source = addrA.GetFormatted() + ".Func0",
                        Target = addrA.GetFormatted() + ".Func1"
                    },
                    new GraphEdge
                    {
                        Source = addrA.GetFormatted() + ".Func1",
                        Target = addrA.GetFormatted() + ".Func2"
                    },
                    new GraphEdge
                    {
                        Source = addrA.GetFormatted() + ".Func3",
                        Target = addrB.GetFormatted() + ".Func0"
                    },
                    new GraphEdge
                    {
                        Source = addrA.GetFormatted() + ".Func3",
                        Target = addrA.GetFormatted() + ".Func0"
                    },
                    new GraphEdge
                    {
                        Source = addrA.GetFormatted() + ".Func3",
                        Target = addrC.GetFormatted() + ".Func0"
                    },
                    new GraphEdge
                    {
                        Source = addrA.GetFormatted() + ".Func4",
                        Target = addrA.GetFormatted() + ".Func2"
                    },
                    new GraphEdge
                    {
                        Source = addrA.GetFormatted() + ".Func5",
                        Target = addrB.GetFormatted() + ".Func1"
                    },
                    new GraphEdge
                    {
                        Source = addrA.GetFormatted() + ".Func5",
                        Target = addrA.GetFormatted() + ".Func3"
                    },
                    new GraphEdge
                    {
                        Source = refContractAddr.GetFormatted() + ".Func1",
                        Target = contract1Addr.GetFormatted() + ".Func1"
                    },
                    new GraphEdge
                    {
                        Source = refContractAddr.GetFormatted() + ".Func1_1",
                        Target = contract1Addr.GetFormatted() + ".Func1"
                    },
                    new GraphEdge
                    {
                        Source = refContractAddr.GetFormatted() + ".Func2",
                        Target = contract1Addr.GetFormatted() + ".Func2"
                    },
                    new GraphEdge
                    {
                        Source = refContractAddr.GetFormatted() + ".Func2_1",
                        Target = contract1Addr.GetFormatted() + ".Func2"
                    },
                    new GraphEdge
                    {
                        Source = refContractAddr.GetFormatted() + ".Func2_1",
                        Target = refContractAddr.GetFormatted() + ".Func1_1"
                    },
                    new GraphEdge
                    {
                        Source = refContractAddr.GetFormatted() + ".Func2_2",
                        Target = contract1Addr.GetFormatted() + ".Func2"
                    },
                    new GraphEdge
                    {
                        Source = refContractAddr.GetFormatted() + ".Func2_2",
                        Target = refContractAddr.GetFormatted() + ".Func1"
                    },
                    new GraphEdge
                    {
                        Source = refContractAddr.GetFormatted() + ".Func3",
                        Target = contract1Addr.GetFormatted() + ".Func1"
                    },
                    new GraphEdge
                    {
                        Source = refContractAddr.GetFormatted() + ".Func3",
                        Target = contract1Addr.GetFormatted() + ".Func2"
                    },
                    new GraphEdge
                    {
                        Source = refContractAddr.GetFormatted() + ".Func4",
                        Target = contract1Addr.GetFormatted() + ".Func1"
                    },
                    new GraphEdge
                    {
                        Source = refContractAddr.GetFormatted() + ".Func4",
                        Target = contract2Addr.GetFormatted() + ".Func1"
                    },
                    new GraphEdge
                    {
                        Source = refContractAddr.GetFormatted() + ".Func5",
                        Target = contract1Addr.GetFormatted() + ".Func2"
                    },
                    new GraphEdge
                    {
                        Source = refContractAddr.GetFormatted() + ".Func5",
                        Target = addrC.GetFormatted() + ".Func0"
                    }
                }
            };
            Assert.Equal(callGraph, await _functionMetadataManager.GetCallGraphAsync(chainId));
        }
    }

<<<<<<< HEAD
=======
#pragma warning disable CS0169,CS0649
>>>>>>> 064f6b36
    public class TestContractC
    {
        [SmartContractFieldData("${this}.resource4", DataAccessMode.AccountSpecific)]
        public int resource4;

        [SmartContractFieldData("${this}.resource5", DataAccessMode.ReadOnlyAccountSharing)]
        private int resource5;

        [SmartContractFunction("${this}.Func0", new string[] { }, new[] {"${this}.resource4"})]
        public void Func0()
        {
        }

        [SmartContractFunction("${this}.Func1", new string[] { }, new[] {"${this}.resource5"})]
        public void Func1()
        {
        }
    }

#pragma warning disable CS0169,CS0649
    internal class TestContractB
    {
        [SmartContractFieldData("${this}.resource2", DataAccessMode.AccountSpecific)]
        public int resource2;

        [SmartContractFieldData("${this}.resource3", DataAccessMode.ReadOnlyAccountSharing)]
        private int resource3;

        [SmartContractReference("ContractC", "ELF_1234_TestContractC")]
        public TestContractC ContractC;

        [SmartContractFunction("${this}.Func0", new[] {"${ContractC}.Func1"}, new[] {"${this}.resource2"})]
        public void Func0()
        {
        }

        [SmartContractFunction("${this}.Func1", new string[] { }, new[] {"${this}.resource3"})]
        public void Func1()
        {
        }
    }
    
#pragma warning disable CS0169,CS0649
    internal class TestContractA
    {
        //test for different accessibility
        [SmartContractFieldData("${this}.resource0", DataAccessMode.AccountSpecific)]
        public int resource0;

        [SmartContractFieldData("${this}.resource1", DataAccessMode.ReadOnlyAccountSharing)]
        private int resource1;

        [SmartContractFieldData("${this}.resource2", DataAccessMode.ReadWriteAccountSharing)]
        protected int resource2;

        [SmartContractReference("_contractB", "ELF_1234_TestContractB")]
        private TestContractB _contractB;

        [SmartContractReference("ContractC", "ELF_1234_TestContractC")]
        public TestContractC ContractC;


        //test for empty calling set and resource set
        [SmartContractFunction("${this}.Func0(int)", new string[] { }, new string[] { })]
        private void Func0(int a)
        {
        }


        //test for same func name but different parameter
        //test for local function references recursive (resource completation)
        [SmartContractFunction("${this}.Func0", new[] {"${this}.Func1"}, new string[] {"${this}.resource0"})]
        public void Func0()
        {
        }

        //test for local function reference non-recursive and test for overlap resource set
        [SmartContractFunction("${this}.Func1", new[] {"${this}.Func2"}, new[] {"${this}.resource1"})]
        public void Func1()
        {
        }

        //test for foreign contract, test for duplicate local resource
        //when deploy: test for recursive foreign resource collect
        [SmartContractFunction("${this}.Func2", new string[] { }, new[] {"${this}.resource1", "${this}.resource2"})]
        protected void Func2()
        {
        }

        //test for foreign calling set only
        [SmartContractFunction("${this}.Func3", new[] {"${_contractB}.Func0", "${this}.Func0", "${ContractC}.Func0"},
            new[] {"${this}.resource1"})]
        public void Func3()
        {
        }

        //test for duplication in calling set
        [SmartContractFunction("${this}.Func4", new[] {"${this}.Func2", "${this}.Func2"}, new string[] { })]
        public void Func4()
        {
        }

        //test for duplicate foreign call
        [SmartContractFunction("${this}.Func5", new[] {"${_contractB}.Func1", "${this}.Func3"}, new string[] { })]
        public void Func5()
        {
        }
    }

#pragma warning disable CS0169,CS0649
    public class TestRefNonAttrContract : CSharpSmartContract
    {
        [SmartContractReference("ref1", "ELF_1234_TestNonAttrContract1")]
        public TestNonAttrContract1 ref1;

        [SmartContractReference("ref2", "ELF_1234_TestNonAttrContract2")]
        public TestNonAttrContract2 ref2;

        [SmartContractReference("refc", "ELF_1234_TestContractC")]
        public TestContractC refc;

        [SmartContractFieldData("${this}.localRes", DataAccessMode.AccountSpecific)]
        public int localRes;

        [SmartContractFunction("${this}.Func1", new[] {"${ref1}.Func1"}, new string[] { })]
        public void Func1()
        {
        }

        [SmartContractFunction("${this}.Func1_1", new[] {"${ref1}.Func1"}, new string[] {"${this}.localRes"})]
        public void Func1_1()
        {
        }

        [SmartContractFunction("${this}.Func2", new[] {"${ref1}.Func2"}, new string[] { })]
        public void Func2()
        {
        }

        [SmartContractFunction("${this}.Func2_1", new[] {"${ref1}.Func2", "${this}.Func1_1"}, new string[] { })]
        public void Func2_1()
        {
        }

        [SmartContractFunction("${this}.Func2_2", new[] {"${ref1}.Func2", "${this}.Func1"}, new string[] { })]
        public void Func2_2()
        {
        }

        [SmartContractFunction("${this}.Func3", new[] {"${ref1}.Func1", "${ref1}.Func2"}, new string[] { })]
        public void Func3()
        {
        }

        [SmartContractFunction("${this}.Func4", new[] {"${ref1}.Func1", "${ref2}.Func1"}, new string[] { })]
        public void Func4()
        {
        }

        [SmartContractFunction("${this}.Func5", new[] {"${ref1}.Func2", "${refc}.Func0"}, new string[] { })]
        public void Func5()
        {
        }
    }

    public class TestNonAttrContract1 : CSharpSmartContract
    {
        public void Func1()
        {
        }

        public void Func2()
        {
        }
    }

    public class TestNonAttrContract2 : CSharpSmartContract
    {
        public void Func1()
        {
        }

        public void Func2()
        {
        }
    }
}<|MERGE_RESOLUTION|>--- conflicted
+++ resolved
@@ -2,19 +2,11 @@
 using System.Collections.Generic;
 using System.Threading.Tasks;
 using AElf.Common;
-<<<<<<< HEAD
-using AElf.Common.Extensions;
 using AElf.Kernel.Manager.Interfaces;
 using AElf.Kernel.SmartContract;
-using AElf.Kernel.Storage.Interfaces;
-=======
-using AElf.Kernel.Storages;
->>>>>>> 064f6b36
 using AElf.SmartContract;
-using AElf.Kernel.Tests.Concurrency.Scheduling;
 using AElf.Sdk.CSharp;
 using AElf.Types.CSharp.MetadataAttribute;
-using Akka.Routing;
 using Xunit;
 using Xunit.Frameworks.Autofac;
 using FunctionMetadata = AElf.Kernel.SmartContract.FunctionMetadata;
@@ -662,10 +654,7 @@
         }
     }
 
-<<<<<<< HEAD
-=======
 #pragma warning disable CS0169,CS0649
->>>>>>> 064f6b36
     public class TestContractC
     {
         [SmartContractFieldData("${this}.resource4", DataAccessMode.AccountSpecific)]
