--- conflicted
+++ resolved
@@ -11,11 +11,6 @@
 using AElf.Types.CSharp.MetadataAttribute;
 using Akka.Routing;
 using Xunit;
-<<<<<<< HEAD
-=======
-using Xunit.Frameworks.Autofac;
-using FunctionMetadata = AElf.Kernel.SmartContract.FunctionMetadata;
->>>>>>> 0b2ea0e8
 
 namespace AElf.Kernel.Tests.Concurrency.Metadata
 {
@@ -25,20 +20,11 @@
         private readonly IFunctionMetadataService _functionMetadataService;
         private readonly IFunctionMetadataManager _functionMetadataManager;
 
-<<<<<<< HEAD
         public FunctionMetadataServiceTest()
         {
             _functionMetadataService = GetRequiredService<IFunctionMetadataService>();
-            _dataStore = GetRequiredService<IDataStore>();
             _smartContractRunnerContainer = GetRequiredService<ISmartContractRunnerContainer>();
-=======
-        public FunctionMetadataServiceTest(IFunctionMetadataService functionMetadataService,
-            ISmartContractRunnerContainer smartContractRunnerContainer, IFunctionMetadataManager functionMetadataManager)
-        {
-            _functionMetadataService = functionMetadataService;
-            _smartContractRunnerContainer = smartContractRunnerContainer;
-            _functionMetadataManager = functionMetadataManager;
->>>>>>> 0b2ea0e8
+            _functionMetadataManager = GetRequiredService<IFunctionMetadataManager>();
         }
 
         [Fact]
