﻿using System;
using System.Collections.Generic;
using System.Threading.Tasks;
using AElf.Common;
using AElf.Kernel.Storages;
using AElf.SmartContract;
using AElf.Kernel.Tests.Concurrency.Scheduling;
using AElf.Sdk.CSharp;
using AElf.TestBase;
using AElf.Types.CSharp.MetadataAttribute;
using Akka.Routing;
using Xunit;

namespace AElf.Kernel.Tests.Concurrency.Metadata
{
    public sealed class FunctionMetadataServiceTest : AElfKernelIntegratedTest
    {
        private IDataStore _dataStore;
        private readonly ISmartContractRunnerContainer _smartContractRunnerContainer;
        private readonly IFunctionMetadataService _functionMetadataService;

<<<<<<< HEAD
        public FunctionMetadataServiceTest()
        {
            _functionMetadataService = GetRequiredService<IFunctionMetadataService>();
            _dataStore = GetRequiredService<IDataStore>();
            _smartContractRunnerFactory = GetRequiredService<ISmartContractRunnerFactory>();
=======
        public FunctionMetadataServiceTest(IFunctionMetadataService functionMetadataService, IDataStore dataStore, ISmartContractRunnerContainer smartContractRunnerContainer)
        {
            _functionMetadataService = functionMetadataService;
            _dataStore = dataStore;
            _smartContractRunnerContainer = smartContractRunnerContainer;
>>>>>>> f8c28442
        }

        [Fact]
        public async Task TestDepolyContract()
        {   
            var chainId = Hash.LoadByteArray(new byte[] {0x01, 0x02, 0x06});
            var runner = _smartContractRunnerContainer.GetRunner(0);
            var contractCType = typeof(TestContractC);
            var contractBType = typeof(TestContractB);
            var contractAType = typeof(TestContractA);
            
            var contractCTemplate = runner.ExtractMetadata(contractCType);
            var contractBTemplate = runner.ExtractMetadata(contractBType);
            var contractATemplate = runner.ExtractMetadata(contractAType);
            
            var addrA = Address.FromString("ELF_1234_TestContractA");
            var addrB = Address.FromString("ELF_1234_TestContractB");
            var addrC = Address.FromString("ELF_1234_TestContractC");
            Console.WriteLine(addrC);

            await _functionMetadataService.DeployContract(chainId, addrC, contractCTemplate);

            Assert.Equal(new FunctionMetadata(
                new HashSet<string>(),
                new HashSet<Resource>(new []
                {
                    new Resource(addrC.GetFormatted() + ".resource4", DataAccessMode.AccountSpecific)
                })), await _dataStore.GetAsync<FunctionMetadata>(DataPath.CalculatePointerForMetadata(chainId, addrC.GetFormatted() + ".Func0")));

            Assert.Equal(new FunctionMetadata(
                new HashSet<string>(),
                new HashSet<Resource>(new []
                {
                    new Resource(addrC.GetFormatted() + ".resource5", DataAccessMode.ReadOnlyAccountSharing) 
                })), await _dataStore.GetAsync<FunctionMetadata>(DataPath.CalculatePointerForMetadata(chainId, addrC.GetFormatted() + ".Func1")));
            
            await _functionMetadataService.DeployContract(chainId, addrB, contractBTemplate);
            
            Assert.Equal(new FunctionMetadata(
                new HashSet<string>(new []
                {
                    addrC.GetFormatted() + ".Func1"
                }),
                new HashSet<Resource>(new []
                {
                    new Resource(addrC.GetFormatted() + ".resource5", DataAccessMode.ReadOnlyAccountSharing),
                    new Resource(addrB.GetFormatted() + ".resource2", DataAccessMode.AccountSpecific), 
                })), await _dataStore.GetAsync<FunctionMetadata>(DataPath.CalculatePointerForMetadata(chainId, addrB.GetFormatted() + ".Func0")));
            
            Assert.Equal(new FunctionMetadata(
                new HashSet<string>(),
                new HashSet<Resource>(new []
                {
                    new Resource(addrB.GetFormatted() + ".resource3", DataAccessMode.ReadOnlyAccountSharing), 
                })), await _dataStore.GetAsync<FunctionMetadata>(DataPath.CalculatePointerForMetadata(chainId, addrB.GetFormatted() + ".Func1")));

            await _functionMetadataService.DeployContract(chainId, addrA, contractATemplate);
            
            Assert.Equal(new FunctionMetadata(
                new HashSet<string>(),
                new HashSet<Resource>()), await _dataStore.GetAsync<FunctionMetadata>(DataPath.CalculatePointerForMetadata(chainId, addrA.GetFormatted() + ".Func0(int)")));
            
            Assert.Equal(new FunctionMetadata(
                new HashSet<string>(new []
                {
                    addrA.GetFormatted() + ".Func1"
                }),
                new HashSet<Resource>(new []
                {
                    new Resource(addrA.GetFormatted() + ".resource0", DataAccessMode.AccountSpecific),
                    new Resource(addrA.GetFormatted() + ".resource1", DataAccessMode.ReadOnlyAccountSharing),
                    new Resource(addrA.GetFormatted() + ".resource2", DataAccessMode.ReadWriteAccountSharing)
                })), await _dataStore.GetAsync<FunctionMetadata>(DataPath.CalculatePointerForMetadata(chainId, addrA.GetFormatted() + ".Func0")));
            
            Assert.Equal(new FunctionMetadata(
                new HashSet<string>(new []
                {
                    addrA.GetFormatted() + ".Func2"
                }),
                new HashSet<Resource>(new[]
                {
                    new Resource(addrA.GetFormatted() + ".resource1", DataAccessMode.ReadOnlyAccountSharing),
                    new Resource(addrA.GetFormatted() + ".resource2", DataAccessMode.ReadWriteAccountSharing)
                })), await _dataStore.GetAsync<FunctionMetadata>(DataPath.CalculatePointerForMetadata(chainId, addrA.GetFormatted() + ".Func1")));
            
            Assert.Equal(new FunctionMetadata(
                new HashSet<string>(),
                new HashSet<Resource>(new[]
                {
                    new Resource(addrA.GetFormatted() + ".resource1", DataAccessMode.ReadOnlyAccountSharing),
                    new Resource(addrA.GetFormatted() + ".resource2", DataAccessMode.ReadWriteAccountSharing)
                })), (await _dataStore.GetAsync<FunctionMetadata>(DataPath.CalculatePointerForMetadata(chainId, addrA.GetFormatted() + ".Func2"))));
            
            Assert.Equal(new FunctionMetadata(
                new HashSet<string>(new []
                {
                    addrA.GetFormatted() + ".Func0",
                    addrB.GetFormatted() + ".Func0", 
                    addrC.GetFormatted() + ".Func0"
                }),
                new HashSet<Resource>(new[]
                {
                    new Resource(addrA.GetFormatted() + ".resource0", DataAccessMode.AccountSpecific),
                    new Resource(addrB.GetFormatted() + ".resource2", DataAccessMode.AccountSpecific), 
                    new Resource(addrC.GetFormatted() + ".resource5", DataAccessMode.ReadOnlyAccountSharing),
                    new Resource(addrC.GetFormatted() + ".resource4", DataAccessMode.AccountSpecific),
                    new Resource(addrA.GetFormatted() + ".resource1", DataAccessMode.ReadOnlyAccountSharing),
                    new Resource(addrA.GetFormatted() + ".resource2", DataAccessMode.ReadWriteAccountSharing)
                })), await _dataStore.GetAsync<FunctionMetadata>(DataPath.CalculatePointerForMetadata(chainId, addrA.GetFormatted() + ".Func3")));
            
            Assert.Equal(new FunctionMetadata(
                new HashSet<string>(new []
                {
                    addrA.GetFormatted() + ".Func2"
                }),
                new HashSet<Resource>(new[]
                {
                    new Resource(addrA.GetFormatted() + ".resource1", DataAccessMode.ReadOnlyAccountSharing),
                    new Resource(addrA.GetFormatted() + ".resource2", DataAccessMode.ReadWriteAccountSharing)
                })), await _dataStore.GetAsync<FunctionMetadata>(DataPath.CalculatePointerForMetadata(chainId, addrA.GetFormatted() + ".Func4")));
            
            Assert.Equal(new FunctionMetadata(
                new HashSet<string>(new []
                {
                    addrA.GetFormatted() + ".Func3",
                    addrB.GetFormatted() + ".Func1"
                }),
                new HashSet<Resource>(new[]
                {
                    new Resource(addrA.GetFormatted() + ".resource0", DataAccessMode.AccountSpecific),
                    new Resource(addrB.GetFormatted() + ".resource3", DataAccessMode.ReadOnlyAccountSharing), 
                    new Resource(addrB.GetFormatted() + ".resource2", DataAccessMode.AccountSpecific), 
                    new Resource(addrC.GetFormatted() + ".resource5", DataAccessMode.ReadOnlyAccountSharing),
                    new Resource(addrC.GetFormatted() + ".resource4", DataAccessMode.AccountSpecific),
                    new Resource(addrA.GetFormatted() + ".resource1", DataAccessMode.ReadOnlyAccountSharing),
                    new Resource(addrA.GetFormatted() + ".resource2", DataAccessMode.ReadWriteAccountSharing)
                })), await _dataStore.GetAsync<FunctionMetadata>(DataPath.CalculatePointerForMetadata(chainId, addrA.GetFormatted() + ".Func5")));

            var callGraph = new SerializedCallGraph
            {
                Vertices =
                {
                    addrC.GetFormatted() + ".Func0",
                    addrC.GetFormatted() + ".Func1",
                    addrB.GetFormatted() + ".Func0",
                    addrB.GetFormatted() + ".Func1",
                    addrA.GetFormatted() + ".Func0(int)",
                    addrA.GetFormatted() + ".Func0",
                    addrA.GetFormatted() + ".Func1",
                    addrA.GetFormatted() + ".Func2",
                    addrA.GetFormatted() + ".Func3",
                    addrA.GetFormatted() + ".Func4",
                    addrA.GetFormatted() + ".Func5"
                },
                Edges =
                {
                    new GraphEdge
                    {
                        Source = addrB.GetFormatted() + ".Func0",
                        Target = addrC.GetFormatted() + ".Func1"
                    },
                    new GraphEdge
                    {
                        Source = addrA.GetFormatted() + ".Func0",
                        Target = addrA.GetFormatted() + ".Func1"
                    },
                    new GraphEdge
                    {
                        Source = addrA.GetFormatted() + ".Func1",
                        Target = addrA.GetFormatted() + ".Func2"
                    },
                    new GraphEdge
                    {
                        Source = addrA.GetFormatted() + ".Func3",
                        Target = addrB.GetFormatted() + ".Func0"
                    },
                    new GraphEdge
                    {
                        Source = addrA.GetFormatted() + ".Func3",
                        Target = addrA.GetFormatted() + ".Func0"
                    },
                    new GraphEdge
                    {
                        Source = addrA.GetFormatted() + ".Func3",
                        Target = addrC.GetFormatted() + ".Func0"
                    },
                    new GraphEdge
                    {
                        Source = addrA.GetFormatted() + ".Func4",
                        Target = addrA.GetFormatted() + ".Func2"
                    },
                    new GraphEdge
                    {
                        Source = addrA.GetFormatted() + ".Func5",
                        Target = addrB.GetFormatted() + ".Func1"
                    },
                    new GraphEdge
                    {
                        Source = addrA.GetFormatted() + ".Func5",
                        Target = addrA.GetFormatted() + ".Func3"
                    }
                }
            };
            Assert.Equal(callGraph, await _dataStore.GetAsync<SerializedCallGraph>(chainId.OfType(HashType.CallingGraph)));
        }
        [Fact]
        public async Task TestEmptyContract()
        {
            var chainId = Hash.LoadByteArray(new byte[] { 0x01, 0x02, 0x07 });
            var runner = _smartContractRunnerContainer.GetRunner(0);
            var contractCType = typeof(TestContractC);
            var contractBType = typeof(TestContractB);
            var contractAType = typeof(TestContractA);
            var nonAttrContract1Type = typeof(TestNonAttrContract1);
            var nonAttrContract2Type = typeof(TestNonAttrContract2);
            var refNonAttrContractType = typeof(TestRefNonAttrContract);
            
            var contractCTemplate = runner.ExtractMetadata(contractCType);
            var contractBTemplate = runner.ExtractMetadata(contractBType);
            var contractATemplate = runner.ExtractMetadata(contractAType);
            var nonAttrContract1Template = runner.ExtractMetadata(nonAttrContract1Type);
            var nonAttrContract2Template = runner.ExtractMetadata(nonAttrContract2Type);
            var refNonAttrContractTemplate = runner.ExtractMetadata(refNonAttrContractType);
            
            
            var contract1Addr = Address.FromString("ELF_1234_TestNonAttrContract1"); // 0x3f77405cbfe1e48e2fa0e4bf6a4e5917f768
            var contract2Addr = Address.FromString("ELF_1234_TestNonAttrContract2"); // 0xb4e0cc36ede5d518fbabd1ed5498093e4b71
            var refContractAddr = Address.FromString("ELF_1234_TestRefNonAttrContract"); // 0x7c7f78ecc9f78be2a502e5bf9f22112c6a47
            
            var addrA = Address.FromString("TestContractA"); // 0x46c86551bca0e3120ca0f831f53d8cb55ac7
            var addrB = Address.FromString("ELF_1234_TestContractB"); // 0xea0e38633e550dc4b7914010c2d7c95086ee
            var addrC = Address.FromString("ELF_1234_TestContractC"); // 0x053f751c35f7c681be14bcee03085dc8a309
            
            await _functionMetadataService.DeployContract(chainId, addrC, contractCTemplate);
            await _functionMetadataService.DeployContract(chainId, addrB, contractBTemplate);
            await _functionMetadataService.DeployContract(chainId, addrA, contractATemplate);
            
            await _functionMetadataService.DeployContract(chainId, contract1Addr, nonAttrContract1Template);
            await _functionMetadataService.DeployContract(chainId, contract2Addr, nonAttrContract2Template);
            await _functionMetadataService.DeployContract(chainId, refContractAddr, refNonAttrContractTemplate);
      
            Assert.Equal(new FunctionMetadata(
                new HashSet<string>(),
                new HashSet<Resource>(new []
                {
                    new Resource(addrC.GetFormatted() + ".resource4", DataAccessMode.AccountSpecific)
                })), (await _dataStore.GetAsync<FunctionMetadata>(DataPath.CalculatePointerForMetadata(chainId, addrC.GetFormatted() + ".Func0"))));

            Assert.Equal(new FunctionMetadata(
                new HashSet<string>(),
                new HashSet<Resource>(new []
                {
                    new Resource(addrC.GetFormatted() + ".resource5", DataAccessMode.ReadOnlyAccountSharing) 
                })), (await _dataStore.GetAsync<FunctionMetadata>(DataPath.CalculatePointerForMetadata(chainId, addrC.GetFormatted() + ".Func1"))));
                        
            Assert.Equal(new FunctionMetadata(
                new HashSet<string>(new []
                {
                    addrC.GetFormatted() + ".Func1"
                }),
                new HashSet<Resource>(new []
                {
                    new Resource(addrC.GetFormatted() + ".resource5", DataAccessMode.ReadOnlyAccountSharing),
                    new Resource(addrB.GetFormatted() + ".resource2", DataAccessMode.AccountSpecific), 
                })), (await _dataStore.GetAsync<FunctionMetadata>(DataPath.CalculatePointerForMetadata(chainId, addrB.GetFormatted() + ".Func0"))));
            
            Assert.Equal(new FunctionMetadata(
                new HashSet<string>(),
                new HashSet<Resource>(new []
                {
                    new Resource(addrB.GetFormatted() + ".resource3", DataAccessMode.ReadOnlyAccountSharing), 
                })), (await _dataStore.GetAsync<FunctionMetadata>(DataPath.CalculatePointerForMetadata(chainId, addrB.GetFormatted() + ".Func1"))));
            
            Assert.Equal(new FunctionMetadata(
                new HashSet<string>(),
                new HashSet<Resource>()), (await _dataStore.GetAsync<FunctionMetadata>(DataPath.CalculatePointerForMetadata(chainId, addrA.GetFormatted() + ".Func0(int)"))));
            
            Assert.Equal(new FunctionMetadata(
                new HashSet<string>(new []
                {
                    addrA.GetFormatted() + ".Func1"
                }),
                new HashSet<Resource>(new []
                {
                    new Resource(addrA.GetFormatted() + ".resource0", DataAccessMode.AccountSpecific),
                    new Resource(addrA.GetFormatted() + ".resource1", DataAccessMode.ReadOnlyAccountSharing),
                    new Resource(addrA.GetFormatted() + ".resource2", DataAccessMode.ReadWriteAccountSharing)
                })), (await _dataStore.GetAsync<FunctionMetadata>(DataPath.CalculatePointerForMetadata(chainId, addrA.GetFormatted() + ".Func0"))));
            
            Assert.Equal(new FunctionMetadata(
                new HashSet<string>(new []
                {
                    addrA.GetFormatted() + ".Func2"
                }),
                new HashSet<Resource>(new[]
                {
                    new Resource(addrA.GetFormatted() + ".resource1", DataAccessMode.ReadOnlyAccountSharing),
                    new Resource(addrA.GetFormatted() + ".resource2", DataAccessMode.ReadWriteAccountSharing)
                })), (await _dataStore.GetAsync<FunctionMetadata>(DataPath.CalculatePointerForMetadata(chainId, addrA.GetFormatted() + ".Func1"))));
            
            Assert.Equal(new FunctionMetadata(
                new HashSet<string>(),
                new HashSet<Resource>(new[]
                {
                    new Resource(addrA.GetFormatted() + ".resource1", DataAccessMode.ReadOnlyAccountSharing),
                    new Resource(addrA.GetFormatted() + ".resource2", DataAccessMode.ReadWriteAccountSharing)
                })), (await _dataStore.GetAsync<FunctionMetadata>(DataPath.CalculatePointerForMetadata(chainId, addrA.GetFormatted() + ".Func2"))));
            
            Assert.Equal(new FunctionMetadata(
                new HashSet<string>(new []
                {
                    addrA.GetFormatted() + ".Func0",
                    addrB.GetFormatted() + ".Func0", 
                    addrC.GetFormatted() + ".Func0"
                }),
                new HashSet<Resource>(new[]
                {
                    new Resource(addrA.GetFormatted() + ".resource0", DataAccessMode.AccountSpecific),
                    new Resource(addrB.GetFormatted() + ".resource2", DataAccessMode.AccountSpecific), 
                    new Resource(addrC.GetFormatted() + ".resource5", DataAccessMode.ReadOnlyAccountSharing),
                    new Resource(addrC.GetFormatted() + ".resource4", DataAccessMode.AccountSpecific),
                    new Resource(addrA.GetFormatted() + ".resource1", DataAccessMode.ReadOnlyAccountSharing),
                    new Resource(addrA.GetFormatted() + ".resource2", DataAccessMode.ReadWriteAccountSharing)
                })), (await _dataStore.GetAsync<FunctionMetadata>(DataPath.CalculatePointerForMetadata(chainId, addrA.GetFormatted() + ".Func3"))));
            
            Assert.Equal(new FunctionMetadata(
                new HashSet<string>(new []
                {
                    addrA.GetFormatted() + ".Func2"
                }),
                new HashSet<Resource>(new[]
                {
                    new Resource(addrA.GetFormatted() + ".resource1", DataAccessMode.ReadOnlyAccountSharing),
                    new Resource(addrA.GetFormatted() + ".resource2", DataAccessMode.ReadWriteAccountSharing)
                })), (await _dataStore.GetAsync<FunctionMetadata>(DataPath.CalculatePointerForMetadata(chainId, addrA.GetFormatted() + ".Func4"))));
            
            Assert.Equal(new FunctionMetadata(
                new HashSet<string>(new []
                {
                    addrA.GetFormatted() + ".Func3",
                    addrB.GetFormatted() + ".Func1"
                }),
                new HashSet<Resource>(new[]
                {
                    new Resource(addrA.GetFormatted() + ".resource0", DataAccessMode.AccountSpecific),
                    new Resource(addrB.GetFormatted() + ".resource3", DataAccessMode.ReadOnlyAccountSharing), 
                    new Resource(addrB.GetFormatted() + ".resource2", DataAccessMode.AccountSpecific), 
                    new Resource(addrC.GetFormatted() + ".resource5", DataAccessMode.ReadOnlyAccountSharing),
                    new Resource(addrC.GetFormatted() + ".resource4", DataAccessMode.AccountSpecific),
                    new Resource(addrA.GetFormatted() + ".resource1", DataAccessMode.ReadOnlyAccountSharing),
                    new Resource(addrA.GetFormatted() + ".resource2", DataAccessMode.ReadWriteAccountSharing)
                })), (await _dataStore.GetAsync<FunctionMetadata>(DataPath.CalculatePointerForMetadata(chainId, addrA.GetFormatted() + ".Func5"))));
            
            Assert.Equal(new FunctionMetadata(
                new HashSet<string>(),
                new HashSet<Resource>(new []
                {
                    new Resource(contract1Addr.GetFormatted() + "._lock", DataAccessMode.ReadWriteAccountSharing)
                })), (await _dataStore.GetAsync<FunctionMetadata>(DataPath.CalculatePointerForMetadata(chainId, contract1Addr.GetFormatted() + ".Func1"))));
            
            Assert.Equal(new FunctionMetadata(
                new HashSet<string>(),
                new HashSet<Resource>(new []
                {
                    new Resource(contract1Addr.GetFormatted() + "._lock", DataAccessMode.ReadWriteAccountSharing)
                })), (await _dataStore.GetAsync<FunctionMetadata>(DataPath.CalculatePointerForMetadata(chainId, contract1Addr.GetFormatted() + ".Func2"))));
            
            Assert.Equal(new FunctionMetadata(
                new HashSet<string>(),
                new HashSet<Resource>(new []
                {
                    new Resource(contract2Addr.GetFormatted() + "._lock", DataAccessMode.ReadWriteAccountSharing)
                })), (await _dataStore.GetAsync<FunctionMetadata>(DataPath.CalculatePointerForMetadata(chainId, contract2Addr.GetFormatted() + ".Func1"))));
            
            Assert.Equal(new FunctionMetadata(
                new HashSet<string>(),
                new HashSet<Resource>(new []
                {
                    new Resource(contract2Addr.GetFormatted() + "._lock", DataAccessMode.ReadWriteAccountSharing)
                })), (await _dataStore.GetAsync<FunctionMetadata>(DataPath.CalculatePointerForMetadata(chainId, contract2Addr.GetFormatted() + ".Func2"))));
            
            Assert.Equal(new FunctionMetadata(
                new HashSet<string>(new []{contract1Addr.GetFormatted() + ".Func1"}),
                new HashSet<Resource>(new []
                {
                    new Resource(contract1Addr.GetFormatted() + "._lock", DataAccessMode.ReadWriteAccountSharing)
                })), (await _dataStore.GetAsync<FunctionMetadata>(DataPath.CalculatePointerForMetadata(chainId, refContractAddr.GetFormatted() + ".Func1"))));
            
            Assert.Equal(new FunctionMetadata(
                new HashSet<string>(new []{contract1Addr.GetFormatted() + ".Func1"}),
                new HashSet<Resource>(new []
                {
                    new Resource(contract1Addr.GetFormatted() + "._lock", DataAccessMode.ReadWriteAccountSharing),
                    new Resource(refContractAddr.GetFormatted() + ".localRes", DataAccessMode.AccountSpecific)
                })), (await _dataStore.GetAsync<FunctionMetadata>(DataPath.CalculatePointerForMetadata(chainId, refContractAddr.GetFormatted() + ".Func1_1"))));
            Assert.Equal(new FunctionMetadata(
                new HashSet<string>(new []{contract1Addr.GetFormatted() + ".Func2"}),
                new HashSet<Resource>(new []
                {
                    new Resource(contract1Addr.GetFormatted() + "._lock", DataAccessMode.ReadWriteAccountSharing),
                })), (await _dataStore.GetAsync<FunctionMetadata>(DataPath.CalculatePointerForMetadata(chainId, refContractAddr.GetFormatted() + ".Func2"))));
            
            Assert.Equal(new FunctionMetadata(
                new HashSet<string>(new []
                {
                    contract1Addr.GetFormatted() + ".Func2",
                    refContractAddr.GetFormatted() + ".Func1_1"
                }),
                new HashSet<Resource>(new []
                {
                    new Resource(contract1Addr.GetFormatted() + "._lock", DataAccessMode.ReadWriteAccountSharing),
                    new Resource(refContractAddr.GetFormatted() + ".localRes", DataAccessMode.AccountSpecific)
                })), (await _dataStore.GetAsync<FunctionMetadata>(DataPath.CalculatePointerForMetadata(chainId, refContractAddr.GetFormatted() + ".Func2_1"))));
            
            Assert.Equal(new FunctionMetadata(
                new HashSet<string>(new []
                {
                    contract1Addr.GetFormatted() + ".Func2",
                    refContractAddr.GetFormatted() + ".Func1"
                }),
                new HashSet<Resource>(new []
                {
                    new Resource(contract1Addr.GetFormatted() + "._lock", DataAccessMode.ReadWriteAccountSharing),
                })), (await _dataStore.GetAsync<FunctionMetadata>(DataPath.CalculatePointerForMetadata(chainId, refContractAddr.GetFormatted() + ".Func2_2"))));
            
            Assert.Equal(new FunctionMetadata(
                new HashSet<string>(new []
                {
                    contract1Addr.GetFormatted() + ".Func1",
                    contract1Addr.GetFormatted() + ".Func2"
                }),
                new HashSet<Resource>(new []
                {
                    new Resource(contract1Addr.GetFormatted() + "._lock", DataAccessMode.ReadWriteAccountSharing),
                })), (await _dataStore.GetAsync<FunctionMetadata>(DataPath.CalculatePointerForMetadata(chainId, refContractAddr.GetFormatted() + ".Func3"))));
            
            Assert.Equal(new FunctionMetadata(
                new HashSet<string>(new []
                {
                    contract1Addr.GetFormatted() + ".Func1",
                    contract2Addr.GetFormatted() + ".Func1"
                }),
                new HashSet<Resource>(new []
                {
                    new Resource(contract1Addr.GetFormatted() + "._lock", DataAccessMode.ReadWriteAccountSharing),
                    new Resource(contract2Addr.GetFormatted() + "._lock", DataAccessMode.ReadWriteAccountSharing)
                })), (await _dataStore.GetAsync<FunctionMetadata>(DataPath.CalculatePointerForMetadata(chainId, refContractAddr.GetFormatted() + ".Func4"))));
            
            Assert.Equal(new FunctionMetadata(
                new HashSet<string>(new []
                {
                    contract1Addr.GetFormatted() + ".Func2",
                    addrC.GetFormatted() + ".Func0"
                }),
                new HashSet<Resource>(new []
                {
                    new Resource(contract1Addr.GetFormatted() + "._lock", DataAccessMode.ReadWriteAccountSharing),
                    new Resource(addrC.GetFormatted() + ".resource4", DataAccessMode.AccountSpecific),
                })), (await _dataStore.GetAsync<FunctionMetadata>(DataPath.CalculatePointerForMetadata(chainId, refContractAddr.GetFormatted() + ".Func5"))));
            
            var callGraph = new SerializedCallGraph
            {
                Vertices =
                {
                    addrC.GetFormatted() + ".Func0",
                    addrC.GetFormatted() + ".Func1",
                    addrB.GetFormatted() + ".Func0",
                    addrB.GetFormatted() + ".Func1",
                    addrA.GetFormatted() + ".Func0(int)",
                    addrA.GetFormatted() + ".Func0",
                    addrA.GetFormatted() + ".Func1",
                    addrA.GetFormatted() + ".Func2",
                    addrA.GetFormatted() + ".Func3",
                    addrA.GetFormatted() + ".Func4",
                    addrA.GetFormatted() + ".Func5",
                    
                    contract1Addr.GetFormatted() + ".Func1",
                    contract1Addr.GetFormatted() + ".Func2",
                    contract2Addr.GetFormatted() + ".Func1",
                    contract2Addr.GetFormatted() + ".Func2",
                    refContractAddr.GetFormatted() + ".Func1",
                    refContractAddr.GetFormatted() + ".Func1_1",
                    refContractAddr.GetFormatted() + ".Func2",
                    refContractAddr.GetFormatted() + ".Func2_1",
                    refContractAddr.GetFormatted() + ".Func2_2",
                    refContractAddr.GetFormatted() + ".Func3",
                    refContractAddr.GetFormatted() + ".Func4",
                    refContractAddr.GetFormatted() + ".Func5"
                },
                Edges =
                {
                    new GraphEdge
                    {
                        Source = addrB.GetFormatted() + ".Func0",
                        Target = addrC.GetFormatted() + ".Func1"
                    },
                    new GraphEdge
                    {
                        Source = addrA.GetFormatted() + ".Func0",
                        Target = addrA.GetFormatted() + ".Func1"
                    },
                    new GraphEdge
                    {
                        Source = addrA.GetFormatted() + ".Func1",
                        Target = addrA.GetFormatted() + ".Func2"
                    },
                    new GraphEdge
                    {
                        Source = addrA.GetFormatted() + ".Func3",
                        Target = addrB.GetFormatted() + ".Func0"
                    },
                    new GraphEdge
                    {
                        Source = addrA.GetFormatted() + ".Func3",
                        Target = addrA.GetFormatted() + ".Func0"
                    },
                    new GraphEdge
                    {
                        Source = addrA.GetFormatted() + ".Func3",
                        Target = addrC.GetFormatted() + ".Func0"
                    },
                    new GraphEdge
                    {
                        Source = addrA.GetFormatted() + ".Func4",
                        Target = addrA.GetFormatted() + ".Func2"
                    },
                    new GraphEdge
                    {
                        Source = addrA.GetFormatted() + ".Func5",
                        Target = addrB.GetFormatted() + ".Func1"
                    },
                    new GraphEdge
                    {
                        Source = addrA.GetFormatted() + ".Func5",
                        Target = addrA.GetFormatted() + ".Func3"
                    },
                    new GraphEdge
                    {
                        Source = refContractAddr.GetFormatted() + ".Func1",
                        Target = contract1Addr.GetFormatted() + ".Func1"
                    },
                    new GraphEdge
                    {
                        Source = refContractAddr.GetFormatted() + ".Func1_1",
                        Target = contract1Addr.GetFormatted() + ".Func1"
                    },
                    new GraphEdge
                    {
                        Source = refContractAddr.GetFormatted() + ".Func2",
                        Target = contract1Addr.GetFormatted() + ".Func2"
                    },
                    new GraphEdge
                    {
                        Source = refContractAddr.GetFormatted() + ".Func2_1",
                        Target = contract1Addr.GetFormatted() + ".Func2"
                    },
                    new GraphEdge
                    {
                        Source = refContractAddr.GetFormatted() + ".Func2_1",
                        Target = refContractAddr.GetFormatted() + ".Func1_1"
                    },
                    new GraphEdge
                    {
                        Source = refContractAddr.GetFormatted() + ".Func2_2",
                        Target = contract1Addr.GetFormatted() + ".Func2"
                    },
                    new GraphEdge
                    {
                        Source = refContractAddr.GetFormatted() + ".Func2_2",
                        Target = refContractAddr.GetFormatted() + ".Func1"
                    },
                    new GraphEdge
                    {
                        Source = refContractAddr.GetFormatted() + ".Func3",
                        Target = contract1Addr.GetFormatted() + ".Func1"
                    },
                    new GraphEdge
                    {
                        Source = refContractAddr.GetFormatted() + ".Func3",
                        Target = contract1Addr.GetFormatted() + ".Func2"
                    },
                    new GraphEdge
                    {
                        Source = refContractAddr.GetFormatted() + ".Func4",
                        Target = contract1Addr.GetFormatted() + ".Func1"
                    },
                    new GraphEdge
                    {
                        Source = refContractAddr.GetFormatted() + ".Func4",
                        Target = contract2Addr.GetFormatted() + ".Func1"
                    },
                    new GraphEdge
                    {
                        Source = refContractAddr.GetFormatted() + ".Func5",
                        Target = contract1Addr.GetFormatted() + ".Func2"
                    },
                    new GraphEdge
                    {
                        Source = refContractAddr.GetFormatted() + ".Func5",
                        Target = addrC.GetFormatted() + ".Func0"
                    }
                }
            };
            Assert.Equal(callGraph, await _dataStore.GetAsync<SerializedCallGraph>(chainId.OfType(HashType.CallingGraph)));
        }
    
    }

#pragma warning disable CS0169,CS0649
    public class TestContractC
    {
        [SmartContractFieldData("${this}.resource4", DataAccessMode.AccountSpecific)]
        public int resource4;

        [SmartContractFieldData("${this}.resource5", DataAccessMode.ReadOnlyAccountSharing)]
        private int resource5;

        [SmartContractFunction("${this}.Func0", new string[] { }, new[] {"${this}.resource4"})]
        public void Func0()
        {
        }

        [SmartContractFunction("${this}.Func1", new string[] { }, new[] {"${this}.resource5"})]
        public void Func1()
        {
        }
    }

#pragma warning disable CS0169,CS0649
    internal class TestContractB
    {
        [SmartContractFieldData("${this}.resource2", DataAccessMode.AccountSpecific)]
        public int resource2;

        [SmartContractFieldData("${this}.resource3", DataAccessMode.ReadOnlyAccountSharing)]
        private int resource3;

        [SmartContractReference("ContractC", "ELF_1234_TestContractC")]
        public TestContractC ContractC;

        [SmartContractFunction("${this}.Func0", new[] {"${ContractC}.Func1"}, new[] {"${this}.resource2"})]
        public void Func0()
        {
        }

        [SmartContractFunction("${this}.Func1", new string[] { }, new[] {"${this}.resource3"})]
        public void Func1()
        {
        }
    }
    
#pragma warning disable CS0169,CS0649
    internal class TestContractA
    {
        //test for different accessibility
        [SmartContractFieldData("${this}.resource0", DataAccessMode.AccountSpecific)]
        public int resource0;

        [SmartContractFieldData("${this}.resource1", DataAccessMode.ReadOnlyAccountSharing)]
        private int resource1;

        [SmartContractFieldData("${this}.resource2", DataAccessMode.ReadWriteAccountSharing)]
        protected int resource2;

        [SmartContractReference("_contractB", "ELF_1234_TestContractB")]
        private TestContractB _contractB;

        [SmartContractReference("ContractC", "ELF_1234_TestContractC")]
        public TestContractC ContractC;


        //test for empty calling set and resource set
        [SmartContractFunction("${this}.Func0(int)", new string[] { }, new string[] { })]
        private void Func0(int a)
        {
        }


        //test for same func name but different parameter
        //test for local function references recursive (resource completation)
        [SmartContractFunction("${this}.Func0", new[] {"${this}.Func1"}, new string[] {"${this}.resource0"})]
        public void Func0()
        {
        }

        //test for local function reference non-recursive and test for overlap resource set
        [SmartContractFunction("${this}.Func1", new[] {"${this}.Func2"}, new[] {"${this}.resource1"})]
        public void Func1()
        {
        }

        //test for foreign contract, test for duplicate local resource
        //when deploy: test for recursive foreign resource collect
        [SmartContractFunction("${this}.Func2", new string[] { }, new[] {"${this}.resource1", "${this}.resource2"})]
        protected void Func2()
        {
        }

        //test for foreign calling set only
        [SmartContractFunction("${this}.Func3", new[] {"${_contractB}.Func0", "${this}.Func0", "${ContractC}.Func0"},
            new[] {"${this}.resource1"})]
        public void Func3()
        {
        }

        //test for duplication in calling set
        [SmartContractFunction("${this}.Func4", new[] {"${this}.Func2", "${this}.Func2"}, new string[] { })]
        public void Func4()
        {
        }

        //test for duplicate foreign call
        [SmartContractFunction("${this}.Func5", new[] {"${_contractB}.Func1", "${this}.Func3"}, new string[] { })]
        public void Func5()
        {
        }
    }

#pragma warning disable CS0169,CS0649
    public class TestRefNonAttrContract : CSharpSmartContract
    {
        [SmartContractReference("ref1", "ELF_1234_TestNonAttrContract1")]
        public TestNonAttrContract1 ref1;
        
        [SmartContractReference("ref2", "ELF_1234_TestNonAttrContract2")]
        public TestNonAttrContract2 ref2;

        [SmartContractReference("refc", "ELF_1234_TestContractC")]
        public TestContractC refc;

        [SmartContractFieldData("${this}.localRes", DataAccessMode.AccountSpecific)]
        public int localRes;

        [SmartContractFunction("${this}.Func1", new []{"${ref1}.Func1"}, new string[]{})]
        public void Func1()
        {
            
        }
        
        [SmartContractFunction("${this}.Func1_1", new []{"${ref1}.Func1"}, new string[]{"${this}.localRes"})]
        public void Func1_1()
        {
            
        }
        
        [SmartContractFunction("${this}.Func2", new []{"${ref1}.Func2"}, new string[]{})]
        public void Func2()
        {
            
        }

        [SmartContractFunction("${this}.Func2_1", new []{"${ref1}.Func2", "${this}.Func1_1"}, new string[]{})]
        public void Func2_1()
        {
            
        }
        
        [SmartContractFunction("${this}.Func2_2", new []{"${ref1}.Func2", "${this}.Func1"}, new string[]{})]
        public void Func2_2()
        {
            
        }
        
        [SmartContractFunction("${this}.Func3", new []{"${ref1}.Func1", "${ref1}.Func2"}, new string[]{})]
        public void Func3()
        {
            
        }
        
        [SmartContractFunction("${this}.Func4", new []{"${ref1}.Func1", "${ref2}.Func1"}, new string[]{})]
        public void Func4()
        {
            
        }
        
        [SmartContractFunction("${this}.Func5", new []{"${ref1}.Func2", "${refc}.Func0"}, new string[]{})]
        public void Func5()
        {
            
        }

        
    }
    
    public class TestNonAttrContract1 : CSharpSmartContract
    {
        public void Func1()
        {
            
        }
        
        public void Func2()
        {
            
        }
    }
    
    public class TestNonAttrContract2 : CSharpSmartContract
    {
        public void Func1()
        {
            
        }
        
        public void Func2()
        {
            
        }
    }
}<|MERGE_RESOLUTION|>--- conflicted
+++ resolved
@@ -19,19 +19,11 @@
         private readonly ISmartContractRunnerContainer _smartContractRunnerContainer;
         private readonly IFunctionMetadataService _functionMetadataService;
 
-<<<<<<< HEAD
         public FunctionMetadataServiceTest()
         {
             _functionMetadataService = GetRequiredService<IFunctionMetadataService>();
             _dataStore = GetRequiredService<IDataStore>();
-            _smartContractRunnerFactory = GetRequiredService<ISmartContractRunnerFactory>();
-=======
-        public FunctionMetadataServiceTest(IFunctionMetadataService functionMetadataService, IDataStore dataStore, ISmartContractRunnerContainer smartContractRunnerContainer)
-        {
-            _functionMetadataService = functionMetadataService;
-            _dataStore = dataStore;
-            _smartContractRunnerContainer = smartContractRunnerContainer;
->>>>>>> f8c28442
+            _smartContractRunnerContainer = GetRequiredService<ISmartContractRunnerContainer>();
         }
 
         [Fact]
