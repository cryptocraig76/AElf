﻿using System;
using System.Collections.Generic;
using System.Linq;
using System.Threading.Tasks;
using AElf.SmartContract;
using AElf.Kernel.Storages;
using AElf.Kernel.Tests.Concurrency.Scheduling;
using Google.Protobuf;
using Microsoft.Extensions.Logging;
using ServiceStack;
using Xunit;
using AElf.Common;
using AElf.TestBase;

namespace AElf.Kernel.Tests.Concurrency.Metadata
{
    public sealed class ChainFunctionMetadataTest : AElfKernelIntegratedTest
    {        
        private readonly IDataStore _dataStore;
        private readonly ISmartContractRunnerContainer _smartContractRunnerContainer;
        private readonly IFunctionMetadataService _functionMetadataService;

<<<<<<< HEAD
        public ChainFunctionMetadataTest()
        {
            _dataStore = GetRequiredService<IDataStore>();
            _smartContractRunnerFactory = GetRequiredService<ISmartContractRunnerFactory>();
            _functionMetadataService = GetRequiredService<IFunctionMetadataService>();
=======
        public ChainFunctionMetadataTest(IDataStore templateStore, ISmartContractRunnerContainer smartContractRunnerContainer, IFunctionMetadataService functionMetadataService)
        {
            _dataStore = templateStore ?? throw new ArgumentNullException(nameof(templateStore));
            _smartContractRunnerContainer = smartContractRunnerContainer ?? throw new ArgumentException(nameof(smartContractRunnerContainer));
            _functionMetadataService = functionMetadataService ?? throw new ArgumentException(nameof(functionMetadataService));
>>>>>>> f8c28442
        }
        
        [Fact]
        public async Task TestDeployNewFunction()
        {
            var chainId = Hash.LoadByteArray(new byte[] {0x01, 0x02, 0x03});
            var runner = _smartContractRunnerContainer.GetRunner(0);
            var contractCType = typeof(TestContractC);
            var contractBType = typeof(TestContractB);
            var contractAType = typeof(TestContractA);
            
            var contractCTemplate = runner.ExtractMetadata(contractCType);
            var contractBTemplate = runner.ExtractMetadata(contractBType);
            var contractATemplate = runner.ExtractMetadata(contractAType);
            
            var addrA = Address.FromString("ELF_1234_TestContractA");
            var addrB = Address.FromString("ELF_1234_TestContractB");
            var addrC = Address.FromString("ELF_1234_TestContractC");

            await _functionMetadataService.DeployContract(chainId, addrC, contractCTemplate);

            Assert.Equal(new FunctionMetadata(
                new HashSet<string>(),
                new HashSet<Resource>(new []
                {
                    new Resource(addrC.GetFormatted() + ".resource4", DataAccessMode.AccountSpecific)
                })), await _dataStore.GetAsync<FunctionMetadata>(DataPath.CalculatePointerForMetadata(chainId, addrC.GetFormatted() + ".Func0")));

            Assert.Equal(new FunctionMetadata(
                new HashSet<string>(),
                new HashSet<Resource>(new []
                {
                    new Resource(addrC.GetFormatted() + ".resource5", DataAccessMode.ReadOnlyAccountSharing) 
                })), await _dataStore.GetAsync<FunctionMetadata>(DataPath.CalculatePointerForMetadata(chainId, addrC.GetFormatted() + ".Func1")));
            
            await _functionMetadataService.DeployContract(chainId, addrB, contractBTemplate);
            
            Assert.Equal(new FunctionMetadata(
                new HashSet<string>(new []
                {
                    addrC.GetFormatted() + ".Func1"
                }),
                new HashSet<Resource>(new []
                {
                    new Resource(addrC.GetFormatted() + ".resource5", DataAccessMode.ReadOnlyAccountSharing),
                    new Resource(addrB.GetFormatted() + ".resource2", DataAccessMode.AccountSpecific), 
                })), await _dataStore.GetAsync<FunctionMetadata>(DataPath.CalculatePointerForMetadata(chainId, addrB.GetFormatted() + ".Func0")));
            
            Assert.Equal(new FunctionMetadata(
                new HashSet<string>(),
                new HashSet<Resource>(new []
                {
                    new Resource(addrB.GetFormatted() + ".resource3", DataAccessMode.ReadOnlyAccountSharing), 
                })), await _dataStore.GetAsync<FunctionMetadata>(DataPath.CalculatePointerForMetadata(chainId, addrB.GetFormatted() + ".Func1")));

            await _functionMetadataService.DeployContract(chainId, addrA, contractATemplate);
            
            Assert.Equal(new FunctionMetadata(
                new HashSet<string>(),
                new HashSet<Resource>()), await _dataStore.GetAsync<FunctionMetadata>(DataPath.CalculatePointerForMetadata(chainId, addrA.GetFormatted() + ".Func0(int)")));
            
            Assert.Equal(new FunctionMetadata(
                new HashSet<string>(new []
                {
                    addrA.GetFormatted() + ".Func1"
                }),
                new HashSet<Resource>(new []
                {
                    new Resource(addrA.GetFormatted() + ".resource0", DataAccessMode.AccountSpecific),
                    new Resource(addrA.GetFormatted() + ".resource1", DataAccessMode.ReadOnlyAccountSharing),
                    new Resource(addrA.GetFormatted() + ".resource2", DataAccessMode.ReadWriteAccountSharing)
                })), await _dataStore.GetAsync<FunctionMetadata>(DataPath.CalculatePointerForMetadata(chainId, addrA.GetFormatted() + ".Func0")));
            
            Assert.Equal(new FunctionMetadata(
                new HashSet<string>(new []
                {
                    addrA.GetFormatted() + ".Func2"
                }),
                new HashSet<Resource>(new[]
                {
                    new Resource(addrA.GetFormatted() + ".resource1", DataAccessMode.ReadOnlyAccountSharing),
                    new Resource(addrA.GetFormatted() + ".resource2", DataAccessMode.ReadWriteAccountSharing)
                })), await _dataStore.GetAsync<FunctionMetadata>(DataPath.CalculatePointerForMetadata(chainId, addrA.GetFormatted() + ".Func1")));
            
            Assert.Equal(new FunctionMetadata(
                new HashSet<string>(),
                new HashSet<Resource>(new[]
                {
                    new Resource(addrA.GetFormatted() + ".resource1", DataAccessMode.ReadOnlyAccountSharing),
                    new Resource(addrA.GetFormatted() + ".resource2", DataAccessMode.ReadWriteAccountSharing)
                })), await _dataStore.GetAsync<FunctionMetadata>(DataPath.CalculatePointerForMetadata(chainId, addrA.GetFormatted() + ".Func2")));
            
            Assert.Equal(new FunctionMetadata(
                new HashSet<string>(new []
                {
                    addrA.GetFormatted() + ".Func0",
                    addrB.GetFormatted() + ".Func0", 
                    addrC.GetFormatted() + ".Func0"
                }),
                new HashSet<Resource>(new[]
                {
                    new Resource(addrA.GetFormatted() + ".resource0", DataAccessMode.AccountSpecific),
                    new Resource(addrB.GetFormatted() + ".resource2", DataAccessMode.AccountSpecific), 
                    new Resource(addrC.GetFormatted() + ".resource5", DataAccessMode.ReadOnlyAccountSharing),
                    new Resource(addrC.GetFormatted() + ".resource4", DataAccessMode.AccountSpecific),
                    new Resource(addrA.GetFormatted() + ".resource1", DataAccessMode.ReadOnlyAccountSharing),
                    new Resource(addrA.GetFormatted() + ".resource2", DataAccessMode.ReadWriteAccountSharing)
                })), await _dataStore.GetAsync<FunctionMetadata>(DataPath.CalculatePointerForMetadata(chainId, addrA.GetFormatted() + ".Func3")));
            
            Assert.Equal(new FunctionMetadata(
                new HashSet<string>(new []
                {
                    addrA.GetFormatted() + ".Func2"
                }),
                new HashSet<Resource>(new[]
                {
                    new Resource(addrA.GetFormatted() + ".resource1", DataAccessMode.ReadOnlyAccountSharing),
                    new Resource(addrA.GetFormatted() + ".resource2", DataAccessMode.ReadWriteAccountSharing)
                })), await _dataStore.GetAsync<FunctionMetadata>(DataPath.CalculatePointerForMetadata(chainId, addrA.GetFormatted() + ".Func4")));
            
            Assert.Equal(new FunctionMetadata(
                new HashSet<string>(new []
                {
                    addrA.GetFormatted() + ".Func3",
                    addrB.GetFormatted() + ".Func1"
                }),
                new HashSet<Resource>(new[]
                {
                    new Resource(addrA.GetFormatted() + ".resource0", DataAccessMode.AccountSpecific),
                    new Resource(addrB.GetFormatted() + ".resource3", DataAccessMode.ReadOnlyAccountSharing), 
                    new Resource(addrB.GetFormatted() + ".resource2", DataAccessMode.AccountSpecific), 
                    new Resource(addrC.GetFormatted() + ".resource5", DataAccessMode.ReadOnlyAccountSharing),
                    new Resource(addrC.GetFormatted() + ".resource4", DataAccessMode.AccountSpecific),
                    new Resource(addrA.GetFormatted() + ".resource1", DataAccessMode.ReadOnlyAccountSharing),
                    new Resource(addrA.GetFormatted() + ".resource2", DataAccessMode.ReadWriteAccountSharing)
                })), await _dataStore.GetAsync<FunctionMetadata>(DataPath.CalculatePointerForMetadata(chainId, addrA.GetFormatted() + ".Func5")));

            var callGraph = new SerializedCallGraph
            {
                Vertices =
                {
                    addrC.GetFormatted() + ".Func0",
                    addrC.GetFormatted() + ".Func1",
                    addrB.GetFormatted() + ".Func0",
                    addrB.GetFormatted() + ".Func1",
                    addrA.GetFormatted() + ".Func0(int)",
                    addrA.GetFormatted() + ".Func0",
                    addrA.GetFormatted() + ".Func1",
                    addrA.GetFormatted() + ".Func2",
                    addrA.GetFormatted() + ".Func3",
                    addrA.GetFormatted() + ".Func4",
                    addrA.GetFormatted() + ".Func5"
                },
                Edges =
                {
                    new GraphEdge
                    {
                        Source = addrB.GetFormatted() + ".Func0",
                        Target = addrC.GetFormatted() + ".Func1"
                    },
                    new GraphEdge
                    {
                        Source = addrA.GetFormatted() + ".Func0",
                        Target = addrA.GetFormatted() + ".Func1"
                    },
                    new GraphEdge
                    {
                        Source = addrA.GetFormatted() + ".Func1",
                        Target = addrA.GetFormatted() + ".Func2"
                    },
                    new GraphEdge
                    {
                        Source = addrA.GetFormatted() + ".Func3",
                        Target = addrB.GetFormatted() + ".Func0"
                    },
                    new GraphEdge
                    {
                        Source = addrA.GetFormatted() + ".Func3",
                        Target = addrA.GetFormatted() + ".Func0"
                    },
                    new GraphEdge
                    {
                        Source = addrA.GetFormatted() + ".Func3",
                        Target = addrC.GetFormatted() + ".Func0"
                    },
                    new GraphEdge
                    {
                        Source = addrA.GetFormatted() + ".Func4",
                        Target = addrA.GetFormatted() + ".Func2"
                    },
                    new GraphEdge
                    {
                        Source = addrA.GetFormatted() + ".Func5",
                        Target = addrB.GetFormatted() + ".Func1"
                    },
                    new GraphEdge
                    {
                        Source = addrA.GetFormatted() + ".Func5",
                        Target = addrA.GetFormatted() + ".Func3"
                    }
                }
            };
            Assert.Equal(callGraph, await _dataStore.GetAsync<SerializedCallGraph>(chainId.OfType(HashType.CallingGraph)));
        }
    }
}<|MERGE_RESOLUTION|>--- conflicted
+++ resolved
@@ -20,19 +20,11 @@
         private readonly ISmartContractRunnerContainer _smartContractRunnerContainer;
         private readonly IFunctionMetadataService _functionMetadataService;
 
-<<<<<<< HEAD
         public ChainFunctionMetadataTest()
         {
             _dataStore = GetRequiredService<IDataStore>();
-            _smartContractRunnerFactory = GetRequiredService<ISmartContractRunnerFactory>();
+            _smartContractRunnerContainer = GetRequiredService<ISmartContractRunnerContainer>();
             _functionMetadataService = GetRequiredService<IFunctionMetadataService>();
-=======
-        public ChainFunctionMetadataTest(IDataStore templateStore, ISmartContractRunnerContainer smartContractRunnerContainer, IFunctionMetadataService functionMetadataService)
-        {
-            _dataStore = templateStore ?? throw new ArgumentNullException(nameof(templateStore));
-            _smartContractRunnerContainer = smartContractRunnerContainer ?? throw new ArgumentException(nameof(smartContractRunnerContainer));
-            _functionMetadataService = functionMetadataService ?? throw new ArgumentException(nameof(functionMetadataService));
->>>>>>> f8c28442
         }
         
         [Fact]
