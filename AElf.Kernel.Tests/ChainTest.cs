--- conflicted
+++ resolved
@@ -63,21 +63,12 @@
 
             // add chain to storage
             
-<<<<<<< HEAD
-            var address = Hash.Generate();
-            var worldStateManager = await new WorldStateManager(_worldStateStore, 
-                _changesStore, _dataStore).OfChain(chainId);
-            var accountDataProvider = worldStateManager.GetAccountDataProvider(address);
-
-            await _smartContractZero.InitializeAsync(accountDataProvider);*/
-=======
             //var address = Hash.Generate();
             //var worldStateManager = await new WorldStateManager(_worldStateStore, 
             //    _changesStore, _dataStore).OfChain(chainId);
             //var accountDataProvider = worldStateManager.GetAccountDataProvider(address);
             
             //await _smartContractZero.InitializeAsync(accountDataProvider);
->>>>>>> a8785d88
             Assert.Equal(await _chainManager.GetChainCurrentHeight(chain.Id), (ulong)1);
             return chain;
         }
