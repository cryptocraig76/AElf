--- conflicted
+++ resolved
@@ -20,20 +20,11 @@
         private readonly IChainService _chainService;
         public ILogger<StoragesTest> Logger {get;set;}
 
-<<<<<<< HEAD
         public StoragesTest()
         {
-            _dataStore = GetRequiredService<IDataStore>();
             _blockTest = GetRequiredService<BlockTest>();
             _chainService = GetRequiredService<IChainService>();
             Logger= GetRequiredService<ILogger<StoragesTest>>();
-=======
-        public StoragesTest(BlockTest blockTest, IChainService chainService, ILogger logger)
-        {
-            _blockTest = blockTest;
-            _chainService = chainService;
-            _logger = logger;
->>>>>>> 0b2ea0e8
         }
 
         // ReSharper disable once MemberCanBeMadeStatic.Local
