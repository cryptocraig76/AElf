using System;
using System.Collections.Generic;
using System.Linq;
using System.Threading.Tasks;
using AElf.Common;
using AElf.Cryptography.ECDSA;
using AElf.SmartContract;
using AElf.Kernel;
using AElf.Types.CSharp;
using Google.Protobuf;

namespace AElf.Contracts.Authorization.Tests
{
    public class AuthorizationContractShim
    {
        private byte[] _chainId;
        
        private MockSetup _mock;
        public IExecutive _executive;
        public IExecutive Executive {
            get
            {
                _executive?.SetDataCache(new Dictionary<StatePath, StateCache>());
                return _executive;
            }
      
            set => _executive = value;
        }

        public ITransactionContext TransactionContext { get; private set; }

        public Address Sender { get; } = Address.FromString("sender");
        public Address AuthorizationContractAddress { get; set; }

        public AuthorizationContractShim(MockSetup mock, Address authorizationContractAddress, byte[] chainId)
        {
            _chainId = chainId;
            _mock = mock;
            AuthorizationContractAddress = authorizationContractAddress;
            Init();
        }

        private void Init()
        {
            var task = _mock.GetExecutiveAsync(AuthorizationContractAddress);
            task.Wait();
            Executive = task.Result;
        }
        
        private async Task CommitChangesAsync(TransactionTrace trace)
        {
<<<<<<< HEAD
            await trace.SmartCommitChangesAsync(_mock.StateStore);
=======
            await trace.CommitChangesAsync(_mock.StateManager);
>>>>>>> c0bfa497
        }

        public async Task<byte[]> CreateMSigAccount(Kernel.Authorization authorization)
        {
            var tx = new Transaction
            {
                From = Sender,
                To = AuthorizationContractAddress,
                MethodName = "CreateMultiSigAccount",
                Params = ByteString.CopyFrom(ParamsPacker.Pack(authorization))
            };
            TransactionContext = new TransactionContext()
            {
                Transaction = tx
            };
            await Executive.SetTransactionContext(TransactionContext).Apply();
            await CommitChangesAsync(TransactionContext.Trace);
            return TransactionContext.Trace.RetVal?.Data.DeserializeToBytes();
        }

        public async Task<byte[]> Propose(Proposal proposal, ECKeyPair sender)
        {
            try
            {
                var tx = new Transaction
                {
                    From = Address.FromPublicKey(sender.PublicKey),
                    To = AuthorizationContractAddress,
                    MethodName = "Propose",
                    Params = ByteString.CopyFrom(ParamsPacker.Pack(proposal))
                };
                
                var signer = new ECSigner();
                var signature = signer.Sign(sender, tx.GetHash().DumpByteArray());
                
                tx.Sigs.Add(ByteString.CopyFrom(signature.SigBytes));
                
                TransactionContext = new TransactionContext
                {
                    Transaction = tx
                };
                
                await Executive.SetTransactionContext(TransactionContext).Apply();
                await CommitChangesAsync(TransactionContext.Trace);
                return TransactionContext.Trace.RetVal?.Data.DeserializeToBytes();
            }
            catch (Exception)
            {
                return null;
            }
        }

        public async Task<bool> SayYes(Approval approval, ECKeyPair sender)
        {
            try
            {
                var tx = new Transaction
                {
                    From = Address.FromPublicKey(sender.PublicKey),
                    To = AuthorizationContractAddress,
                    MethodName = "SayYes",
                    Params = ByteString.CopyFrom(ParamsPacker.Pack(approval))
                };
                var signer = new ECSigner();
                var signature = signer.Sign(sender, tx.GetHash().DumpByteArray());
                
                tx.Sigs.Add(ByteString.CopyFrom(signature.SigBytes));
                TransactionContext = new TransactionContext()
                {
                    Transaction = tx
                };
                await Executive.SetTransactionContext(TransactionContext).Apply();
                await CommitChangesAsync(TransactionContext.Trace);
                return TransactionContext.Trace.RetVal?.Data.DeserializeToBool() ?? false;
            }
            catch (Exception)
            {
                return false;
            }
        }

        public async Task<Transaction> Release(Hash proposalHash, ECKeyPair sender)
        {
            try
            {
                var tx = new Transaction
                {
                    From = Address.FromPublicKey(sender.PublicKey),
                    To = AuthorizationContractAddress,
                    MethodName = "Release",
                    Params = ByteString.CopyFrom(ParamsPacker.Pack(proposalHash))
                };
                TransactionContext = new TransactionContext()
                {
                    Transaction = tx
                };
                var signer = new ECSigner();
                var signature = signer.Sign(sender, tx.GetHash().DumpByteArray());
                
                tx.Sigs.Add(ByteString.CopyFrom(signature.SigBytes));
                TransactionContext = new TransactionContext()
                {
                    Transaction = tx
                };
                await Executive.SetTransactionContext(TransactionContext).Apply();

                if (TransactionContext.Trace.DeferredTransaction == ByteString.Empty)
                {
                    TransactionContext.Trace.DeferredTransaction = null;
                }
                await CommitChangesAsync(TransactionContext.Trace);
                return TransactionContext.Trace.DeferredTransaction != null
                    ? Transaction.Parser.ParseFrom(TransactionContext.Trace.DeferredTransaction)
                    : null;
            }
            catch (Exception)
            {
                return null;
            }
        }
    }
}<|MERGE_RESOLUTION|>--- conflicted
+++ resolved
@@ -49,11 +49,7 @@
         
         private async Task CommitChangesAsync(TransactionTrace trace)
         {
-<<<<<<< HEAD
-            await trace.SmartCommitChangesAsync(_mock.StateStore);
-=======
-            await trace.CommitChangesAsync(_mock.StateManager);
->>>>>>> c0bfa497
+            await trace.SmartCommitChangesAsync(_mock.StateManager);
         }
 
         public async Task<byte[]> CreateMSigAccount(Kernel.Authorization authorization)
