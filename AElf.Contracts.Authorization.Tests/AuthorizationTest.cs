using System;
using System.IO;
using AElf.Common;
using AElf.Cryptography.ECDSA;
using AElf.Kernel;
using AElf.Kernel.Manager.Interfaces;
using AElf.Kernel.Types.Transaction;
using AElf.Types.CSharp;
using Google.Protobuf;
using Google.Protobuf.WellKnownTypes;
using NLog;
using ServiceStack;
using Xunit;
using Xunit.Frameworks.Autofac;

namespace AElf.Contracts.Authorization.Tests
{
    [UseAutofacTestFramework]
    public class AuthorizationTest
    {
        private AuthorizationContractShim _contract;
        private ILogger _logger;
        private MockSetup _mock;

        public AuthorizationTest(MockSetup mock)
        {
            _mock = mock;
        }

        [Fact]
        public void CreateMSigAccount()
        {
            _contract = new AuthorizationContractShim(_mock, ContractHelpers.GetAuthorizationContractAddress(_mock.ChainId), _mock.ChainId.DumpByteArray());
            Address msig = Address.Generate();
            var auth = new Kernel.Authorization
            {
                ExecutionThreshold = 2,
                MultiSigAccount = msig,
                ProposerThreshold = 1
            };
            var kp1 = new KeyPairGenerator().Generate();
            var kp2 = new KeyPairGenerator().Generate();
            var kp3 = new KeyPairGenerator().Generate();
            auth.Reviewers.AddRange(new[]
            {
                new Reviewer
                {
                    PubKey = ByteString.CopyFrom(kp1.PublicKey),
                    Weight = 1
                },
                new Reviewer
                {
                    PubKey = ByteString.CopyFrom(kp2.PublicKey),
                    Weight = 1
                },
                new Reviewer
                {
                    PubKey = ByteString.CopyFrom(kp3.PublicKey),
                    Weight = 0
                }
            });
            var addr = _contract.CreateMSigAccount(auth).Result;
            Assert.Equal(msig.DumpByteArray(), addr);
        }

        [Fact]
        public void ProposeInvalidProposal()
        {
            _contract = new AuthorizationContractShim(_mock, ContractHelpers.GetAuthorizationContractAddress(_mock.ChainId), _mock.ChainId.DumpByteArray());

            // todo review link a keypair to msig account, for now just to generate the address from pubkey
            var kpMsig = new KeyPairGenerator().Generate();
<<<<<<< HEAD
            Address msig = Address.FromPublicKey(_mock.ChainId.DumpByteArray(), kpMsig.PublicKey);

=======
            Address msig = Address.FromPublicKey(kpMsig.PublicKey);
            
>>>>>>> 064f6b36
            var auth = new Kernel.Authorization
            {
                ExecutionThreshold = 2,
                MultiSigAccount = msig,
                ProposerThreshold = 1
            };

            var kp1 = new KeyPairGenerator().Generate();
            var kp2 = new KeyPairGenerator().Generate();
            var kp3 = new KeyPairGenerator().Generate();

            auth.Reviewers.AddRange(new[]
            {
                new Reviewer
                {
                    PubKey = ByteString.CopyFrom(kp1.PublicKey),
                    Weight = 1
                },
                new Reviewer
                {
                    PubKey = ByteString.CopyFrom(kp2.PublicKey),
                    Weight = 1
                },
                new Reviewer
                {
                    PubKey = ByteString.CopyFrom(kp3.PublicKey),
                    Weight = 0
                }
            });

            var addr = _contract.CreateMSigAccount(auth).Result;
            Assert.Equal(msig.DumpByteArray(), addr);

            var expiredProposal = new Proposal
            {
                ExpiredTime = TimerHelper.ConvertToUnixTimestamp(DateTime.UtcNow.AddSeconds(-10)),
                MultiSigAccount = msig,
                Name = "Propose",
                TxnData = CreateDemoTxn(msig).ToByteString()
            };

            var res = _contract.Propose(expiredProposal, kp1).Result;
            //Hash hash = Hash.LoadByteArray(res);
            Assert.Null(res);

            var notFoundAuthorizationProposal = new Proposal
            {
                ExpiredTime = TimerHelper.ConvertToUnixTimestamp(DateTime.UtcNow.AddSeconds(10)),
                MultiSigAccount = Address.Generate(),
                Name = "Propose",
                //ProposerPublicKey = ByteString.CopyFrom(kp1.PublicKey),
                TxnData = CreateDemoTxn(msig).ToByteString()
            };

            res = _contract.Propose(notFoundAuthorizationProposal, kp1).Result;
            Assert.Null(res);

            var notAuthorizedProposal = new Proposal
            {
                ExpiredTime = TimerHelper.ConvertToUnixTimestamp(DateTime.UtcNow.AddSeconds(10)),
                MultiSigAccount = msig,
                Name = "Propose",
                //ProposerPublicKey = ByteString.CopyFrom(kp3.PublicKey),
                TxnData = CreateDemoTxn(msig).ToByteString()
            };

            res = _contract.Propose(notAuthorizedProposal, kp3).Result;
            Assert.Null(res);

            var validProposal = new Proposal
            {
                ExpiredTime = TimerHelper.ConvertToUnixTimestamp(DateTime.UtcNow.AddSeconds(10)),
                MultiSigAccount = msig,
                Name = "Propose",
                TxnData = CreateDemoTxn(msig).ToByteString(),
<<<<<<< HEAD
                Proposer = Address.FromPublicKey(_mock.ChainId.DumpByteArray(), kp1.PublicKey),
=======
                Proposer = Address.FromPublicKey(kp1.PublicKey),
>>>>>>> 064f6b36
                Status = ProposalStatus.ToBeDecided
            };

            res = _contract.Propose(validProposal, kp1).Result;
            Assert.NotEmpty(res);
        }

        [Fact]
        public void ProposeValidProposal()
        {
            _contract = new AuthorizationContractShim(_mock, ContractHelpers.GetAuthorizationContractAddress(_mock.ChainId), _mock.ChainId.DumpByteArray());

            // todo review link a keypair to msig account, for now just to generate the address from pubkey
            var kpMsig = new KeyPairGenerator().Generate();
<<<<<<< HEAD
            Address msig = Address.FromPublicKey(_mock.ChainId.DumpByteArray(), kpMsig.PublicKey);

=======
            Address msig = Address.FromPublicKey(kpMsig.PublicKey);
            
>>>>>>> 064f6b36
            var auth = new Kernel.Authorization
            {
                ExecutionThreshold = 2,
                MultiSigAccount = msig,
                ProposerThreshold = 1
            };

            var kp1 = new KeyPairGenerator().Generate();
            var kp2 = new KeyPairGenerator().Generate();
            var kp3 = new KeyPairGenerator().Generate();

            auth.Reviewers.AddRange(new[]
            {
                new Reviewer
                {
                    PubKey = ByteString.CopyFrom(kp1.PublicKey),
                    Weight = 1
                },
                new Reviewer
                {
                    PubKey = ByteString.CopyFrom(kp2.PublicKey),
                    Weight = 1
                },
                new Reviewer
                {
                    PubKey = ByteString.CopyFrom(kp3.PublicKey),
                    Weight = 0
                }
            });

            var addr = _contract.CreateMSigAccount(auth).Result;
            Assert.Equal(msig.DumpByteArray(), addr);

            var validProposal = new Proposal
            {
                ExpiredTime = TimerHelper.ConvertToUnixTimestamp(DateTime.UtcNow.AddSeconds(10)),
                MultiSigAccount = msig,
                Name = "Propose",
<<<<<<< HEAD
                Proposer = Address.FromPublicKey(_mock.ChainId.DumpByteArray(), kp1.PublicKey),
=======
                Proposer = Address.FromPublicKey(kp1.PublicKey),
>>>>>>> 064f6b36
                TxnData = CreateDemoTxn(msig).ToByteString()
            };

            var res = _contract.Propose(validProposal, kp1).Result;

            Assert.NotEmpty(res);
        }

        [Fact]
        public void SayYes()
        {
            _contract = new AuthorizationContractShim(_mock, ContractHelpers.GetAuthorizationContractAddress(_mock.ChainId), _mock.ChainId.DumpByteArray());

            // todo review link a keypair to msig account, for now just to generate the address from pubkey
            var kpMsig = new KeyPairGenerator().Generate();
<<<<<<< HEAD
            Address msig = Address.FromPublicKey(_mock.ChainId.DumpByteArray(), kpMsig.PublicKey);

=======
            Address msig = Address.FromPublicKey(kpMsig.PublicKey);
            
>>>>>>> 064f6b36
            var auth = new Kernel.Authorization
            {
                ExecutionThreshold = 2,
                MultiSigAccount = msig,
                ProposerThreshold = 1
            };

            var kp1 = new KeyPairGenerator().Generate();
            var kp2 = new KeyPairGenerator().Generate();
            var kp3 = new KeyPairGenerator().Generate();

            auth.Reviewers.AddRange(new[]
            {
                new Reviewer
                {
                    PubKey = ByteString.CopyFrom(kp1.PublicKey),
                    Weight = 1
                },
                new Reviewer
                {
                    PubKey = ByteString.CopyFrom(kp2.PublicKey),
                    Weight = 1
                },
                new Reviewer
                {
                    PubKey = ByteString.CopyFrom(kp3.PublicKey),
                    Weight = 0
                }
            });

            var addr = _contract.CreateMSigAccount(auth).Result;
            Assert.Equal(msig.DumpByteArray(), addr);

            var tx = CreateDemoTxn(msig);

            var validProposal = new Proposal
            {
                ExpiredTime = TimerHelper.ConvertToUnixTimestamp(DateTime.UtcNow.AddSeconds(10)),
                MultiSigAccount = msig,
                Name = "Propose",
<<<<<<< HEAD
                Proposer = Address.FromPublicKey(_mock.ChainId.DumpByteArray(), kp1.PublicKey),
=======
                Proposer = Address.FromPublicKey(kp1.PublicKey),
>>>>>>> 064f6b36
                TxnData = tx.ToByteString()
            };

            var res = _contract.Propose(validProposal, kp1).Result;
            Assert.NotEmpty(res);

            var newKp = new KeyPairGenerator().Generate();

            ECSigner signer = new ECSigner();
            ECSignature signature = signer.Sign(newKp, tx.GetHash().DumpByteArray());

            var notAuthorizedApproval = new Approval
            {
                ProposalHash = Hash.LoadByteArray(res),
                Signature = ByteString.CopyFrom(signature.SigBytes)
            };

            var sayYesRes = _contract.SayYes(notAuthorizedApproval, newKp).Result;
            Assert.False(sayYesRes);

            ECSignature signatureKp1 = signer.Sign(kp1, tx.GetHash().DumpByteArray());
            var validApproval = new Approval
            {
                ProposalHash = Hash.LoadByteArray(res),
                Signature = ByteString.CopyFrom(signatureKp1.SigBytes)
            };

            // todo review print
            //Console.WriteLine(Hash.FromRawBytes(validApproval.Signature.P.ToByteArray()));

            sayYesRes = _contract.SayYes(validApproval, kp1).Result;
            Assert.True(sayYesRes);

            // say yes again
            sayYesRes = _contract.SayYes(validApproval, kp2).Result;
            Assert.False(sayYesRes);
        }


        [Fact]
        public void Release()
        {
            _contract = new AuthorizationContractShim(_mock, ContractHelpers.GetAuthorizationContractAddress(_mock.ChainId), _mock.ChainId.DumpByteArray());

            // todo review link a keypair to msig account, for now just to generate the address from pubkey
            var kpMsig = new KeyPairGenerator().Generate();
<<<<<<< HEAD
            Address msig = Address.FromPublicKey(_mock.ChainId.DumpByteArray(), kpMsig.PublicKey);

=======
            Address msig = Address.FromPublicKey(kpMsig.PublicKey);
            
>>>>>>> 064f6b36
            var auth = new Kernel.Authorization
            {
                ExecutionThreshold = 2,
                MultiSigAccount = msig,
                ProposerThreshold = 1
            };

            var kp1 = new KeyPairGenerator().Generate();
            var kp2 = new KeyPairGenerator().Generate();
            var kp3 = new KeyPairGenerator().Generate();

            auth.Reviewers.AddRange(new[]
            {
                new Reviewer
                {
                    PubKey = ByteString.CopyFrom(kp1.PublicKey),
                    Weight = 1
                },
                new Reviewer
                {
                    PubKey = ByteString.CopyFrom(kp2.PublicKey),
                    Weight = 1
                },
                new Reviewer
                {
                    PubKey = ByteString.CopyFrom(kp3.PublicKey),
                    Weight = 0
                }
            });

            var addr = _contract.CreateMSigAccount(auth).Result;
            Assert.Equal(msig.DumpByteArray(), addr);

            var tx = CreateDemoTxn(msig);

            var validProposal = new Proposal
            {
                ExpiredTime = TimerHelper.ConvertToUnixTimestamp(DateTime.UtcNow.AddSeconds(10)),
                MultiSigAccount = msig,
                Name = "Propose",
<<<<<<< HEAD
                Proposer = Address.FromPublicKey(_mock.ChainId.DumpByteArray(), kp1.PublicKey),
=======
                Proposer = Address.FromPublicKey(kp1.PublicKey),
>>>>>>> 064f6b36
                TxnData = tx.ToByteString()
            };

            var res = _contract.Propose(validProposal, kp1).Result;
            Assert.NotEmpty(res);

            ECSigner signer = new ECSigner();

            // first approval
            ECSignature signature = signer.Sign(kp1, tx.GetHash().DumpByteArray());
            var validApproval1 = new Approval
            {
                ProposalHash = Hash.LoadByteArray(res),
                Signature = ByteString.CopyFrom(signature.SigBytes)
            };

            var res1 = _contract.SayYes(validApproval1, kp1).Result;
            Assert.True(res1);

            // second approval 
            ECSignature signatureKp3 = signer.Sign(kp3, tx.GetHash().DumpByteArray());
            var validApproval2 = new Approval
            {
                ProposalHash = Hash.LoadByteArray(res),
                Signature = ByteString.CopyFrom(signatureKp3.SigBytes)
            };

            var res2 = _contract.SayYes(validApproval2, kp3).Result;
            Assert.True(res2);

            // not enough authorization
            var txnHash = _contract.Release(Hash.LoadByteArray(res), new KeyPairGenerator().Generate()).Result;
            Assert.Null(txnHash);

            // third approval 
            ECSignature signatureKp2 = signer.Sign(kp2, tx.GetHash().DumpByteArray());
            var validApproval3 = new Approval
            {
                ProposalHash = Hash.LoadByteArray(res),
                Signature = ByteString.CopyFrom(signatureKp2.SigBytes)
            };
            var res3 = _contract.SayYes(validApproval3, kp2).Result;
            Assert.True(res3);

            txnHash = _contract.Release(Hash.LoadByteArray(res), new KeyPairGenerator().Generate()).Result;

            Assert.NotNull(txnHash);
            Assert.Equal(msig, txnHash.From);
            Assert.True(new TxSignatureVerifier().Verify(txnHash));
        }


        private Transaction CreateDemoTxn(Address msig)
        {
            byte[] code;
            using (var file = File.OpenRead(Path.GetFullPath("../../../../AElf.Contracts.Token/bin/Debug/netstandard2.0/AElf.Contracts.Token.dll")))
            {
                code = file.ReadFully();
            }

            var tx = new Transaction
            {
                From = msig,
                To = ContractHelpers.GetGenesisBasicContractAddress(_mock.ChainId),
                MethodName = "DeploySmartContract",
                Params = ByteString.CopyFrom(ParamsPacker.Pack(1, code)),
                Type = TransactionType.MsigTransaction
            };
            return tx;
        }
    }
}<|MERGE_RESOLUTION|>--- conflicted
+++ resolved
@@ -70,13 +70,8 @@
 
             // todo review link a keypair to msig account, for now just to generate the address from pubkey
             var kpMsig = new KeyPairGenerator().Generate();
-<<<<<<< HEAD
-            Address msig = Address.FromPublicKey(_mock.ChainId.DumpByteArray(), kpMsig.PublicKey);
-
-=======
             Address msig = Address.FromPublicKey(kpMsig.PublicKey);
             
->>>>>>> 064f6b36
             var auth = new Kernel.Authorization
             {
                 ExecutionThreshold = 2,
@@ -152,11 +147,7 @@
                 MultiSigAccount = msig,
                 Name = "Propose",
                 TxnData = CreateDemoTxn(msig).ToByteString(),
-<<<<<<< HEAD
-                Proposer = Address.FromPublicKey(_mock.ChainId.DumpByteArray(), kp1.PublicKey),
-=======
                 Proposer = Address.FromPublicKey(kp1.PublicKey),
->>>>>>> 064f6b36
                 Status = ProposalStatus.ToBeDecided
             };
 
@@ -171,13 +162,8 @@
 
             // todo review link a keypair to msig account, for now just to generate the address from pubkey
             var kpMsig = new KeyPairGenerator().Generate();
-<<<<<<< HEAD
-            Address msig = Address.FromPublicKey(_mock.ChainId.DumpByteArray(), kpMsig.PublicKey);
-
-=======
             Address msig = Address.FromPublicKey(kpMsig.PublicKey);
             
->>>>>>> 064f6b36
             var auth = new Kernel.Authorization
             {
                 ExecutionThreshold = 2,
@@ -216,11 +202,7 @@
                 ExpiredTime = TimerHelper.ConvertToUnixTimestamp(DateTime.UtcNow.AddSeconds(10)),
                 MultiSigAccount = msig,
                 Name = "Propose",
-<<<<<<< HEAD
-                Proposer = Address.FromPublicKey(_mock.ChainId.DumpByteArray(), kp1.PublicKey),
-=======
                 Proposer = Address.FromPublicKey(kp1.PublicKey),
->>>>>>> 064f6b36
                 TxnData = CreateDemoTxn(msig).ToByteString()
             };
 
@@ -236,13 +218,8 @@
 
             // todo review link a keypair to msig account, for now just to generate the address from pubkey
             var kpMsig = new KeyPairGenerator().Generate();
-<<<<<<< HEAD
-            Address msig = Address.FromPublicKey(_mock.ChainId.DumpByteArray(), kpMsig.PublicKey);
-
-=======
             Address msig = Address.FromPublicKey(kpMsig.PublicKey);
             
->>>>>>> 064f6b36
             var auth = new Kernel.Authorization
             {
                 ExecutionThreshold = 2,
@@ -283,11 +260,7 @@
                 ExpiredTime = TimerHelper.ConvertToUnixTimestamp(DateTime.UtcNow.AddSeconds(10)),
                 MultiSigAccount = msig,
                 Name = "Propose",
-<<<<<<< HEAD
-                Proposer = Address.FromPublicKey(_mock.ChainId.DumpByteArray(), kp1.PublicKey),
-=======
                 Proposer = Address.FromPublicKey(kp1.PublicKey),
->>>>>>> 064f6b36
                 TxnData = tx.ToByteString()
             };
 
@@ -334,13 +307,8 @@
 
             // todo review link a keypair to msig account, for now just to generate the address from pubkey
             var kpMsig = new KeyPairGenerator().Generate();
-<<<<<<< HEAD
-            Address msig = Address.FromPublicKey(_mock.ChainId.DumpByteArray(), kpMsig.PublicKey);
-
-=======
             Address msig = Address.FromPublicKey(kpMsig.PublicKey);
             
->>>>>>> 064f6b36
             var auth = new Kernel.Authorization
             {
                 ExecutionThreshold = 2,
@@ -381,11 +349,7 @@
                 ExpiredTime = TimerHelper.ConvertToUnixTimestamp(DateTime.UtcNow.AddSeconds(10)),
                 MultiSigAccount = msig,
                 Name = "Propose",
-<<<<<<< HEAD
-                Proposer = Address.FromPublicKey(_mock.ChainId.DumpByteArray(), kp1.PublicKey),
-=======
                 Proposer = Address.FromPublicKey(kp1.PublicKey),
->>>>>>> 064f6b36
                 TxnData = tx.ToByteString()
             };
 
