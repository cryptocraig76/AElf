--- conflicted
+++ resolved
@@ -15,7 +15,7 @@
 
 namespace AElf.Contracts.Authorization.Tests
 {
-public class AuthorizationTest
+public class AuthorizationTest : ContractTestBase
     {
         private AuthorizationContractShim _contract;
         public ILogger<AuthorizationTest> Logger {get;set;}
@@ -23,18 +23,12 @@
 
         //private static byte[] ChainId = ChainHelpers.GetRandomChainId();
         
-        public AuthorizationTest(MockSetup mock)
-        {
-<<<<<<< HEAD
-            Mock = new MockSetup();
-        }
-        
         public AuthorizationTest()
         {
+            
             Logger = NullLogger<AuthorizationTest>.Instance;
-=======
-            Mock = mock;
->>>>>>> 0b2ea0e8
+            Mock = GetRequiredService<MockSetup>();
+
         }
 
         [Fact]
@@ -75,7 +69,7 @@
 
         [Fact]
         public void ProposeInvalidProposal()
-        {            
+        {
             _contract = new AuthorizationContractShim(Mock, ContractHelpers.GetAuthorizationContractAddress(Mock.ChainId), Mock.ChainId.DumpByteArray());
             
             // todo review link a keypair to msig account, for now just to generate the address from pubkey
@@ -167,7 +161,7 @@
 
         [Fact]
         public void ProposeValidProposal()
-        {            
+        {
             _contract = new AuthorizationContractShim(Mock, ContractHelpers.GetAuthorizationContractAddress(Mock.ChainId), Mock.ChainId.DumpByteArray());
             
             // todo review link a keypair to msig account, for now just to generate the address from pubkey
@@ -223,7 +217,7 @@
 
         [Fact]
         public void SayYes()
-        {            
+        {
             _contract = new AuthorizationContractShim(Mock, ContractHelpers.GetAuthorizationContractAddress(Mock.ChainId), Mock.ChainId.DumpByteArray());
             
             // todo review link a keypair to msig account, for now just to generate the address from pubkey
@@ -312,7 +306,7 @@
         
         [Fact]
         public void Release()
-        {            
+        {
             _contract = new AuthorizationContractShim(Mock, ContractHelpers.GetAuthorizationContractAddress(Mock.ChainId), Mock.ChainId.DumpByteArray());
             
             // todo review link a keypair to msig account, for now just to generate the address from pubkey
