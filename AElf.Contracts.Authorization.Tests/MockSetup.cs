using System.Collections.Generic;
using System.IO;
using System.Threading;
using System.Threading.Tasks;
using AElf.ChainController;
using AElf.Kernel;
using AElf.Kernel.Managers;
using AElf.Kernel.Storages;
using AElf.SmartContract;
using Google.Protobuf;
using ServiceStack;
using    AElf.Common;
using AElf.Database;
<<<<<<< HEAD
using AElf.Kernel.Managers;
=======
>>>>>>> 348ca55c
using AElf.Runtime.CSharp;
using AElf.SmartContract.Metadata;
using NLog;

namespace AElf.Contracts.Authorization.Tests
{
    public class MockSetup
    {
        // IncrementId is used to differentiate txn
        // which is identified by From/To/IncrementId
        private static int _incrementId = 0;
        public ulong NewIncrementId()
        {
            var n = Interlocked.Increment(ref _incrementId);
            return (ulong)n;
        }

        public Hash ChainId { get; } = Hash.LoadByteArray(ChainHelpers.GetRandomChainId());
        
        public IStateStore StateStore { get; private set; }
        public ISmartContractManager SmartContractManager;
        public ISmartContractService SmartContractService;
        public IChainService ChainService;
        
        private IFunctionMetadataService _functionMetadataService;
        private IChainCreationService _chainCreationService;
        private ISmartContractRunnerContainer _smartContractRunnerContainer;
        private ILogger _logger;
        private IDataStore _dataStore;

        public MockSetup(ILogger logger)
        {
            _logger = logger;
            Initialize();
        }

        private void Initialize()
        {
            NewStorage();
            var transactionManager = new TransactionManager(_dataStore, _logger);
            var transactionTraceManager = new TransactionTraceManager(_dataStore);
            _functionMetadataService = new FunctionMetadataService(_dataStore, _logger);
            var chainManager = new ChainManager(_dataStore);
            ChainService = new ChainService(chainManager, new BlockManager(_dataStore),
                transactionManager, transactionTraceManager, _dataStore, StateStore);
            _smartContractRunnerContainer = new SmartContractRunnerContainer();
            var runner = new SmartContractRunner("../../../../AElf.Runtime.CSharp.Tests.TestContract/bin/Debug/netstandard2.0/");
            _smartContractRunnerContainer.AddRunner(0, runner);
            _chainCreationService = new ChainCreationService(ChainService,
                new SmartContractService(new SmartContractManager(_dataStore), _smartContractRunnerContainer,
                    StateStore, _functionMetadataService), _logger);
            SmartContractManager = new SmartContractManager(_dataStore);
            Task.Factory.StartNew(async () =>
            {
                await Init();
            }).Unwrap().Wait();
            SmartContractService = new SmartContractService(SmartContractManager, _smartContractRunnerContainer, StateStore, _functionMetadataService);
            ChainService = new ChainService(new ChainManager(_dataStore), new BlockManager(_dataStore), new TransactionManager(_dataStore), new TransactionTraceManager(_dataStore), _dataStore, StateStore);
        }

        private void NewStorage()
        {
            var db = new InMemoryDatabase();
            StateStore = new StateStore(db);
            _dataStore = new DataStore(db);
        }
        
        public byte[] AuthorizationCode
        {
            get
            {
                byte[] code = null;
                using (FileStream file = File.OpenRead(Path.GetFullPath("../../../../AElf.Contracts.Authorization/bin/Debug/netstandard2.0/AElf.Contracts.Authorization.dll")))
                {
                    code = file.ReadFully();
                }
                return code;
            }
        }
        
        public byte[] SCZeroContractCode
        {
            get
            {
                byte[] code = null;
                using (FileStream file = File.OpenRead(Path.GetFullPath("../../../../AElf.Contracts.Genesis/bin/Debug/netstandard2.0/AElf.Contracts.Genesis.dll")))
                {
                    code = file.ReadFully();
                }
                return code;
            }
        }
        
        private async Task Init()
        {
            var reg1 = new SmartContractRegistration
            {
                Category = 0,
                ContractBytes = ByteString.CopyFrom(AuthorizationCode),
                ContractHash = Hash.FromRawBytes(AuthorizationCode),
                SerialNumber = GlobalConfig.AuthorizationContract
            };
            var reg0 = new SmartContractRegistration
            {
                Category = 0,
                ContractBytes = ByteString.CopyFrom(SCZeroContractCode),
                ContractHash = Hash.FromRawBytes(SCZeroContractCode),
                SerialNumber = GlobalConfig.GenesisBasicContract
            };

            var chain1 =
                await _chainCreationService.CreateNewChainAsync(ChainId,
                    new List<SmartContractRegistration> {reg0, reg1});
        }
        
        public async Task<IExecutive> GetExecutiveAsync(Address address)
        {
            var executive = await SmartContractService.GetExecutiveAsync(address, ChainId);
            return executive;
        }
    }
}<|MERGE_RESOLUTION|>--- conflicted
+++ resolved
@@ -4,17 +4,12 @@
 using System.Threading.Tasks;
 using AElf.ChainController;
 using AElf.Kernel;
-using AElf.Kernel.Managers;
-using AElf.Kernel.Storages;
 using AElf.SmartContract;
 using Google.Protobuf;
 using ServiceStack;
 using    AElf.Common;
 using AElf.Database;
-<<<<<<< HEAD
 using AElf.Kernel.Managers;
-=======
->>>>>>> 348ca55c
 using AElf.Runtime.CSharp;
 using AElf.SmartContract.Metadata;
 using NLog;
@@ -26,88 +21,94 @@
         // IncrementId is used to differentiate txn
         // which is identified by From/To/IncrementId
         private static int _incrementId = 0;
+
         public ulong NewIncrementId()
         {
             var n = Interlocked.Increment(ref _incrementId);
-            return (ulong)n;
+            return (ulong) n;
         }
 
         public Hash ChainId { get; } = Hash.LoadByteArray(ChainHelpers.GetRandomChainId());
-        
-        public IStateStore StateStore { get; private set; }
-        public ISmartContractManager SmartContractManager;
+
+        public IStateManager StateManager { get; private set; }
         public ISmartContractService SmartContractService;
         public IChainService ChainService;
-        
+
         private IFunctionMetadataService _functionMetadataService;
         private IChainCreationService _chainCreationService;
         private ISmartContractRunnerContainer _smartContractRunnerContainer;
         private ILogger _logger;
-        private IDataStore _dataStore;
+        private IChainManager _chainManager;
+        private ITransactionManager _transactionManager;
+        private IBlockManager _blockManager;
+        private ISmartContractManager _smartContractManager;
+        private ITransactionTraceManager _transactionTraceManager;
 
-        public MockSetup(ILogger logger)
+        public MockSetup(ILogger logger, IBlockManager blockManager, ITransactionManager transactionManager
+            , IChainManager chainManager, ISmartContractManager smartContractManager,
+            ITransactionTraceManager transactionTraceManager,IFunctionMetadataService functionMetadataService,
+            IStateManager stateManager)
         {
             _logger = logger;
+            _blockManager = blockManager;
+            _chainManager = chainManager;
+            _transactionManager = transactionManager;
+            _smartContractManager = smartContractManager;
+            _transactionTraceManager = transactionTraceManager;
+            _functionMetadataService = functionMetadataService;
+            StateManager = stateManager;
             Initialize();
         }
 
         private void Initialize()
         {
-            NewStorage();
-            var transactionManager = new TransactionManager(_dataStore, _logger);
-            var transactionTraceManager = new TransactionTraceManager(_dataStore);
-            _functionMetadataService = new FunctionMetadataService(_dataStore, _logger);
-            var chainManager = new ChainManager(_dataStore);
-            ChainService = new ChainService(chainManager, new BlockManager(_dataStore),
-                transactionManager, transactionTraceManager, _dataStore, StateStore);
+            ChainService = new ChainService(_chainManager, _blockManager,
+                _transactionManager, _transactionTraceManager, StateManager);
             _smartContractRunnerContainer = new SmartContractRunnerContainer();
-            var runner = new SmartContractRunner("../../../../AElf.Runtime.CSharp.Tests.TestContract/bin/Debug/netstandard2.0/");
+            var runner =
+                new SmartContractRunner("../../../../AElf.Runtime.CSharp.Tests.TestContract/bin/Debug/netstandard2.0/");
             _smartContractRunnerContainer.AddRunner(0, runner);
             _chainCreationService = new ChainCreationService(ChainService,
-                new SmartContractService(new SmartContractManager(_dataStore), _smartContractRunnerContainer,
-                    StateStore, _functionMetadataService), _logger);
-            SmartContractManager = new SmartContractManager(_dataStore);
-            Task.Factory.StartNew(async () =>
-            {
-                await Init();
-            }).Unwrap().Wait();
-            SmartContractService = new SmartContractService(SmartContractManager, _smartContractRunnerContainer, StateStore, _functionMetadataService);
-            ChainService = new ChainService(new ChainManager(_dataStore), new BlockManager(_dataStore), new TransactionManager(_dataStore), new TransactionTraceManager(_dataStore), _dataStore, StateStore);
+                new SmartContractService(_smartContractManager, _smartContractRunnerContainer,
+                    StateManager, _functionMetadataService), _logger);
+            Task.Factory.StartNew(async () => { await Init(); }).Unwrap().Wait();
+            SmartContractService = new SmartContractService(_smartContractManager, _smartContractRunnerContainer,
+                StateManager, _functionMetadataService);
+            ChainService = new ChainService(_chainManager, _blockManager, _transactionManager,
+                _transactionTraceManager, StateManager);
         }
 
-        private void NewStorage()
-        {
-            var db = new InMemoryDatabase();
-            StateStore = new StateStore(db);
-            _dataStore = new DataStore(db);
-        }
-        
         public byte[] AuthorizationCode
         {
             get
             {
                 byte[] code = null;
-                using (FileStream file = File.OpenRead(Path.GetFullPath("../../../../AElf.Contracts.Authorization/bin/Debug/netstandard2.0/AElf.Contracts.Authorization.dll")))
+                using (FileStream file = File.OpenRead(Path.GetFullPath(
+                    "../../../../AElf.Contracts.Authorization/bin/Debug/netstandard2.0/AElf.Contracts.Authorization.dll"))
+                )
                 {
                     code = file.ReadFully();
                 }
+
                 return code;
             }
         }
-        
+
         public byte[] SCZeroContractCode
         {
             get
             {
                 byte[] code = null;
-                using (FileStream file = File.OpenRead(Path.GetFullPath("../../../../AElf.Contracts.Genesis/bin/Debug/netstandard2.0/AElf.Contracts.Genesis.dll")))
+                using (FileStream file = File.OpenRead(Path.GetFullPath(
+                    "../../../../AElf.Contracts.Genesis/bin/Debug/netstandard2.0/AElf.Contracts.Genesis.dll")))
                 {
                     code = file.ReadFully();
                 }
+
                 return code;
             }
         }
-        
+
         private async Task Init()
         {
             var reg1 = new SmartContractRegistration
@@ -129,7 +130,7 @@
                 await _chainCreationService.CreateNewChainAsync(ChainId,
                     new List<SmartContractRegistration> {reg0, reg1});
         }
-        
+
         public async Task<IExecutive> GetExecutiveAsync(Address address)
         {
             var executive = await SmartContractService.GetExecutiveAsync(address, ChainId);
