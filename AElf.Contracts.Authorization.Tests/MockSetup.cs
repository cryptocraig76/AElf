--- conflicted
+++ resolved
@@ -14,10 +14,11 @@
 using AElf.SmartContract.Metadata;
 using Microsoft.Extensions.Logging;
 using Microsoft.Extensions.Logging.Abstractions;
+using Volo.Abp.DependencyInjection;
 
 namespace AElf.Contracts.Authorization.Tests
 {
-    public class MockSetup
+    public class MockSetup : ITransientDependency
     {
         // IncrementId is used to differentiate txn
         // which is identified by From/To/IncrementId
@@ -39,26 +40,18 @@
         private IChainCreationService _chainCreationService;
         public ILogger<MockSetup> Logger {get;set;}
         private ISmartContractRunnerContainer _smartContractRunnerContainer;
-<<<<<<< HEAD
-        private IDataStore _dataStore;
-
-        public MockSetup()
-        {
-            Logger = NullLogger<MockSetup>.Instance;
-=======
-        private ILogger _logger;
         private IChainManager _chainManager;
         private ITransactionManager _transactionManager;
         private IBlockManager _blockManager;
         private ISmartContractManager _smartContractManager;
         private ITransactionTraceManager _transactionTraceManager;
 
-        public MockSetup(ILogger logger, IBlockManager blockManager, ITransactionManager transactionManager
+        public MockSetup(IBlockManager blockManager, ITransactionManager transactionManager
             , IChainManager chainManager, ISmartContractManager smartContractManager,
             ITransactionTraceManager transactionTraceManager,IFunctionMetadataService functionMetadataService,
             IStateManager stateManager)
         {
-            _logger = logger;
+            Logger = NullLogger<MockSetup>.Instance;
             _blockManager = blockManager;
             _chainManager = chainManager;
             _transactionManager = transactionManager;
@@ -66,48 +59,25 @@
             _transactionTraceManager = transactionTraceManager;
             _functionMetadataService = functionMetadataService;
             StateManager = stateManager;
->>>>>>> 0b2ea0e8
             Initialize();
         }
 
         private void Initialize()
         {
-<<<<<<< HEAD
-            NewStorage();
-            var transactionManager = new TransactionManager(_dataStore);
-            var transactionTraceManager = new TransactionTraceManager(_dataStore);
-            _functionMetadataService = new FunctionMetadataService(_dataStore);
-            var chainManager = new ChainManager(_dataStore);
-            ChainService = new ChainService(chainManager, new BlockManager(_dataStore),
-                transactionManager, transactionTraceManager, _dataStore, StateStore);
-=======
             ChainService = new ChainService(_chainManager, _blockManager,
                 _transactionManager, _transactionTraceManager, StateManager);
->>>>>>> 0b2ea0e8
             _smartContractRunnerContainer = new SmartContractRunnerContainer();
             var runner =
                 new SmartContractRunner("../../../../AElf.Runtime.CSharp.Tests.TestContract/bin/Debug/netstandard2.0/");
             _smartContractRunnerContainer.AddRunner(0, runner);
             _chainCreationService = new ChainCreationService(ChainService,
-<<<<<<< HEAD
-                new SmartContractService(new SmartContractManager(_dataStore), _smartContractRunnerContainer,
-                    StateStore, _functionMetadataService));
-            SmartContractManager = new SmartContractManager(_dataStore);
-            Task.Factory.StartNew(async () =>
-            {
-                await Init();
-            }).Unwrap().Wait();
-            SmartContractService = new SmartContractService(SmartContractManager, _smartContractRunnerContainer, StateStore, _functionMetadataService);
-            ChainService = new ChainService(new ChainManager(_dataStore), new BlockManager(_dataStore), new TransactionManager(_dataStore), new TransactionTraceManager(_dataStore), _dataStore, StateStore);
-=======
                 new SmartContractService(_smartContractManager, _smartContractRunnerContainer,
-                    StateManager, _functionMetadataService), _logger);
+                    StateManager, _functionMetadataService));
             Task.Factory.StartNew(async () => { await Init(); }).Unwrap().Wait();
             SmartContractService = new SmartContractService(_smartContractManager, _smartContractRunnerContainer,
                 StateManager, _functionMetadataService);
             ChainService = new ChainService(_chainManager, _blockManager, _transactionManager,
                 _transactionTraceManager, StateManager);
->>>>>>> 0b2ea0e8
         }
 
         public byte[] AuthorizationCode
