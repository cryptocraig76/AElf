﻿using System;
using System.IO;
using AElf.ChainController;
using AElf.Common;
using AElf.Configuration.Config.Contract;
using AElf.Database;
using AElf.Execution;
using AElf.Execution.Execution;
using AElf.Kernel;
using AElf.Miner;
using AElf.Network;
using AElf.Runtime.CSharp;
using AElf.SmartContract;
using Akka.Remote;
namespace AElf.Concurrency.Worker
{
    class Program
    {
        //private static ILogger Logger= LogManager.GetCurrentClassLogger();
        
        static void Main(string[] args)
        {
            
            //TODO! use abp bootstrap
            
            
            /*var confParser = new ConfigParser();
            bool parsed;
            try
            {
                parsed = confParser.Parse(args);
            }
            catch (Exception e)
            {
                Logger.LogError(e, "Exception while parse config.");
                throw;
            }

            if (!parsed)
                return;

            RunnerConfig.Instance.SdkDir = Path.GetDirectoryName(typeof(RunnerAElfModule).Assembly.Location);
            var runner = new SmartContractRunner();
            var smartContractRunnerFactory = new SmartContractRunnerContainer();
            smartContractRunnerFactory.AddRunner(0, runner);
            smartContractRunnerFactory.AddRunner(1, runner);

            // Setup ioc 
            var container = SetupIocContainer(true, smartContractRunnerFactory);
            if (container == null)
            {
                Logger.LogError("IoC setup failed.");
                return;
            }

            if (!CheckDBConnect(container))
            {
                Logger.LogError("Database connection failed.");
                return;
            }

            using (var scope = container.BeginLifetimeScope())
            {
                var service = scope.Resolve<ActorEnvironment>();
                service.InitWorkActorSystem();
                Console.WriteLine("Press Control + C to terminate.");
                Console.CancelKeyPress += async (sender, eventArgs) => { await service.StopAsync(); };
                service.TerminationHandle.Wait();
            }*/
            
        }

<<<<<<< HEAD
        /*
        private static IContainer SetupIocContainer(bool isMiner, SmartContractRunnerFactory smartContractRunnerFactory)
=======
        private static IContainer SetupIocContainer(bool isMiner, SmartContractRunnerContainer smartContractRunnerContainer)
>>>>>>> f8c28442
        {
            var builder = new ContainerBuilder();

            //builder.RegisterModule(new MainModule()); // todo : eventually we won't need this

            // Module registrations
            builder.RegisterModule(new LoggerAutofacModule());
            builder.RegisterModule(new DatabaseAutofacModule());
            builder.RegisterModule(new NetworkAutofacModule());
            builder.RegisterModule(new MinerAutofacModule(null));
            builder.RegisterModule(new ChainAutofacModule());
            builder.RegisterModule(new KernelAutofacModule());
            builder.RegisterModule(new SmartContractAutofacModule());

            builder.RegisterInstance(smartContractRunnerContainer).As<ISmartContractRunnerContainer>().SingleInstance();
            builder.RegisterType<ServicePack>().PropertiesAutowired();
            builder.RegisterType<ActorEnvironment>().SingleInstance();
            IContainer container;
            try
            {
                container = builder.Build();
            }
            catch (Exception e)
            {
                Logger.LogError(e);
                return null;
            }
            return container;
        }*/
//
//        private static bool CheckDBConnect(IComponentContext container)
//        {
//            var db = container.Resolve<IKeyValueDatabase>();
//            try
//            {
//                return db.IsConnected();
//            }
//            catch (Exception e)
//            {
//                //Logger.LogError(e);
//                return false;
//            }
//        }
    }
}<|MERGE_RESOLUTION|>--- conflicted
+++ resolved
@@ -70,12 +70,8 @@
             
         }
 
-<<<<<<< HEAD
         /*
-        private static IContainer SetupIocContainer(bool isMiner, SmartContractRunnerFactory smartContractRunnerFactory)
-=======
         private static IContainer SetupIocContainer(bool isMiner, SmartContractRunnerContainer smartContractRunnerContainer)
->>>>>>> f8c28442
         {
             var builder = new ContainerBuilder();
 
