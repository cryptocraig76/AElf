﻿using System;
using System.Collections.Generic;
using System.Linq;
using AElf.Common;
using AElf.Configuration.Config.Chain;
using AElf.Kernel.Managers;
using AElf.Common.Extensions;
using AElf.Common.Attributes;
using AElf.Configuration.Config.Consensus;
using AElf.Kernel.Storages;
using AElf.SmartContract;
using Google.Protobuf;
using Google.Protobuf.WellKnownTypes;
using NLog;

namespace AElf.Kernel.Consensus
{
    // ReSharper disable InconsistentNaming
    // ReSharper disable MemberCanBeMadeStatic.Local
    // ReSharper disable UnusedMember.Global
    public class AElfDPoSHelper
    {
        private static Hash ChainId => Hash.LoadBase58(ChainConfig.Instance.ChainId);

        private static Address ContractAddress => ContractHelpers.GetConsensusContractAddress(ChainId);
        
        private readonly IMinersManager _minersManager;
        private readonly ILogger _logger = LogManager.GetLogger(nameof(AElfDPoSHelper));
        private readonly IStateStore _stateStore;

<<<<<<< HEAD
        public List<Address> Miners => _minersManager.GetMiners().Result.Nodes.ToList();

=======
>>>>>>> 5f27b2b5
        private DataProvider DataProvider
        {
            get
            {
                var dp = DataProvider.GetRootDataProvider(ChainId, ContractAddress);
                dp.StateStore = _stateStore;
                return dp;
            }
        }

        public UInt64Value CurrentRoundNumber
        {
            get
            {
                try
                {
                    var number = UInt64Value.Parser.ParseFrom(
                        GetBytes<UInt64Value>(Hash.FromString(GlobalConfig.AElfDPoSCurrentRoundNumber)));
                    return number;
                }
                catch (Exception)
                {
                    return new UInt64Value {Value = 0};
                }
            }
        }

        public Timestamp ExtraBlockTimeSlot
        {
            get
            {
                try
                {
                    return Timestamp.Parser.ParseFrom(
                        GetBytes<Timestamp>(Hash.FromString(GlobalConfig.AElfDPoSExtraBlockTimeSlotString)));
                }
                catch (Exception e)
                {
                    _logger.Error(e,
                        "The DPoS information has initialized but somehow the extra block timeslot is incorrect.\n");
                    return default(Timestamp);
                }
            }
        }

        private Round CurrentRoundInfo
        {
            get
            {
                try
                {
                    return Round.Parser.ParseFrom(GetBytes<Round>(Hash.FromMessage(CurrentRoundNumber),
                        GlobalConfig.AElfDPoSInformationString));
                }
                catch (Exception e)
                {
                    _logger?.Error(e, "Failed to get DPoS information of current round.\n");
                    return new Round();
                }
            }
        }

        private SInt32Value MiningInterval
        {
            get
            {
                try
                {
                    return SInt32Value.Parser.ParseFrom(
                        GetBytes<SInt32Value>(Hash.FromString(GlobalConfig.AElfDPoSMiningIntervalString)));
                }
                catch (Exception)
                {
                    //_logger?.Error(e, "Failed to get DPoS mining interval.\n");
                    return new SInt32Value {Value = ConsensusConfig.Instance.DPoSMiningInterval};
                }
            }
        }

        private StringValue FirstPlaceBlockProducerOfCurrentRound
        {
            get
            {
                try
                {
                    return StringValue.Parser.ParseFrom(GetBytes<StringValue>(Hash.FromMessage(CurrentRoundNumber),
                        GlobalConfig.AElfDPoSFirstPlaceOfEachRoundString));
                }
                catch (Exception e)
                {
                    _logger?.Error(e, "Failed to get first order prodocuer of current round.");
                    return new StringValue {Value = ""};
                }
            }
        }

        /// <summary>
        /// Assert: Related value has surely exists in database.
        /// </summary>
        /// <param name="keyHash"></param>
        /// <param name="resourceStr"></param>
        /// <returns></returns>
        private byte[] GetBytes<T>(Hash keyHash, string resourceStr = "") where T : IMessage, new()
        {
            return resourceStr != ""
                ? DataProvider.GetChild(resourceStr).GetAsync<T>(keyHash).Result
                : DataProvider.GetAsync<T>(keyHash).Result;
        }

        public AElfDPoSHelper(IStateStore stateStore, IMinersManager minersManager)
        {
            _stateStore = stateStore;
            _minersManager = minersManager;
        }

        /// <summary>
        /// Get block producer information of current round.
        /// </summary>
        /// <param name="accountAddressHex"></param>
        public BlockProducer this[string accountAddressHex]
        {
            get
            {
                try
                {
                    var bytes = GetBytes<Round>(Hash.FromMessage(CurrentRoundNumber),
                        GlobalConfig.AElfDPoSInformationString);
                    var round = Round.Parser.ParseFrom(bytes);
                    if (round.BlockProducers.ContainsKey(accountAddressHex))
                        return round.BlockProducers[accountAddressHex];
                    
                    _logger.Error("No such Block Producer in current round.");
                    return default(BlockProducer);
                }
                catch (Exception e)
                {
                    _logger.Error(e, "Failed to get Block Producer information of current round.");
                    return default(BlockProducer);
                }
            }
        }

        public BlockProducer this[Address accountAddress] => this[accountAddress.GetFormatted()];

        private Round this[UInt64Value roundNumber]
        {
            get
            {
                try
                {
                    var bytes = GetBytes<Round>(Hash.FromMessage(roundNumber), GlobalConfig.AElfDPoSInformationString);
                    var round = Round.Parser.ParseFrom(bytes);
                    return round;
                }
                catch (Exception e)
                {
                    _logger.Error(e,
                        $"Failed to get Round information of provided round number. - {roundNumber.Value}\n");
                    return default(Round);
                }
            }
        }

        public AElfDPoSInformation GenerateInfoForFirstTwoRounds()
        {
            var dict = new Dictionary<Address, int>();

            // First round
            foreach (var node in Miners)
            {
                dict.Add(node, node.GetFormatted()[0]);
            }

            var sortedMiningNodes =
                from obj in dict
                orderby obj.Value descending
                select obj.Key;

            var enumerable = sortedMiningNodes.ToList();

            var infosOfRound1 = new Round();

            var selected = Miners.Count / 2;
            for (var i = 0; i < enumerable.Count; i++)
            {
                var bpInfo = new BlockProducer {IsEBP = false};

                if (i == selected)
                {
                    bpInfo.IsEBP = true;
                }

                bpInfo.Order = i + 1;
                bpInfo.Signature = Hash.Generate();
                bpInfo.TimeSlot =
                    GetTimestampOfUtcNow(i * ConsensusConfig.Instance.DPoSMiningInterval + GlobalConfig.AElfWaitFirstRoundTime);

                infosOfRound1.BlockProducers.Add(enumerable[i].GetFormatted(), bpInfo);
            }

            // Second round
            dict = new Dictionary<Address, int>();

            foreach (var node in Miners)
            {
                dict.Add(node, node.GetFormatted()[0]);
            }

            sortedMiningNodes =
                from obj in dict
                orderby obj.Value descending
                select obj.Key;

            enumerable = sortedMiningNodes.ToList();

            var infosOfRound2 = new Round();

            var addition = enumerable.Count * ConsensusConfig.Instance.DPoSMiningInterval + ConsensusConfig.Instance.DPoSMiningInterval;

            selected = Miners.Count / 2;
            for (var i = 0; i < enumerable.Count; i++)
            {
                var bpInfo = new BlockProducer {IsEBP = false};

                if (i == selected)
                {
                    bpInfo.IsEBP = true;
                }

                bpInfo.TimeSlot = GetTimestampOfUtcNow(i * ConsensusConfig.Instance.DPoSMiningInterval + addition +
                                                       GlobalConfig.AElfWaitFirstRoundTime);
                bpInfo.Order = i + 1;

                infosOfRound2.BlockProducers.Add(enumerable[i].GetFormatted(), bpInfo);
            }

            infosOfRound1.RoundNumber = 1;
            infosOfRound2.RoundNumber = 2;

            var dPoSInfo = new AElfDPoSInformation
            {
                Rounds = {infosOfRound1, infosOfRound2}
            };

            return dPoSInfo;
        }

        private Round SupplyPreviousRoundInfo()
        {
            try
            {
                var roundInfo = CurrentRoundInfo;

                foreach (var info in roundInfo.BlockProducers)
                {
                    if (info.Value.InValue != null && info.Value.OutValue != null) continue;

                    var inValue = Hash.Generate();
                    var outValue = Hash.FromMessage(inValue);

                    info.Value.OutValue = outValue;
                    info.Value.InValue = inValue;

                    //For the first round, the sig value is auto generated
                    if (info.Value.Signature == null && CurrentRoundNumber.Value != 1)
                    {
                        var signature = CalculateSignature(inValue);
                        info.Value.Signature = signature;
                    }

                    roundInfo.BlockProducers[info.Key] = info.Value;
                }

                roundInfo.RoundNumber = CurrentRoundNumber.Value;

                return roundInfo;
            }
            catch (Exception e)
            {
                _logger?.Error(e, "Failed to supply previous round info");
                return new Round();
            }
        }

        public Hash CalculateSignature(Hash inValue)
        {
            try
            {
                var add = Hash.Default;
                foreach (var node in Miners)
                {
                    var lastSignature = this[RoundNumberMinusOne(CurrentRoundNumber)].BlockProducers[node.GetFormatted()].Signature;
                    add = Hash.FromTwoHashes(add, lastSignature);
                }

                var sig = Hash.FromTwoHashes(inValue, add);
                return sig;
            }
            catch (Exception e)
            {
                _logger?.Error(e, "Failed to calculate signature");
                return Hash.Default;
            }
        }

        private Round GenerateNextRoundOrder()
        {
            try
            {
                var infosOfNextRound = new Round();
                var signatureDict = new Dictionary<Hash, string>();
                var orderDict = new Dictionary<int, string>();

                var blockProducerCount = Miners.Count;

                foreach (var node in Miners)
                {
                    var s = this[node].Signature;
                    if (s == null)
                    {
                        s = Hash.Generate();
                    }

                    signatureDict[s] = node.GetFormatted();
                }

                foreach (var sig in signatureDict.Keys)
                {
                    var sigNum = BitConverter.ToUInt64(
                        BitConverter.IsLittleEndian ? sig.Value.Reverse().ToArray() : sig.Value.ToArray(), 0);
                    var order = Math.Abs(GetModulus(sigNum, blockProducerCount));

                    if (orderDict.ContainsKey(order))
                    {
                        for (var i = 0; i < blockProducerCount; i++)
                        {
                            if (!orderDict.ContainsKey(i))
                            {
                                order = i;
                            }
                        }
                    }

                    orderDict.Add(order, signatureDict[sig]);
                }

                var blockTimeSlot = ExtraBlockTimeSlot;

                // Maybe because something happened with setting extra block time slot.
                if (blockTimeSlot.ToDateTime().AddMilliseconds(ConsensusConfig.Instance.DPoSMiningInterval * 1.5) <
                    GetTimestampOfUtcNow().ToDateTime())
                {
                    blockTimeSlot = GetTimestampOfUtcNow();
                }

                for (var i = 0; i < orderDict.Count; i++)
                {
                    var bpInfoNew = new BlockProducer
                    {
                        TimeSlot = GetTimestampWithOffset(blockTimeSlot,
                            i * ConsensusConfig.Instance.DPoSMiningInterval + ConsensusConfig.Instance.DPoSMiningInterval * 2),
                        Order = i + 1
                    };

                    infosOfNextRound.BlockProducers[orderDict[i]] = bpInfoNew;
                }

                infosOfNextRound.RoundNumber = CurrentRoundNumber.Value + 1;

                return infosOfNextRound;
            }
            catch (Exception e)
            {
                _logger?.Error(e, "Failed to generate info of next round");
                return new Round();
            }
        }

        private StringValue CalculateNextExtraBlockProducer()
        {
            try
            {
                var firstPlace = FirstPlaceBlockProducerOfCurrentRound;
                var firstPlaceInfo = this[firstPlace.Value];
                var sig = firstPlaceInfo.Signature;
                if (sig == null)
                {
                    sig = Hash.Generate();
                }

                var sigNum = BitConverter.ToUInt64(
                    BitConverter.IsLittleEndian ? sig.Value.Reverse().ToArray() : sig.Value.ToArray(), 0);
                var blockProducerCount = Miners.Count;
                var order = GetModulus(sigNum, blockProducerCount);

                var nextEBP = Miners[order];

                return new StringValue {Value = nextEBP.GetFormatted().RemoveHexPrefix()};
            }
            catch (Exception e)
            {
                _logger?.Error(e, "Failed to set next extra block producer");
                return new StringValue {Value = ""};
            }
        }

        public StringValue GetDPoSInfoToString()
        {
            ulong count = 1;

            if (CurrentRoundNumber.Value != 0)
            {
                count = CurrentRoundNumber.Value;
            }

            var infoOfOneRound = "";

            ulong i = 1;
            while (i <= count)
            {
                var roundInfoStr = GetRoundInfoToString(new UInt64Value {Value = i});
                infoOfOneRound += $"\n[Round {i}]\n" + roundInfoStr;
                i++;
            }

            var res = new StringValue
            {
                Value
                    = infoOfOneRound + $"EBP Time Slot of current round: {ExtraBlockTimeSlot.ToDateTime().ToLocalTime():u}\n"
                                     + "Current Round : " + CurrentRoundNumber?.Value
            };

            return res;
        }

        private string GetDPoSInfoToStringOfLatestRounds(ulong countOfRounds)
        {
            try
            {
                if (CurrentRoundNumber.Value == 0)
                {
                    return "Somehow current round number is 0";
                }

                if (countOfRounds == 0)
                {
                    return "";
                }

                var currentRoundNumber = CurrentRoundNumber.Value;
                ulong startRound;
                if (countOfRounds >= currentRoundNumber)
                {
                    startRound = 1;
                }
                else
                {
                    startRound = currentRoundNumber - countOfRounds + 1;
                }

                var infoOfOneRound = "";
                var i = startRound;
                while (i <= currentRoundNumber)
                {
                    if (i <= 0)
                    {
                        continue;
                    }

                    var roundInfoStr = GetRoundInfoToString(new UInt64Value {Value = i});
                    infoOfOneRound += $"\n[Round {i}]\n" + roundInfoStr;
                    i++;
                }

                return
                    infoOfOneRound + $"EBP TimeSlot of current round: {ExtraBlockTimeSlot.ToDateTime().ToLocalTime():u}\n"
                                   + $"Current Round : {CurrentRoundNumber.Value}";
            }
            catch (Exception e)
            {
                _logger?.Error(e, "Failed to get dpos info");
                return "";
            }
        }

        public Tuple<Round, Round, StringValue> ExecuteTxsForExtraBlock()
        {
            var currentRoundInfo = SupplyPreviousRoundInfo();
            var nextRoundInfo = GenerateNextRoundOrder();
            var nextEBP = CalculateNextExtraBlockProducer();

            return Tuple.Create(currentRoundInfo, nextRoundInfo, nextEBP);
        }

        /// <summary>
        /// This method should return true if all the BPs restarted (and missed their time slots).
        /// </summary>
        /// <returns></returns>
        public bool CanRecoverDPoSInformation()
        {
            try
            {
                //If DPoS information is already generated, return false;
                //Because this method doesn't responsible to initialize DPoS information.
                if (CurrentRoundNumber.Value == 0)
                {
                    return false;
                }

                var extraBlockTimeSlot = ExtraBlockTimeSlot.ToDateTime();
                var now = DateTime.UtcNow;
                if (now < extraBlockTimeSlot)
                {
                    return false;
                }
            }
            catch (Exception e)
            {
                _logger?.Error(e, "Failed to check whether this node can recover DPoS mining.");
                return false;
            }

            return true;
        }

        public void SyncMiningInterval()
        {
            ConsensusConfig.Instance.DPoSMiningInterval = MiningInterval.Value;
            _logger?.Info($"Set AElf DPoS mining interval to: {GlobalConfig.AElfDPoSMiningInterval} ms.");
        }

        public void LogDPoSInformation(ulong height)
        {
            _logger?.Trace("Log dpos information - Start");
            _logger?.Trace(GetDPoSInfoToStringOfLatestRounds(GlobalConfig.AElfDPoSLogRoundCount) +
                           $". Current height: {height}");
            _logger?.Trace("Log dpos information - End");
        }

        public Round GetCurrentRoundInfo(UInt64Value currentRoundNumber = null)
        {
            if (currentRoundNumber == null)
            {
                currentRoundNumber = CurrentRoundNumber;
            }
            
            return currentRoundNumber.Value != 0 ? this[currentRoundNumber] : null;
        }

        private string GetRoundInfoToString(UInt64Value roundNumber)
        {
            try
            {
                var result = "";

                foreach (var bpInfo in this[roundNumber].BlockProducers)
                {
                    result += bpInfo.Key + ":\n";
                    result += "IsEBP:\t\t" + bpInfo.Value.IsEBP + "\n";
                    result += "Order:\t\t" + bpInfo.Value.Order + "\n";
                    result += "Time Slot:\t" + bpInfo.Value.TimeSlot.ToDateTime().ToLocalTime().ToString("u") + "\n";
                    result += "Signature:\t" + bpInfo.Value.Signature?.Value.ToByteArray().ToHex().RemoveHexPrefix() +
                              "\n";
                    result += "Out Value:\t" + bpInfo.Value.OutValue?.Value.ToByteArray().ToHex().RemoveHexPrefix() +
                              "\n";
                    result += "In Value:\t" + bpInfo.Value.InValue?.Value.ToByteArray().ToHex().RemoveHexPrefix() +
                              "\n";
                }

                return result + "\n";
            }
            catch (Exception e)
            {
                _logger?.Error(e, $"Failed to get dpos info of round {roundNumber.Value}");
                return "";
            }
        }

        private UInt64Value RoundNumberMinusOne(UInt64Value currentCount)
        {
            var current = currentCount.Value;
            current--;
            return new UInt64Value {Value = current};
        }

        /// <summary>
        /// Get local time
        /// </summary>
        /// <param name="offset">minutes</param>
        /// <returns></returns>
        private Timestamp GetTimestampOfUtcNow(int offset = 0)
        {
            return Timestamp.FromDateTime(DateTime.UtcNow.AddMilliseconds(offset));
        }

        private Timestamp GetTimestampWithOffset(Timestamp origin, int offset)
        {
            return Timestamp.FromDateTime(origin.ToDateTime().AddMilliseconds(offset));
        }

        /// <summary>
        /// In case of forgetting to check negative value.
        /// For now this method only used for generating order,
        /// so integer should be enough.
        /// </summary>
        /// <param name="uLongVal"></param>
        /// <param name="intVal"></param>
        /// <returns></returns>
        private int GetModulus(ulong uLongVal, int intVal)
        {
            return Math.Abs((int) (uLongVal % (ulong) intVal));
        }
    }
}<|MERGE_RESOLUTION|>--- conflicted
+++ resolved
@@ -15,9 +15,7 @@
 
 namespace AElf.Kernel.Consensus
 {
-    // ReSharper disable InconsistentNaming
-    // ReSharper disable MemberCanBeMadeStatic.Local
-    // ReSharper disable UnusedMember.Global
+    // TODO: Cache
     public class AElfDPoSHelper
     {
         private static Hash ChainId => Hash.LoadBase58(ChainConfig.Instance.ChainId);
@@ -28,11 +26,8 @@
         private readonly ILogger _logger = LogManager.GetLogger(nameof(AElfDPoSHelper));
         private readonly IStateStore _stateStore;
 
-<<<<<<< HEAD
         public List<Address> Miners => _minersManager.GetMiners().Result.Nodes.ToList();
 
-=======
->>>>>>> 5f27b2b5
         private DataProvider DataProvider
         {
             get
