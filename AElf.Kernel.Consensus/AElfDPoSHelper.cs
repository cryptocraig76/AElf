﻿using System;
using System.Collections.Generic;
using System.Linq;
using AElf.Common;
<<<<<<< HEAD
using AElf.Configuration.Config.Chain;
using AElf.Kernel.Managers;
=======
using AElf.Common.Extensions;
using AElf.Common.Attributes;
using AElf.Configuration.Config.Consensus;
>>>>>>> fc25900d
using AElf.Kernel.Storages;
using AElf.SmartContract;
using Google.Protobuf;
using Google.Protobuf.WellKnownTypes;
using NLog;

namespace AElf.Kernel.Consensus
{
    // ReSharper disable InconsistentNaming
    // ReSharper disable MemberCanBeMadeStatic.Local
    // ReSharper disable UnusedMember.Global
    public class AElfDPoSHelper
    {
        private static Hash ChainId => Hash.LoadHex(ChainConfig.Instance.ChainId);

        private static Address ContractAddress => ContractHelpers.GetConsensusContractAddress(ChainId);
        
        private readonly IMinersManager _minersManager;
        private readonly ILogger _logger = LogManager.GetLogger(nameof(AElfDPoSHelper));
        private readonly IStateStore _stateStore;

        public List<Address> Miners => _minersManager.GetMiners().Result.Nodes.ToList();

        private DataProvider DataProvider
        {
            get
            {
                var dp = DataProvider.GetRootDataProvider(ChainId, ContractAddress);
                dp.StateStore = _stateStore;
                return dp;
            }
        }

        public UInt64Value CurrentRoundNumber
        {
            get
            {
                try
                {
                    var number = UInt64Value.Parser.ParseFrom(
                        GetBytes<UInt64Value>(Hash.FromString(GlobalConfig.AElfDPoSCurrentRoundNumber)));
                    return number;
                }
                catch (Exception)
                {
                    return new UInt64Value {Value = 0};
                }
            }
        }

        public Timestamp ExtraBlockTimeSlot
        {
            get
            {
                try
                {
                    return Timestamp.Parser.ParseFrom(
                        GetBytes<Timestamp>(Hash.FromString(GlobalConfig.AElfDPoSExtraBlockTimeSlotString)));
                }
                catch (Exception e)
                {
                    _logger.Error(e,
                        "The DPoS information has initialized but somehow the extra block timeslot is incorrect.\n");
                    return default(Timestamp);
                }
            }
        }

        private Round CurrentRoundInfo
        {
            get
            {
                try
                {
                    return Round.Parser.ParseFrom(GetBytes<Round>(Hash.FromMessage(CurrentRoundNumber),
                        GlobalConfig.AElfDPoSInformationString));
                }
                catch (Exception e)
                {
                    _logger?.Error(e, "Failed to get DPoS information of current round.\n");
                    return new Round();
                }
            }
        }

        private SInt32Value MiningInterval
        {
            get
            {
                try
                {
                    return SInt32Value.Parser.ParseFrom(
                        GetBytes<SInt32Value>(Hash.FromString(GlobalConfig.AElfDPoSMiningIntervalString)));
                }
                catch (Exception)
                {
                    //_logger?.Error(e, "Failed to get DPoS mining interval.\n");
                    return new SInt32Value {Value = ConsensusConfig.Instance.DPoSMiningInterval};
                }
            }
        }

        private StringValue FirstPlaceBlockProducerOfCurrentRound
        {
            get
            {
                try
                {
                    return StringValue.Parser.ParseFrom(GetBytes<StringValue>(Hash.FromMessage(CurrentRoundNumber),
                        GlobalConfig.AElfDPoSFirstPlaceOfEachRoundString));
                }
                catch (Exception e)
                {
                    _logger?.Error(e, "Failed to get first order prodocuer of current round.");
                    return new StringValue {Value = ""};
                }
            }
        }

        /// <summary>
        /// Assert: Related value has surely exists in database.
        /// </summary>
        /// <param name="keyHash"></param>
        /// <param name="resourceStr"></param>
        /// <returns></returns>
        private byte[] GetBytes<T>(Hash keyHash, string resourceStr = "") where T : IMessage, new()
        {
            return resourceStr != ""
                ? DataProvider.GetChild(resourceStr).GetAsync<T>(keyHash).Result
                : DataProvider.GetAsync<T>(keyHash).Result;
        }

        public AElfDPoSHelper(IStateStore stateStore, IMinersManager minersManager)
        {
            _stateStore = stateStore;
            _minersManager = minersManager;
        }

        /// <summary>
        /// Get block producer information of current round.
        /// </summary>
        /// <param name="accountAddressHex"></param>
        public BlockProducer this[string accountAddressHex]
        {
            get
            {
                try
                {
                    var bytes = GetBytes<Round>(Hash.FromMessage(CurrentRoundNumber),
                        GlobalConfig.AElfDPoSInformationString);
                    var round = Round.Parser.ParseFrom(bytes);
                    if (round.BlockProducers.ContainsKey(accountAddressHex))
                        return round.BlockProducers[accountAddressHex];
                    
                    _logger.Error("No such Block Producer in current round.");
                    return default(BlockProducer);
                }
                catch (Exception e)
                {
                    _logger.Error(e, "Failed to get Block Producer information of current round.");
                    return default(BlockProducer);
                }
            }
        }

        public BlockProducer this[Address accountAddress] => this[accountAddress.DumpHex()];

        private Round this[UInt64Value roundNumber]
        {
            get
            {
                try
                {
                    var bytes = GetBytes<Round>(Hash.FromMessage(roundNumber), GlobalConfig.AElfDPoSInformationString);
                    var round = Round.Parser.ParseFrom(bytes);
                    return round;
                }
                catch (Exception e)
                {
                    _logger.Error(e,
                        $"Failed to get Round information of provided round number. - {roundNumber.Value}\n");
                    return default(Round);
                }
            }
        }

        public AElfDPoSInformation GenerateInfoForFirstTwoRounds()
        {
            var dict = new Dictionary<Address, int>();

            // First round
            foreach (var node in Miners)
            {
                dict.Add(node, node.DumpHex()[0]);
            }

            var sortedMiningNodes =
                from obj in dict
                orderby obj.Value descending
                select obj.Key;

            var enumerable = sortedMiningNodes.ToList();

            var infosOfRound1 = new Round();

            var selected = Miners.Count / 2;
            for (var i = 0; i < enumerable.Count; i++)
            {
                var bpInfo = new BlockProducer {IsEBP = false};

                if (i == selected)
                {
                    bpInfo.IsEBP = true;
                }

                bpInfo.Order = i + 1;
                bpInfo.Signature = Hash.Generate();
                bpInfo.TimeSlot =
                    GetTimestampOfUtcNow(i * ConsensusConfig.Instance.DPoSMiningInterval + GlobalConfig.AElfWaitFirstRoundTime);

                infosOfRound1.BlockProducers.Add(enumerable[i].DumpHex(), bpInfo);
            }

            // Second round
            dict = new Dictionary<Address, int>();

            foreach (var node in Miners)
            {
                dict.Add(node, node.DumpHex()[0]);
            }

            sortedMiningNodes =
                from obj in dict
                orderby obj.Value descending
                select obj.Key;

            enumerable = sortedMiningNodes.ToList();

            var infosOfRound2 = new Round();

            var addition = enumerable.Count * ConsensusConfig.Instance.DPoSMiningInterval + ConsensusConfig.Instance.DPoSMiningInterval;

            selected = Miners.Count / 2;
            for (var i = 0; i < enumerable.Count; i++)
            {
                var bpInfo = new BlockProducer {IsEBP = false};

                if (i == selected)
                {
                    bpInfo.IsEBP = true;
                }

                bpInfo.TimeSlot = GetTimestampOfUtcNow(i * ConsensusConfig.Instance.DPoSMiningInterval + addition +
                                                       GlobalConfig.AElfWaitFirstRoundTime);
                bpInfo.Order = i + 1;

                infosOfRound2.BlockProducers.Add(enumerable[i].DumpHex(), bpInfo);
            }

            infosOfRound1.RoundNumber = 1;
            infosOfRound2.RoundNumber = 2;

            var dPoSInfo = new AElfDPoSInformation
            {
                Rounds = {infosOfRound1, infosOfRound2}
            };

            return dPoSInfo;
        }

        private Round SupplyPreviousRoundInfo()
        {
            try
            {
                var roundInfo = CurrentRoundInfo;

                foreach (var info in roundInfo.BlockProducers)
                {
                    if (info.Value.InValue != null && info.Value.OutValue != null) continue;

                    var inValue = Hash.Generate();
                    var outValue = Hash.FromMessage(inValue);

                    info.Value.OutValue = outValue;
                    info.Value.InValue = inValue;

                    //For the first round, the sig value is auto generated
                    if (info.Value.Signature == null && CurrentRoundNumber.Value != 1)
                    {
                        var signature = CalculateSignature(inValue);
                        info.Value.Signature = signature;
                    }

                    roundInfo.BlockProducers[info.Key] = info.Value;
                }

                roundInfo.RoundNumber = CurrentRoundNumber.Value;

                return roundInfo;
            }
            catch (Exception e)
            {
                _logger?.Error(e, "Failed to supply previous round info");
                return new Round();
            }
        }

        public Hash CalculateSignature(Hash inValue)
        {
            try
            {
                var add = Hash.Default;
                foreach (var node in Miners)
                {
                    var lastSignature = this[RoundNumberMinusOne(CurrentRoundNumber)].BlockProducers[node.DumpHex()].Signature;
                    add = Hash.FromTwoHashes(add, lastSignature);
                }

                var sig = Hash.FromTwoHashes(inValue, add);
                return sig;
            }
            catch (Exception e)
            {
                _logger?.Error(e, "Failed to calculate signature");
                return Hash.Default;
            }
        }

        private Round GenerateNextRoundOrder()
        {
            try
            {
                var infosOfNextRound = new Round();
                var signatureDict = new Dictionary<Hash, string>();
                var orderDict = new Dictionary<int, string>();

                var blockProducerCount = Miners.Count;

                foreach (var node in Miners)
                {
                    var s = this[node].Signature;
                    if (s == null)
                    {
                        s = Hash.Generate();
                    }

                    signatureDict[s] = node.DumpHex();
                }

                foreach (var sig in signatureDict.Keys)
                {
                    var sigNum = BitConverter.ToUInt64(
                        BitConverter.IsLittleEndian ? sig.Value.Reverse().ToArray() : sig.Value.ToArray(), 0);
                    var order = Math.Abs(GetModulus(sigNum, blockProducerCount));

                    if (orderDict.ContainsKey(order))
                    {
                        for (var i = 0; i < blockProducerCount; i++)
                        {
                            if (!orderDict.ContainsKey(i))
                            {
                                order = i;
                            }
                        }
                    }

                    orderDict.Add(order, signatureDict[sig]);
                }

                var blockTimeSlot = ExtraBlockTimeSlot;

<<<<<<< HEAD
                // Maybe because something happened with setting extra block time slot.
                if (blockTimeSlot.ToDateTime().AddMilliseconds(GlobalConfig.AElfDPoSMiningInterval * 1.5) <
=======
                //Maybe because something happened with setting extra block time slot.
                if (blockTimeSlot.ToDateTime().AddMilliseconds(ConsensusConfig.Instance.DPoSMiningInterval * 1.5) <
>>>>>>> fc25900d
                    GetTimestampOfUtcNow().ToDateTime())
                {
                    blockTimeSlot = GetTimestampOfUtcNow();
                }

                for (var i = 0; i < orderDict.Count; i++)
                {
                    var bpInfoNew = new BlockProducer
                    {
                        TimeSlot = GetTimestampWithOffset(blockTimeSlot,
                            i * ConsensusConfig.Instance.DPoSMiningInterval + ConsensusConfig.Instance.DPoSMiningInterval * 2),
                        Order = i + 1
                    };

                    infosOfNextRound.BlockProducers[orderDict[i]] = bpInfoNew;
                }

                infosOfNextRound.RoundNumber = CurrentRoundNumber.Value + 1;

                return infosOfNextRound;
            }
            catch (Exception e)
            {
                _logger?.Error(e, "Failed to generate info of next round");
                return new Round();
            }
        }

        private StringValue CalculateNextExtraBlockProducer()
        {
            try
            {
                var firstPlace = FirstPlaceBlockProducerOfCurrentRound;
                var firstPlaceInfo = this[firstPlace.Value];
                var sig = firstPlaceInfo.Signature;
                if (sig == null)
                {
                    sig = Hash.Generate();
                }

                var sigNum = BitConverter.ToUInt64(
                    BitConverter.IsLittleEndian ? sig.Value.Reverse().ToArray() : sig.Value.ToArray(), 0);
                var blockProducerCount = Miners.Count;
                var order = GetModulus(sigNum, blockProducerCount);

                var nextEBP = Miners[order];

                return new StringValue {Value = nextEBP.DumpHex().RemoveHexPrefix()};
            }
            catch (Exception e)
            {
                _logger?.Error(e, "Failed to set next extra block producer");
                return new StringValue {Value = ""};
            }
        }

        public StringValue GetDPoSInfoToString()
        {
            ulong count = 1;

            if (CurrentRoundNumber.Value != 0)
            {
                count = CurrentRoundNumber.Value;
            }

            var infoOfOneRound = "";

            ulong i = 1;
            while (i <= count)
            {
                var roundInfoStr = GetRoundInfoToString(new UInt64Value {Value = i});
                infoOfOneRound += $"\n[Round {i}]\n" + roundInfoStr;
                i++;
            }

            var res = new StringValue
            {
                Value
                    = infoOfOneRound + $"EBP Time Slot of current round: {ExtraBlockTimeSlot.ToDateTime().ToLocalTime():u}\n"
                                     + "Current Round : " + CurrentRoundNumber?.Value
            };

            return res;
        }

        private string GetDPoSInfoToStringOfLatestRounds(ulong countOfRounds)
        {
            try
            {
                if (CurrentRoundNumber.Value == 0)
                {
                    return "Somehow current round number is 0";
                }

                if (countOfRounds == 0)
                {
                    return "";
                }

                var currentRoundNumber = CurrentRoundNumber.Value;
                ulong startRound;
                if (countOfRounds >= currentRoundNumber)
                {
                    startRound = 1;
                }
                else
                {
                    startRound = currentRoundNumber - countOfRounds + 1;
                }

                var infoOfOneRound = "";
                var i = startRound;
                while (i <= currentRoundNumber)
                {
                    if (i <= 0)
                    {
                        continue;
                    }

                    var roundInfoStr = GetRoundInfoToString(new UInt64Value {Value = i});
                    infoOfOneRound += $"\n[Round {i}]\n" + roundInfoStr;
                    i++;
                }

                return
                    infoOfOneRound + $"EBP TimeSlot of current round: {ExtraBlockTimeSlot.ToDateTime().ToLocalTime():u}\n"
                                   + $"Current Round : {CurrentRoundNumber.Value}";
            }
            catch (Exception e)
            {
                _logger?.Error(e, "Failed to get dpos info");
                return "";
            }
        }

        public Tuple<Round, Round, StringValue> ExecuteTxsForExtraBlock()
        {
            var currentRoundInfo = SupplyPreviousRoundInfo();
            var nextRoundInfo = GenerateNextRoundOrder();
            var nextEBP = CalculateNextExtraBlockProducer();

            return Tuple.Create(currentRoundInfo, nextRoundInfo, nextEBP);
        }

        /// <summary>
        /// This method should return true if all the BPs restarted (and missed their time slots).
        /// </summary>
        /// <returns></returns>
        public bool CanRecoverDPoSInformation()
        {
            try
            {
                //If DPoS information is already generated, return false;
                //Because this method doesn't responsible to initialize DPoS information.
                if (CurrentRoundNumber.Value == 0)
                {
                    return false;
                }

                var extraBlockTimeSlot = ExtraBlockTimeSlot.ToDateTime();
                var now = DateTime.UtcNow;
                if (now < extraBlockTimeSlot)
                {
                    return false;
                }
            }
            catch (Exception e)
            {
                _logger?.Error(e, "Failed to check whether this node can recover DPoS mining.");
                return false;
            }

            return true;
        }

        public void SyncMiningInterval()
        {
<<<<<<< HEAD
            GlobalConfig.AElfDPoSMiningInterval = MiningInterval.Value;
            _logger?.Info($"Set AElf DPoS mining interval to: {GlobalConfig.AElfDPoSMiningInterval} ms.");
=======
            ConsensusConfig.Instance.DPoSMiningInterval = MiningInterval.Value;
>>>>>>> fc25900d
        }

        public void LogDPoSInformation(ulong height)
        {
            _logger?.Trace("Log dpos information - Start");
            _logger?.Trace(GetDPoSInfoToStringOfLatestRounds(GlobalConfig.AElfDPoSLogRoundCount) +
                           $". Current height: {height}");
            _logger?.Trace("Log dpos information - End");
        }

        public Round GetCurrentRoundInfo(UInt64Value currentRoundNumber = null)
        {
            if (currentRoundNumber == null)
            {
                currentRoundNumber = CurrentRoundNumber;
            }
            
            return currentRoundNumber.Value != 0 ? this[currentRoundNumber] : null;
        }

        private string GetRoundInfoToString(UInt64Value roundNumber)
        {
            try
            {
                var result = "";

                foreach (var bpInfo in this[roundNumber].BlockProducers)
                {
                    result += bpInfo.Key + ":\n";
                    result += "IsEBP:\t\t" + bpInfo.Value.IsEBP + "\n";
                    result += "Order:\t\t" + bpInfo.Value.Order + "\n";
                    result += "Time Slot:\t" + bpInfo.Value.TimeSlot.ToDateTime().ToLocalTime().ToString("u") + "\n";
                    result += "Signature:\t" + bpInfo.Value.Signature?.Value.ToByteArray().ToHex().RemoveHexPrefix() +
                              "\n";
                    result += "Out Value:\t" + bpInfo.Value.OutValue?.Value.ToByteArray().ToHex().RemoveHexPrefix() +
                              "\n";
                    result += "In Value:\t" + bpInfo.Value.InValue?.Value.ToByteArray().ToHex().RemoveHexPrefix() +
                              "\n";
                }

                return result + "\n";
            }
            catch (Exception e)
            {
                _logger?.Error(e, $"Failed to get dpos info of round {roundNumber.Value}");
                return "";
            }
        }

        private UInt64Value RoundNumberMinusOne(UInt64Value currentCount)
        {
            var current = currentCount.Value;
            current--;
            return new UInt64Value {Value = current};
        }

        /// <summary>
        /// Get local time
        /// </summary>
        /// <param name="offset">minutes</param>
        /// <returns></returns>
        private Timestamp GetTimestampOfUtcNow(int offset = 0)
        {
            return Timestamp.FromDateTime(DateTime.UtcNow.AddMilliseconds(offset));
        }

        private Timestamp GetTimestampWithOffset(Timestamp origin, int offset)
        {
            return Timestamp.FromDateTime(origin.ToDateTime().AddMilliseconds(offset));
        }

        /// <summary>
        /// In case of forgetting to check negative value.
        /// For now this method only used for generating order,
        /// so integer should be enough.
        /// </summary>
        /// <param name="uLongVal"></param>
        /// <param name="intVal"></param>
        /// <returns></returns>
        private int GetModulus(ulong uLongVal, int intVal)
        {
            return Math.Abs((int) (uLongVal % (ulong) intVal));
        }
    }
}<|MERGE_RESOLUTION|>--- conflicted
+++ resolved
@@ -2,14 +2,11 @@
 using System.Collections.Generic;
 using System.Linq;
 using AElf.Common;
-<<<<<<< HEAD
 using AElf.Configuration.Config.Chain;
 using AElf.Kernel.Managers;
-=======
 using AElf.Common.Extensions;
 using AElf.Common.Attributes;
 using AElf.Configuration.Config.Consensus;
->>>>>>> fc25900d
 using AElf.Kernel.Storages;
 using AElf.SmartContract;
 using Google.Protobuf;
@@ -381,13 +378,8 @@
 
                 var blockTimeSlot = ExtraBlockTimeSlot;
 
-<<<<<<< HEAD
                 // Maybe because something happened with setting extra block time slot.
-                if (blockTimeSlot.ToDateTime().AddMilliseconds(GlobalConfig.AElfDPoSMiningInterval * 1.5) <
-=======
-                //Maybe because something happened with setting extra block time slot.
                 if (blockTimeSlot.ToDateTime().AddMilliseconds(ConsensusConfig.Instance.DPoSMiningInterval * 1.5) <
->>>>>>> fc25900d
                     GetTimestampOfUtcNow().ToDateTime())
                 {
                     blockTimeSlot = GetTimestampOfUtcNow();
@@ -565,12 +557,8 @@
 
         public void SyncMiningInterval()
         {
-<<<<<<< HEAD
-            GlobalConfig.AElfDPoSMiningInterval = MiningInterval.Value;
+            ConsensusConfig.Instance.DPoSMiningInterval = MiningInterval.Value;
             _logger?.Info($"Set AElf DPoS mining interval to: {GlobalConfig.AElfDPoSMiningInterval} ms.");
-=======
-            ConsensusConfig.Instance.DPoSMiningInterval = MiningInterval.Value;
->>>>>>> fc25900d
         }
 
         public void LogDPoSInformation(ulong height)
