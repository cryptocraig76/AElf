--- conflicted
+++ resolved
@@ -34,27 +34,11 @@
         private IBlockChain BlockChain => _blockChain ?? (_blockChain =
                                               _chainService.GetBlockChain(
                                                   Hash.LoadHex(ChainConfig.Instance.ChainId)));
-<<<<<<< HEAD
-
-        private readonly ILogger _logger = LogManager.GetLogger(nameof(BlockSynchronizer));
-
-        private NodeSyncState _nodeSyncState = NodeSyncState.InitialSync;
-
-        private static int _flag;
-=======
->>>>>>> e93e72e8
 
         private readonly ILogger _logger;
 
         private readonly FSM _stateFSM;
 
-<<<<<<< HEAD
-        private static bool _executingRemainingBlocks;
-
-        private static IBlock _nextBlock;
-
-=======
->>>>>>> e93e72e8
         private static bool _terminated;
 
         private NodeState CurrentState => (NodeState) _stateFSM.CurrentState;
@@ -76,7 +60,7 @@
 
             MessageHub.Instance.Subscribe<StateEvent>(e =>
             {
-                _stateFSM.ProcessWithStateEvent(e); 
+                _stateFSM.ProcessWithStateEvent(e);
                 MessageHub.Instance.Publish(new FSMStateChanged(CurrentState));
             });
 
@@ -86,26 +70,26 @@
                 {
                     MessageHub.Instance.Publish(new LockMining(true));
                 }
-                
+
                 switch (inState.NodeState)
                 {
                     case NodeState.Catching:
                         await ReceiveNextValidBlock();
                         break;
-                    
+
                     case NodeState.Caught:
                         await ReceiveNextValidBlock();
                         break;
-                    
+
                     case NodeState.ExecutingLoop:
                         // This node is free to mine a block during executing maybe-incorrect block again and again.
                         MessageHub.Instance.Publish(new LockMining(false));
                         break;
-                    
+
                     case NodeState.GeneratingConsensusTx:
                         MessageHub.Instance.Publish(new LockMining(false));
                         break;
-                    
+
                     case NodeState.Reverting:
                         await HandleFork();
                         break;
@@ -134,12 +118,8 @@
                 {
                     // Get previous block from the chain
                     var correspondingBlockHeader = await BlockChain.GetBlockByHeightAsync(blockHeader.Index - 1);
-
-<<<<<<< HEAD
+                    
                     // If the hash of this previous block correponds to "previous block hash" of the current header
-=======
-                    // If the hash of this previous block corresponds to "previous block hash" of the current header
->>>>>>> e93e72e8
                     // the link has been found
                     if (correspondingBlockHeader.BlockHashToHex == blockHeader.PreviousBlockHash.DumpHex())
                     {
@@ -149,15 +129,10 @@
                     }
                 }
 
-                // Launch unlinkable again with the last headers index
+                // Launch unlinkable again with the last headers index 
                 MessageHub.Instance.Publish(new UnlinkableHeader(headers.Last()));
             });
 
-<<<<<<< HEAD
-            MessageHub.Instance.Subscribe<DPoSStateChanged>(inState => { _miningStarted = inState.IsMining; });
-            MessageHub.Instance.Subscribe<BlockMined>(inBlock => { AddMinedBlock(inBlock.Block); });
-            MessageHub.Instance.Subscribe<ExecutionStateChanged>(inState => { _isExecuting = inState.IsExecuting; });
-=======
             MessageHub.Instance.Subscribe<DPoSStateChanged>(inState =>
             {
                 // Ignore the process of publishing in value because this operation won't produce a block.
@@ -175,7 +150,6 @@
                 MessageHub.Instance.Publish(UpdateConsensus.Update);
                 AddMinedBlock(inBlock.Block);
             });
->>>>>>> e93e72e8
 
             MessageHub.Instance.Subscribe<TerminationSignal>(signal =>
             {
@@ -265,17 +239,11 @@
 
         private async Task HandleBlock(IBlock block)
         {
-<<<<<<< HEAD
-            _nodeSyncState = NodeSyncState.MinedBlock;
-
-            _blockSet.Tell(block);
-=======
             if (_stateFSM.CurrentState != (int) NodeState.BlockValidating)
             {
                 IncorrectStateLog(nameof(HandleBlock));
                 return;
             }
->>>>>>> e93e72e8
 
             var blockValidationResult =
                 await _blockValidationService.ValidateBlockAsync(block, await GetChainContextAsync());
@@ -294,21 +262,11 @@
 
         private async Task<BlockExecutionResult> HandleValidBlock(IBlock block)
         {
-<<<<<<< HEAD
             var stopwatch = new Stopwatch();
             stopwatch.Start();
 
-            _logger?.Trace($"Valid block {block.BlockHashToHex}.");
-
-            _blockSet.AddBlock(block);
-
-            var executionResult = await _blockExecutor.ExecuteBlock(block);
-
-            _logger?.Trace($"Block execution result: {executionResult}.");
-=======
             _logger?.Warn(
                 $"Valid block {block.BlockHashToHex}. Height: *{block.Index}*");
->>>>>>> e93e72e8
 
             if (_stateFSM.CurrentState != (int) NodeState.BlockExecuting)
             {
@@ -323,66 +281,10 @@
 
             if (executionResult.CanExecuteAgain())
             {
-<<<<<<< HEAD
-                // No need to rollback:
-                // packetReceive again to execute the same block.
-
-                var currentBlockHash = await BlockChain.GetCurrentBlockHashAsync();
-                if (_nodeSyncState == NodeSyncState.MinedBlock && !_executingRemainingBlocks)
-                {
-                    Thread.Sleep(200);
-                    MessageHub.Instance.Publish(new LockMining(false));
-                    BlockExecutionResult reExecutionResult1;
-                    do
-                    {
-                        var reValidationResult = await _blockValidationService.ExecutingAgain(true)
-                            .ValidateBlockAsync(block, await GetChainContextAsync());
-
-                        if (reValidationResult.IsFailed())
-                        {
-                            break;
-                        }
-
-                        reExecutionResult1 = await _blockExecutor.ExecuteBlock(block);
-                        _logger?.Trace($"Block execution result: {reExecutionResult1}.");
-
-                        if (_blockSet.MultipleLinkableBlocksInOneIndex(block.Index, currentBlockHash.DumpHex()))
-                        {
-                            Thread.VolatileWrite(ref _flag, 0);
-                            return reExecutionResult1;
-                        }
-                    } while (reExecutionResult1.CanExecuteAgain() && !_miningStarted);
-
-                    Thread.VolatileWrite(ref _flag, 0);
-                    return executionResult;
-                }
-
-                BlockExecutionResult reExecutionResult2;
-                do
-                {
-                    Thread.Sleep(100);
-                    var reValidationResult = await _blockValidationService.ExecutingAgain(true)
-                        .ValidateBlockAsync(block, await GetChainContextAsync());
-
-                    if (reValidationResult.IsFailed())
-                    {
-                        break;
-                    }
-
-                    reExecutionResult2 = await _blockExecutor.ExecuteBlock(block);
-                    _logger?.Trace($"Block execution result: {reExecutionResult2}.");
-                    if (_blockSet.MultipleLinkableBlocksInOneIndex(block.Index, currentBlockHash.DumpHex()))
-                    {
-                        Thread.VolatileWrite(ref _flag, 0);
-                        return reExecutionResult2;
-                    }
-                } while (reExecutionResult2.CanExecuteAgain());
-=======
                 // BlockExecuting -> ExecutingLoop
                 MessageHub.Instance.Publish(StateEvent.StateNotUpdated);
                 await KeepExecutingBlocksOfHeight(block.Index);
                 return BlockExecutionResult.InvalidSideChainInfo;
->>>>>>> e93e72e8
             }
 
             _blockSet.Tell(block);
@@ -390,30 +292,11 @@
             // Update the consensus information.
             MessageHub.Instance.Publish(UpdateConsensus.Update);
 
-<<<<<<< HEAD
-            Thread.VolatileWrite(ref _flag, 0);
-
-            // Notify the network layer the block has been executed.
-            MessageHub.Instance.Publish(new BlockExecuted(block));
-
-            // In case of this synchronization run so long of time.
-            if (_nextBlock?.Header != null && _nextBlock.Index == block.Index + 1)
-            {
-                await ReceiveBlock(_nextBlock);
-            }
-
-            // Sync future blocks.
-            if (block.Index + 1 == _firstFutureBlockHeight)
-            {
-                await ExecuteRemainingBlocks(_firstFutureBlockHeight);
-            }
+            // BlockAppending -> Catching / Caught
+            MessageHub.Instance.Publish(StateEvent.BlockAppended);
 
             stopwatch.Stop();
             _logger.Info($"Performance-[HandleValidBlock]: block index: [{block.Index}], spent time: [{stopwatch.ElapsedMilliseconds}ms]");
-=======
-            // BlockAppending -> Catching / Caught
-            MessageHub.Instance.Publish(StateEvent.BlockAppended);
->>>>>>> e93e72e8
 
             return BlockExecutionResult.Success;
         }
@@ -437,22 +320,17 @@
 
         private void AddMinedBlock(IBlock block)
         {
+            var stopwatch = new Stopwatch();
+            stopwatch.Start();
+
             _blockSet.Tell(block);
 
             // We can say the "initial sync" is finished, set KeepHeight to a specific number
             if (_blockSet.KeepHeight == ulong.MaxValue)
             {
-<<<<<<< HEAD
-                _heightOfUnlinkableBlock = block.Index;
-
-                var currentHeight = await BlockChain.GetCurrentBlockHeightAsync();
-
-                await ExecuteRemainingBlocks(currentHeight + 1);
-=======
                 _logger?.Trace(
                     $"Set the limit of the branched blocks cache in block set to {GlobalConfig.BlockCacheLimit}.");
                 _blockSet.KeepHeight = GlobalConfig.BlockCacheLimit;
->>>>>>> e93e72e8
             }
 
             stopwatch.Stop();
@@ -464,14 +342,6 @@
         {
             var currentHeight = await BlockChain.GetCurrentBlockHeightAsync();
 
-<<<<<<< HEAD
-            if (BlockSet.MaxHeight.HasValue && BlockSet.MaxHeight < currentHeight + GlobalConfig.ForkDetectionLength)
-            {
-                return;
-            }
-
-=======
->>>>>>> e93e72e8
             // Detect longest chain and switch.
             var forkHeight = _blockSet.AnyLongerValidChain(currentHeight - GlobalConfig.ForkDetectionLength);
 
@@ -546,23 +416,23 @@
         {
             _logger?.Trace("Entered KeepExecutingBlocksOfHeight");
             int i = 0;
-            
+
             while (_stateFSM.CurrentState == (int) NodeState.ExecutingLoop)
             {
                 i++;
                 var blocks = _blockSet.GetBlocksByHeight(height).Where(b =>
                     _blockHeaderValidator.ValidateBlockHeaderAsync(b.Header).Result ==
                     BlockHeaderValidationResult.Success);
-                
+
                 foreach (var block in blocks)
                 {
                     var res = await _blockExecutor.ExecuteBlock(block);
-                    
+
                     if (res.IsSuccess())
                     {
                         MessageHub.Instance.Publish(StateEvent.BlockAppended);
                     }
-                    
+
                     if (new Random().Next(10000) % 1000 == 0)
                     {
                         _logger?.Trace($"Execution result == {res.ToString()}");
