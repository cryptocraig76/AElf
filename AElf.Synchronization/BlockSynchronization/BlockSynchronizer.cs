--- conflicted
+++ resolved
@@ -212,10 +212,7 @@
             if (e is LibChangedArgs libChangedArgs)
             {
                 CurrentLib = libChangedArgs.NewLib;
-<<<<<<< HEAD
-=======
                 _logger?.Debug($"New lib found: {{ id: {CurrentLib.BlockHash}, height: {CurrentLib.Index} }}");
->>>>>>> c0bfa497
                 
                 MessageHub.Instance.Publish(new NewLibFound
                 {
