--- conflicted
+++ resolved
@@ -7,11 +7,8 @@
 using AElf.Common;
 using AElf.Configuration.Config.Chain;
 using AElf.Kernel;
-<<<<<<< HEAD
+using AElf.Kernel.EventMessages;
 using AElf.Kernel.Types.Common;
-=======
-using AElf.Kernel.EventMessages;
->>>>>>> 2f4ef90b
 using AElf.Miner.EventMessages;
 using AElf.Synchronization.BlockExecution;
 using AElf.Synchronization.EventMessages;
@@ -66,13 +63,10 @@
             _blockExecutor = blockExecutor;
             _blockSet = blockSet;
 
-<<<<<<< HEAD
             _logger = LogManager.GetLogger(nameof(BlockSynchronizer));
 
             _terminated = false;
 
-=======
->>>>>>> 2f4ef90b
             MessageHub.Instance.Subscribe<HeadersReceived>(async inHeaders =>
             {
                 var headers = inHeaders.Headers.OrderByDescending(h => h.Index).ToList();
@@ -94,11 +88,7 @@
 
             MessageHub.Instance.Subscribe<BlockMined>(inBlock => { AddMinedBlock(inBlock.Block); });
             
-<<<<<<< HEAD
-            MessageHub.Instance.Subscribe<BlockMined>(inBlock =>
-            {
-                AddMinedBlock(inBlock.Block);
-            });
+            MessageHub.Instance.Subscribe<ExecutionStateChanged>(inState => { _isExecuting = inState.IsExecuting; });
             
             MessageHub.Instance.Subscribe<TerminationSignal>(signal =>
             {
@@ -108,9 +98,6 @@
                     MessageHub.Instance.Publish(new TerminatedModule(TerminatedModuleEnum.BlockSynchronizer));
                 }
             });
-=======
-            MessageHub.Instance.Subscribe<ExecutionStateChanged>(inState => { _isExecuting = inState.IsExecuting; });
->>>>>>> 2f4ef90b
         }
 
         public async Task<BlockExecutionResult> ReceiveBlock(IBlock block)
