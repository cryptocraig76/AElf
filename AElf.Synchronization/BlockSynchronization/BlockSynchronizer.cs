using System;
using System.Linq;
using System.Threading.Tasks;
using AElf.ChainController;
using AElf.ChainController.EventMessages;
using AElf.Common;
using AElf.Common.FSM;
using AElf.Configuration.Config.Chain;
using AElf.Kernel;
using AElf.Kernel.Types.Common;
using AElf.Miner.EventMessages;
using AElf.Synchronization.BlockExecution;
using AElf.Synchronization.EventMessages;
using Easy.MessageHub;
using NLog;

namespace AElf.Synchronization.BlockSynchronization
{
    // ReSharper disable InconsistentNaming
    public class BlockSynchronizer : IBlockSynchronizer
    {
        // Some dependencies.
        private readonly IChainService _chainService;
        private readonly IBlockValidationService _blockValidationService;
        private readonly IBlockHeaderValidator _blockHeaderValidator;
        private readonly IBlockExecutor _blockExecutor;
        private readonly IBlockSet _blockSet;

        private IBlockChain _blockChain;

        private IBlockChain BlockChain => _blockChain ?? (_blockChain =
                                              _chainService.GetBlockChain(
                                                  Hash.LoadBase58(ChainConfig.Instance.ChainId)));

        private readonly ILogger _logger;

        private readonly FSM<NodeState> _stateFSM;

        private bool _terminated;

        private NodeState CurrentState => _stateFSM.CurrentState;

        private bool _executeNextBlock;

        public int RollBackTimes { get; private set; }

        private ulong _syncHeight;
        
        private object _receiveBlockLock = new object();

        public BlockSynchronizer(IChainService chainService, IBlockValidationService blockValidationService,
            IBlockExecutor blockExecutor, IBlockSet blockSet, IBlockHeaderValidator blockHeaderValidator)
        {
            _chainService = chainService;
            _blockValidationService = blockValidationService;
            _blockExecutor = blockExecutor;
            _blockSet = blockSet;
            _blockHeaderValidator = blockHeaderValidator;

            _stateFSM = new NodeStateFSM().Create();

            _logger = LogManager.GetLogger(nameof(BlockSynchronizer));

            _terminated = false;
            _executeNextBlock = true;
            _syncHeight = ulong.MaxValue;

            MessageHub.Instance.Subscribe<StateEvent>(e =>
            {
<<<<<<< HEAD
                _stateFSM.ProcessWithStateEvent(e);
=======
                _stateFSM.ProcessWithStateEvent(e); 
                _logger?.Trace($"BlockSynchronizer CurrentState: {CurrentState}");
>>>>>>> 5f27b2b5
                MessageHub.Instance.Publish(new FSMStateChanged(CurrentState));
            });

            MessageHub.Instance.Subscribe<EnteringState>(async inState =>
            {
                if (inState.NodeState.ShouldLockMiningWhenEntering())
                {
                    MessageHub.Instance.Publish(new LockMining(true));
                }

                switch (inState.NodeState)
                {
                    case NodeState.Catching:
                        await ReceiveNextValidBlock();
                        break;

                    case NodeState.Caught:
                        await ReceiveNextValidBlock();
                        break;

                    case NodeState.ExecutingLoop:
                        // This node is free to mine a block during executing maybe-incorrect block again and again.
                        MessageHub.Instance.Publish(new LockMining(false));
                        break;

                    case NodeState.GeneratingConsensusTx:
                        MessageHub.Instance.Publish(new LockMining(false));
                        break;

                    case NodeState.Reverting:
                        await HandleFork();
                        break;
                }
            });

            MessageHub.Instance.Subscribe<LeavingState>(inState =>
            {
                if (inState.NodeState.ShouldUnlockMiningWhenLeaving())
                {
                    MessageHub.Instance.Publish(new LockMining(false));
                }
            });

            MessageHub.Instance.Subscribe<HeadersReceived>(async inHeaders =>
            {
                if (inHeaders?.Headers == null || !inHeaders.Headers.Any())
                {
                    _logger?.Warn("Null headers or header list is empty.");
                    return;
                }

                var headers = inHeaders.Headers.OrderByDescending(h => h.Index).ToList();

                foreach (var blockHeader in headers)
                {
                    // Get previous block from the chain
                    var correspondingBlockHeader = await BlockChain.GetBlockByHeightAsync(blockHeader.Index - 1);

                    // If the hash of this previous block corresponds to "previous block hash" of the current header
                    // the link has been found
                    if (correspondingBlockHeader.BlockHashToHex == blockHeader.PreviousBlockHash.DumpHex())
                    {
                        // Launch header accepted event and return
                        MessageHub.Instance.Publish(new HeaderAccepted(blockHeader));
                        return;
                    }
                }

                // Launch unlinkable again with the last headers index 
                MessageHub.Instance.Publish(new UnlinkableHeader(headers.Last()));
            });

            MessageHub.Instance.Subscribe<DPoSStateChanged>(inState =>
            {
                MessageHub.Instance.Publish(inState.IsMining ? StateEvent.MiningStart : StateEvent.MiningEnd);
            });

            MessageHub.Instance.Subscribe<BlockMined>(inBlock =>
            {
                // Update DPoS process.
                //MessageHub.Instance.Publish(UpdateConsensus.Update);
                AddMinedBlock(inBlock.Block);
            });
            
            MessageHub.Instance.Subscribe<BlockMinedAndStored>(inBlock =>
            {
                // Update DPoS process.
                MessageHub.Instance.Publish(UpdateConsensus.Update);
                HandleMinedAndStoredBlock(inBlock.Block);
            });

            MessageHub.Instance.Subscribe<TerminationSignal>(signal =>
            {
                if (signal.Module == TerminatedModuleEnum.BlockSynchronizer)
                {
                    _terminated = true;
                    MessageHub.Instance.Publish(new TerminatedModule(TerminatedModuleEnum.BlockSynchronizer));
                }
            });
        }

        /// <summary>
        /// The entrance of block syncing.
        /// First step is to validate block header of this block.
        /// </summary>
        /// <param name="block"></param>
        /// <returns></returns>
        public async Task ReceiveBlock(IBlock block)
        {
            if (_terminated)
            {
                return;
            }

            var isReceiveBlock = await IsReceiveBlock(block);
            if (!isReceiveBlock)
            {
                return;
            }

            if (!_blockSet.IsBlockReceived(block.GetHash(), block.Index))
            {
                _blockSet.AddBlock(block);
                // Notify the network layer the block has been accepted.
                MessageHub.Instance.Publish(new BlockAccepted(block));
            }

            if (CurrentState != NodeState.Catching && CurrentState != NodeState.Caught)
            {
                return;
            }

            var blockHeaderValidationResult =
                await _blockHeaderValidator.ValidateBlockHeaderAsync(block.Header);

            _logger?.Trace(
                $"BlockHeader validation result: {blockHeaderValidationResult.ToString()} - {block.BlockHashToHex}. Height: *{block.Index}*");

            if (blockHeaderValidationResult == BlockHeaderValidationResult.Success)
            {
                // Catching -> BlockValidating
                // Caught -> BlockValidating
                MessageHub.Instance.Publish(StateEvent.ValidBlockHeader);
                await HandleBlock(block);
            }

            if (blockHeaderValidationResult == BlockHeaderValidationResult.Unlinkable)
            {
                MessageHub.Instance.Publish(new UnlinkableHeader(block.Header));
            }

            if (blockHeaderValidationResult == BlockHeaderValidationResult.MaybeForked)
            {
                MessageHub.Instance.Publish(StateEvent.LongerChainDetected);
            }

            if (blockHeaderValidationResult == BlockHeaderValidationResult.Branched)
            {
                
                MessageHub.Instance.Publish(new LockMining(false));
            }
            
            if (await IsRequestNextBlockAgain(block))
            {
                MessageHub.Instance.Publish(new BlockAccepted(block));
            }
        }

        private async Task<bool> IsReceiveBlock(IBlock block)
        {
            lock (_receiveBlockLock)
            {
                if (block.Index >= _syncHeight)
                {
                    return false;
                }

                if (_blockSet.IsFull() && _syncHeight == ulong.MaxValue)
                {
                    _syncHeight = block.Index;
                    return false;
                }
            }

            return true;
        }

        private async Task<bool> IsRequestNextBlockAgain(IBlock block)
        {
            lock (_receiveBlockLock)
            {
                if (block.Index == _syncHeight - 1)
                {
                    _syncHeight = ulong.MaxValue;
                    return true;
                }
            }

            return false;
        }

        private async Task ReceiveNextValidBlock()
        {
<<<<<<< HEAD
            if (_stateFSM.CurrentState != NodeState.Catching && _stateFSM.CurrentState != NodeState.Caught)
=======
            if (!_executeNextBlock)
            {
                _executeNextBlock = true;
                return;
            }

            if (_stateFSM.CurrentState != (int) NodeState.Catching && _stateFSM.CurrentState != (int) NodeState.Caught)
>>>>>>> 5f27b2b5
            {
                IncorrectStateLog(nameof(ReceiveNextValidBlock));
                return;
            }

            var currentBlockHeight = await BlockChain.GetCurrentBlockHeightAsync();
            var nextBlocks = _blockSet.GetBlocksByHeight(currentBlockHeight + 1);
            foreach (var nextBlock in nextBlocks)
            {
                await ReceiveBlock(nextBlock);
                if (_stateFSM.CurrentState != NodeState.Catching &&
                    _stateFSM.CurrentState != NodeState.Caught)
                {
                    break;
                }
            }
        }

        private async Task HandleBlock(IBlock block)
        {
            if (_stateFSM.CurrentState != NodeState.BlockValidating)
            {
                IncorrectStateLog(nameof(HandleBlock));
                return;
            }

            var blockValidationResult =
                await _blockValidationService.ValidateBlockAsync(block, await GetChainContextAsync());

            if (blockValidationResult.IsSuccess())
            {
                // BlockValidating -> BlockExecuting
                MessageHub.Instance.Publish(StateEvent.ValidBlock);
                await HandleValidBlock(block);
            }
            else
            {
                // BlockValidating -> Catching / Caught
                MessageHub.Instance.Publish(StateEvent.InvalidBlock);
                await HandleInvalidBlock(block, blockValidationResult);
            }
        }

        private async Task<BlockExecutionResult> HandleValidBlock(IBlock block)
        {
            _logger?.Info($"Valid block {block.BlockHashToHex}. Height: *{block.Index}*");

            if (_stateFSM.CurrentState != NodeState.BlockExecuting)
            {
                IncorrectStateLog(nameof(HandleValidBlock));
                return BlockExecutionResult.IncorrectNodeState;
            }

            var executionResult = await _blockExecutor.ExecuteBlock(block);

            _logger?.Trace($"Execution result of block {block.BlockHashToHex}: {executionResult}. Height *{block.Index}*");

            if (executionResult.CanExecuteAgain())
            {
                // BlockExecuting -> ExecutingLoop
                MessageHub.Instance.Publish(StateEvent.StateNotUpdated);
                await KeepExecutingBlocksOfHeight(block.Index);
                return BlockExecutionResult.InvalidSideChainInfo;
            }

            if (executionResult.CannotExecute())
            {
                _executeNextBlock = false;
            }
            else
            {
                _blockSet.Tell(block);
            }

            // Update the consensus information.
            MessageHub.Instance.Publish(UpdateConsensus.Update);

            // BlockAppending -> Catching / Caught
            MessageHub.Instance.Publish(StateEvent.BlockAppended);

            return BlockExecutionResult.Success;
        }

        private Task HandleInvalidBlock(IBlock block, BlockValidationResult blockValidationResult)
        {
            _logger?.Warn(
                $"Invalid block {block.BlockHashToHex} : {blockValidationResult.ToString()}. Height: *{block.Index}*");

            MessageHub.Instance.Publish(new LockMining(false));

            // Handle the invalid blocks according to their validation results.
            if ((int) blockValidationResult < 100)
            {
                _blockSet.AddBlock(block);
            }

            return Task.CompletedTask;
        }

        private void AddMinedBlock(IBlock block)
        {
            _blockSet.AddOrUpdateBlock(block);
            SetKeepHeight();
        }
        
        private void HandleMinedAndStoredBlock(IBlock block)
        {
            _blockSet.Tell(block);
            SetKeepHeight();
        }

        private void SetKeepHeight()
        {
            // We can say the "initial sync" is finished, set KeepHeight to a specific number
            if (_blockSet.KeepHeight == ulong.MaxValue)
            {
                _logger?.Trace($"Set the limit of the branched blocks cache in block set to {GlobalConfig.BlockCacheLimit}.");
                _blockSet.KeepHeight = GlobalConfig.BlockCacheLimit;
            }
        }

        private async Task HandleFork()
        {
            var currentHeight = await BlockChain.GetCurrentBlockHeightAsync();

            // Detect longest chain and switch.
            var forkHeight = _blockSet.AnyLongerValidChain(currentHeight - GlobalConfig.ForkDetectionLength);

            if (forkHeight != 0)
            {
                await RollbackToHeight(forkHeight, currentHeight - GlobalConfig.ForkDetectionLength);
                RollBackTimes++;
            }
            else
            {
                // No proper fork point.
                // Reverting -> Catching
                MessageHub.Instance.Publish(StateEvent.RollbackFinished);
            }
        }

        private async Task RollbackToHeight(ulong targetHeight, ulong currentHeight)
        {
            // Stop all the mining processes.
            MessageHub.Instance.Publish(UpdateConsensus.Dispose);

            await BlockChain.RollbackToHeight(targetHeight - 1);

            // Revert block set.
            _blockSet.InformRollback(targetHeight, currentHeight);

            // Reverting -> Catching
            MessageHub.Instance.Publish(StateEvent.RollbackFinished);
        }

        private async Task<IChainContext> GetChainContextAsync()
        {
            var chainId = Hash.LoadBase58(ChainConfig.Instance.ChainId);
            var blockchain = _chainService.GetBlockChain(chainId);
            IChainContext chainContext = new ChainContext
            {
                ChainId = chainId,
                BlockHash = await blockchain.GetCurrentBlockHashAsync()
            };

            if (chainContext.BlockHash != Hash.Genesis && chainContext.BlockHash != null)
            {
                chainContext.BlockHeight =
                    ((BlockHeader) await blockchain.GetHeaderByHashAsync(chainContext.BlockHash)).Index;
            }

            return chainContext;
        }

        public IBlock GetBlockByHash(Hash blockHash)
        {
            return _blockSet.GetBlockByHash(blockHash) ?? BlockChain.GetBlockByHashAsync(blockHash).Result;
        }

        public async Task<BlockHeaderList> GetBlockHeaderList(ulong index, int count)
        {
            var blockHeaderList = new BlockHeaderList();
            for (var i = index; i > index - (ulong) count; i--)
            {
                var block = await BlockChain.GetBlockByHeightAsync(i);
                blockHeaderList.Headers.Add(block.Header);
            }

            return blockHeaderList;
        }

        /// <summary>
        /// Keep executing blocks of specific height until the NodeState changed.
        /// </summary>
        /// <param name="height"></param>
        /// <returns></returns>
        private async Task KeepExecutingBlocksOfHeight(ulong height)
        {
            _logger?.Trace("Entered KeepExecutingBlocksOfHeight");

            while (_stateFSM.CurrentState == NodeState.ExecutingLoop)
            {
                var blocks = _blockSet.GetBlocksByHeight(height).Where(b =>
                    _blockHeaderValidator.ValidateBlockHeaderAsync(b.Header).Result ==
                    BlockHeaderValidationResult.Success);

                foreach (var block in blocks)
                {
                    var res = await _blockExecutor.ExecuteBlock(block);

                    if (res.IsSuccess())
                    {
                        MessageHub.Instance.Publish(StateEvent.BlockAppended);
                    }

                    if (new Random().Next(10000) % 1000 == 0)
                    {
                        _logger?.Trace($"Execution result == {res.ToString()}");
                    }
                }

                if (_terminated)
                {
                    return;
                }
            }
        }

        private void IncorrectStateLog(string methodName)
        {
            _logger?.Trace(
                $"Incorrect fsm state: {_stateFSM.CurrentState.ToString()} in method {methodName}");
        }
    }
}<|MERGE_RESOLUTION|>--- conflicted
+++ resolved
@@ -67,12 +67,7 @@
 
             MessageHub.Instance.Subscribe<StateEvent>(e =>
             {
-<<<<<<< HEAD
                 _stateFSM.ProcessWithStateEvent(e);
-=======
-                _stateFSM.ProcessWithStateEvent(e); 
-                _logger?.Trace($"BlockSynchronizer CurrentState: {CurrentState}");
->>>>>>> 5f27b2b5
                 MessageHub.Instance.Publish(new FSMStateChanged(CurrentState));
             });
 
@@ -82,13 +77,13 @@
                 {
                     MessageHub.Instance.Publish(new LockMining(true));
                 }
-
+                
                 switch (inState.NodeState)
                 {
                     case NodeState.Catching:
                         await ReceiveNextValidBlock();
                         break;
-
+                    
                     case NodeState.Caught:
                         await ReceiveNextValidBlock();
                         break;
@@ -97,11 +92,11 @@
                         // This node is free to mine a block during executing maybe-incorrect block again and again.
                         MessageHub.Instance.Publish(new LockMining(false));
                         break;
-
+                    
                     case NodeState.GeneratingConsensusTx:
                         MessageHub.Instance.Publish(new LockMining(false));
                         break;
-
+                    
                     case NodeState.Reverting:
                         await HandleFork();
                         break;
@@ -231,7 +226,6 @@
 
             if (blockHeaderValidationResult == BlockHeaderValidationResult.Branched)
             {
-                
                 MessageHub.Instance.Publish(new LockMining(false));
             }
             
@@ -276,17 +270,13 @@
 
         private async Task ReceiveNextValidBlock()
         {
-<<<<<<< HEAD
-            if (_stateFSM.CurrentState != NodeState.Catching && _stateFSM.CurrentState != NodeState.Caught)
-=======
             if (!_executeNextBlock)
             {
                 _executeNextBlock = true;
                 return;
             }
-
-            if (_stateFSM.CurrentState != (int) NodeState.Catching && _stateFSM.CurrentState != (int) NodeState.Caught)
->>>>>>> 5f27b2b5
+            
+            if (_stateFSM.CurrentState != NodeState.Catching && _stateFSM.CurrentState != NodeState.Caught)
             {
                 IncorrectStateLog(nameof(ReceiveNextValidBlock));
                 return;
