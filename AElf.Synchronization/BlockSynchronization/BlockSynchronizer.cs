using System;
using System.Collections.Generic;
using System.Linq;
using System.Threading.Tasks;
using AElf.ChainController;
using AElf.ChainController.EventMessages;
using AElf.Common;
using AElf.Common.Attributes;
using AElf.Common.FSM;
using AElf.Configuration.Config.Chain;
using AElf.Kernel;
using AElf.Kernel.EventMessages;
using AElf.Kernel.Managers;
using AElf.Kernel.Types.Common;
using AElf.Miner.EventMessages;
using AElf.Node.EventMessages;
using AElf.Synchronization.BlockExecution;
using AElf.Synchronization.EventMessages;
using Easy.MessageHub;
using NLog;

namespace AElf.Synchronization.BlockSynchronization
{
    [LoggerName(nameof(BlockSynchronizer))]
    public class BlockSynchronizer : IBlockSynchronizer
    {
        private bool _terminated;
        
        private readonly ILogger _logger;
        
        private readonly IChainService _chainService;
        private readonly IBlockValidationService _blockValidationService;
        private readonly IMinersManager _minersManager;
        private readonly IBlockExecutor _blockExecutor;
        
        private readonly FSM<NodeState> _stateFsm;
        private readonly BlockSet _blockSet;
        private readonly object _blockCacheLock = new object();
        private readonly List<IBlock> _blockCache = new List<IBlock>();
        
        private IBlockChain _blockChain;

        private NodeState CurrentState => _stateFsm.CurrentState;
        
        private bool _executeNextBlock;

        public int RollBackTimes { get; private set; }

        public BlockState HeadBlock { get; private set; }
        public BlockState CurrentLib { get; private set; }

        private List<string> _currentMiners;

        public BlockSynchronizer(IChainService chainService, IBlockValidationService blockValidationService,
            IBlockExecutor blockExecutor, IMinersManager minersManager, ILogger logger)
        {
            _chainService = chainService;
            _blockValidationService = blockValidationService;
            _blockExecutor = blockExecutor;
            _minersManager = minersManager;
            _logger = logger;

            _blockSet = new BlockSet();
            _stateFsm = new NodeStateFSM().Create();

            _logger = LogManager.GetLogger(nameof(BlockSynchronizer));

            _terminated = false;
            _executeNextBlock = true;

            MessageHub.Instance.Subscribe<StateEvent>(e =>
            {
                _stateFsm.ProcessWithStateEvent(e);
                MessageHub.Instance.Publish(new FSMStateChanged(CurrentState));
            });

            MessageHub.Instance.Subscribe<EnteringState>(async inState =>
            {
                if (inState.NodeState.ShouldLockMiningWhenEntering())
                {
                    MessageHub.Instance.Publish(new LockMining(true));
                }
                
                switch (inState.NodeState)
                {
                    case NodeState.Catching:
                    case NodeState.Caught:
                        await TryExecuteNextCachedBlock();
                        break;

                    case NodeState.ExecutingLoop:
                    case NodeState.GeneratingConsensusTx:
                        MessageHub.Instance.Publish(new LockMining(false));
                        break;
                }
            });

            MessageHub.Instance.Subscribe<LeavingState>(inState =>
            {
                if (inState.NodeState.ShouldUnlockMiningWhenLeaving())
                    MessageHub.Instance.Publish(new LockMining(false));
            });

            MessageHub.Instance.Subscribe<HeadersReceived>(async inHeaders =>
            {
                if (inHeaders?.Headers == null || !inHeaders.Headers.Any())
                {
                    _logger?.Warn("Null headers or header list is empty.");
                    return;
                }

                var headers = inHeaders.Headers.OrderByDescending(h => h.Index).ToList();

                foreach (var blockHeader in headers)
                {
                    // Get previous block from the chain
                    var correspondingBlockHeader = await _blockChain.GetBlockByHeightAsync(blockHeader.Index - 1);

                    // If the hash of this previous block corresponds to "previous block hash" of the current header
                    // the link has been found
                    if (correspondingBlockHeader.BlockHashToHex == blockHeader.PreviousBlockHash.ToHex())
                    {
                        // Launch header accepted event and return
                        MessageHub.Instance.Publish(new HeaderAccepted(blockHeader));
                        return;
                    }
                }

                // Launch unlinkable again with the last headers index 
                MessageHub.Instance.Publish(new UnlinkableHeader(headers.Last()));
            });

            MessageHub.Instance.Subscribe<DPoSStateChanged>(inState =>
            {
                MessageHub.Instance.Publish(inState.IsMining ? StateEvent.MiningStart : StateEvent.MiningEnd);
            });

            MessageHub.Instance.Subscribe<BlockMined>(async inBlock =>
            {
                // Update DPoS process.
                await AddMinedBlock(inBlock.Block);
            });
            
            MessageHub.Instance.Subscribe<BlockMinedAndStored>(inBlock =>
            {
                // Update DPoS process.
                MessageHub.Instance.Publish(UpdateConsensus.Update);
                HandleMinedAndStoredBlock(inBlock.Block);
            });

            MessageHub.Instance.Subscribe<TerminationSignal>(signal =>
            {
                if (signal.Module == TerminatedModuleEnum.BlockSynchronizer)
                {
                    _terminated = true;
                    MessageHub.Instance.Publish(new TerminatedModule(TerminatedModuleEnum.BlockSynchronizer));
                }
            });
            
            MessageHub.Instance.Subscribe<NewLibFound>(sig =>
            {
                _logger?.Trace($"new LIB : {sig.State}");
                CurrentLib = sig.State;
            });
            
            MessageHub.Instance.Subscribe<BlockReceived>(async inBlock =>
            {
                await HandleNewBlock(inBlock.Block);
            });
        }

        public void Init()
        {
            _blockChain = _chainService.GetBlockChain(Hash.LoadBase58(ChainConfig.Instance.ChainId));
            
            Miners miners = _minersManager.GetMiners().Result;
            
            _currentMiners = new List<string>();
            
            foreach (var miner in miners.PublicKeys)
                _currentMiners.Add(miner);
            
            var height = _blockChain.GetCurrentBlockHeightAsync().Result;
            var currentBlock = _blockChain.GetBlockByHeightAsync(height).Result as Block;
            
            HeadBlock = _blockSet.Init(_currentMiners, currentBlock);

            if (HeadBlock.Index == GlobalConfig.GenesisBlockHeight)
                CurrentLib = HeadBlock;
        }
        
        /// <summary>
        /// If the block CurrentHeight + 1 on current fork existes, then execute it.
        /// </summary>
        private async Task TryExecuteNextCachedBlock()
        {
            if (!_executeNextBlock)
            {
                _executeNextBlock = true;
                return;
            }
            
            // no handling of blocks in other states than Catching/Caught (case where the node is busy).
            if (_stateFsm.CurrentState != NodeState.Catching && _stateFsm.CurrentState != NodeState.Caught)
            {
                IncorrectStateLog(nameof(TryExecuteNextCachedBlock));
                return;
            }

            IBlock next;
            lock (_blockCacheLock)
            {
                if (!_blockCache.Any())
                    return;

                // execute the block with the lowest index
                next = _blockCache.OrderBy(b => b.Index).FirstOrDefault();
                _blockCache.Remove(next);
                
                _logger?.Debug($"Removed from cache : {next}");
            }
            
            await TryPushBlock(next);
        }

        /// <summary>
        /// Puts the block in the cache and ensures uniqueness.
        /// </summary>
        /// <returns></returns>
        private void CacheBlock(IBlock block)
        {
            lock (_blockCacheLock)
            {
                if (_blockCache.Any(b => b.GetHash() == block.GetHash()))
                    return;
                    
                _blockCache.Add(block);
            }
        }

        /// <summary>
        /// Entry point for block received from the network layer.
        /// </summary>
        public async Task HandleNewBlock(IBlock block)
        {
            _logger.Debug($"Handling {block} - state {CurrentState}");
            
            if (CurrentState != NodeState.Catching && CurrentState != NodeState.Caught)
            {
                // node is busy -> stash + return
                CacheBlock(block);
                _logger?.Trace($"Node was busy so block cached: {block}");
            }
            else
            {
                bool anyCached;
                lock (_blockCacheLock) {
                    anyCached = _blockCache.Any();
                }
                
                // node not busy 
                if (anyCached)
                {
                    _logger?.Warn($"Node not busy and cache not empty.");
                    
                    CacheBlock(block);
                    await TryExecuteNextCachedBlock();
                }
                else
                {
                    //normal behaviour: not busy, no cached blocks -> exec
                    await TryPushBlock(block);
                }
            }
        }

        /// <summary>
        /// Called when receiving a block through the network -or- NodeState.Catching/NodeState.Caught state
        /// change has triggered the <see cref="TryExecuteNextCachedBlock"/> method.
        /// </summary>
        public async Task TryPushBlock(IBlock block)
        {
            if (_terminated)
                return;
            
            if (block == null)
                throw new ArgumentNullException(nameof(block), "The block cannot be null");
            
            try
            {
                // Catching/Caught -> BlockValidating
                MessageHub.Instance.Publish(StateEvent.ValidBlockHeader);
            
                if (block.Index > HeadBlock.Index + 1)
                {
                    _logger?.Warn($"Future block {block}, current height {HeadBlock.Index} ");
                    return;
                }
                
                // todo check existence in database
                
                // Add to a one of the branches if not already in the blocks
                // can already be here if we come from "HandleNextValidBlock"
                if (!_blockSet.IsBlockReceived(block))
                {
                    try
                    {
                        _blockSet.PushBlock(block);
                    
                        // if the current chain has just been extended update
                        if (HeadBlock == _blockSet.CurrentHead.PreviousState)
                            HeadBlock = _blockSet.CurrentHead;
                    
                        _logger?.Trace($"Pushed {block}, current state {CurrentState}");
                        _logger?.Trace($"Current head {HeadBlock}");
                    }
                    catch (UnlinkableBlockException e)
                    {
                        _logger?.Warn($"Block unlinkable {block}");
                        MessageHub.Instance.Publish(StateEvent.InvalidBlock);
                        // todo event on unlinkable
                        return;
                    }
                
                    MessageHub.Instance.Publish(new BlockAccepted(block));
                }

                // At this point we're ready to execute another block
                // Here if we detect that we're out of sync with the current blockset head -> switch forks
                if (HeadBlock != _blockSet.CurrentHead) 
                {
                    // The SwitchFork method should handle the FSMs state, rollback current branch and execute the other branch.
                    // and the updates the current branch in the blockset
                    // it switches the FSM back to Catching/Caught so the state should be ok.
                    _logger?.Trace("About to switch fork");
                    await SwitchFork();
                }
                else
                {
                    _logger?.Trace($"Handling {block}");
                    await HandleBlock(block);
                }
            }
            catch (Exception e)
            {
                _logger?.Error(e, "Error while handling a block.");
            }
        }

        private async Task HandleBlock(IBlock block)
        {
            if (_stateFsm.CurrentState != NodeState.BlockValidating)
            {
                IncorrectStateLog(nameof(HandleBlock));
                return;
            }

            var blockValidationResult =
                await _blockValidationService.ValidateBlockAsync(block, await GetChainContextAsync());

            if (blockValidationResult.IsSuccess())
            {
                // BlockValidating -> BlockExecuting
                MessageHub.Instance.Publish(StateEvent.ValidBlock);
                await HandleValidBlock(block);
            }
            else
            {
                // BlockValidating -> Catching / Caught
                MessageHub.Instance.Publish(StateEvent.InvalidBlock);
                await HandleInvalidBlock(block, blockValidationResult);
            }
        }

        private async Task<BlockExecutionResult> HandleValidBlock(IBlock block)
        {
            _logger?.Info($"Valid block {block.BlockHashToHex}. Height: *{block.Index}*");

            if (_stateFsm.CurrentState != NodeState.BlockExecuting)
            {
                IncorrectStateLog(nameof(HandleValidBlock));
                return BlockExecutionResult.IncorrectNodeState;
            }

            var executionResult = await _blockExecutor.ExecuteBlock(block);

            _logger?.Trace($"Execution result of block {block.BlockHashToHex}: {executionResult}. Height *{block.Index}*");

            if (executionResult.CanExecuteAgain())
            {
                // BlockExecuting -> ExecutingLoop
                _logger?.Warn("Execution loop");
                MessageHub.Instance.Publish(StateEvent.StateNotUpdated);
<<<<<<< HEAD
                //await KeepExecutingBlocksOfHeight(block.Index); todo 
                return BlockExecutionResult.InvalidSideChainInfo;
=======
                await KeepExecutingBlocksOfHeight(block.Index);
                return BlockExecutionResult.InvalidSideChaiTransactionMerkleTree;
>>>>>>> fb1d9177
            }

            if (executionResult.CannotExecute())
            {
                _executeNextBlock = false;
            }

            // Update the consensus information.
            MessageHub.Instance.Publish(UpdateConsensus.Update);

            // BlockAppending -> Catching / Caught
            MessageHub.Instance.Publish(StateEvent.BlockAppended);
            
            MessageHub.Instance.Publish(new BlockExecuted(block));

            return BlockExecutionResult.Success;
        }

        private Task HandleInvalidBlock(IBlock block, BlockValidationResult blockValidationResult)
        {
            _logger?.Warn( $"Invalid block ({blockValidationResult}) {block}");

            MessageHub.Instance.Publish(new LockMining(false));

            // Handle the invalid blocks according to their validation results.
            if ((int) blockValidationResult < 100)
            {
                // todo probably wrong algo but the best is to add to cache
                CacheBlock(block);
            }

            return Task.CompletedTask;
        }
        
        /// <summary>
        /// Method called to switch the current branch to a longer one.
        /// </summary>
        private async Task SwitchFork()
        {
            // We should come from either Catching or Caught
            if (CurrentState != NodeState.BlockValidating)
                _logger?.Warn("Unexpected state...");

            if (HeadBlock == _blockSet.CurrentHead)
            {
                _logger?.Warn("Current head already the same as block set.");
                return;
            }
            
            // Get ourselves into the Reverting state 
            MessageHub.Instance.Publish(StateEvent.LongerChainDetected);
            
            // Dispose consensus (reported from previous logic)
            MessageHub.Instance.Publish(UpdateConsensus.Dispose);

            // CurrentHead to BlockSet.CurrentHead
            List<BlockState> toexec = _blockSet.GetBranch(HeadBlock, _blockSet.CurrentHead);
            toexec = toexec.OrderBy(b => b.Index).ToList();
                
            // todo switch the block set (update it's state to its longest branch)
            
            await _blockChain.RollbackToHeight(toexec.First().Index);

            // exec blocks one by one
            foreach (var block in toexec)
            {
                var executionResult = await _blockExecutor.ExecuteBlock(block.GetClonedBlock());
                _logger?.Trace($"Execution of {block} : {executionResult}");
            }

            HeadBlock = _blockSet.CurrentHead;

            // Reverting -> Catching
            MessageHub.Instance.Publish(StateEvent.RollbackFinished);
        }

        /// <summary>
        /// Callback for blocks mined by this node.
        /// </summary>
        /// <param name="block"></param>
        /// <returns></returns>
        private async Task AddMinedBlock(IBlock block)
        {
            try
            {
                _blockSet.PushBlock(block);
                        
                // if the current chain has just been extended update
                if (HeadBlock == _blockSet.CurrentHead.PreviousState)
                {
                    HeadBlock = _blockSet.CurrentHead;
                    _logger?.Trace($"Pushed {block}, current head {HeadBlock}, current state {CurrentState}");
                }
                else
                {
                    _logger?.Warn($"Mined block did not extend current chain ! Pushed {block}, current head {HeadBlock}, current state {CurrentState}");
                }
            }
            catch (UnlinkableBlockException e)
            {
                _logger?.Warn($"Block unlinkable {block}");
                return;
            }
            
            SetKeepHeight();
        }
        
        private void HandleMinedAndStoredBlock(IBlock block)
        {
            SetKeepHeight();
        }

        private void SetKeepHeight()
        {
            // We can say the "initial sync" is finished, set KeepHeight to a specific number
            if (_blockSet.KeepHeight == ulong.MaxValue)
            {
                _logger?.Trace($"Set the limit of the branched blocks cache in block set to {GlobalConfig.BlockCacheLimit}.");
                _blockSet.KeepHeight = GlobalConfig.BlockCacheLimit;
            }
        }

        private async Task<IChainContext> GetChainContextAsync()
        {
            var chainId = Hash.LoadBase58(ChainConfig.Instance.ChainId);
            var blockchain = _chainService.GetBlockChain(chainId);
            IChainContext chainContext = new ChainContext
            {
                ChainId = chainId,
                BlockHash = await blockchain.GetCurrentBlockHashAsync()
            };

            if (chainContext.BlockHash != Hash.Genesis && chainContext.BlockHash != null)
            {
                chainContext.BlockHeight =
                    ((BlockHeader) await blockchain.GetHeaderByHashAsync(chainContext.BlockHash)).Index;
            }

            return chainContext;
        }

        public IBlock GetBlockByHash(Hash blockHash)
        {
            return _blockSet.GetBlockByHash(blockHash) ?? _blockChain.GetBlockByHashAsync(blockHash).Result;
        }

        public async Task<BlockHeaderList> GetBlockHeaderList(ulong index, int count)
        {
            var blockHeaderList = new BlockHeaderList();
            for (var i = index; i > index - (ulong) count; i--)
            {
                var block = await _blockChain.GetBlockByHeightAsync(i);
                blockHeaderList.Headers.Add(block.Header);
            }

            return blockHeaderList;
        }

        /// <summary>
        /// Keep executing blocks of specific height until the NodeState changed.
        /// </summary>
        /// <param name="height"></param>
        /// <returns></returns>
//        private async Task KeepExecutingBlocksOfHeight(ulong height)
//        {
//            _logger?.Trace("Entered KeepExecutingBlocksOfHeight");
//
//            while (_stateFSM.CurrentState == NodeState.ExecutingLoop)
//            {
//                var blocks = _blockSet.GetBlocksByHeight(height).Where(b => _blockHeaderValidator.ValidateBlockHeaderAsync(b.Header).Result == BlockHeaderValidationResult.Success);
//
//                foreach (var block in blocks)
//                {
//                    var res = await _blockExecutor.ExecuteBlock(block);
//
//                    if (res.IsSuccess())
//                    {
//                        MessageHub.Instance.Publish(StateEvent.BlockAppended);
//                        
//                        MessageHub.Instance.Publish(new BlockExecuted(block));
//                    }
//
//                    if (new Random().Next(10000) % 1000 == 0)
//                    {
//                        _logger?.Trace($"Execution result == {res.ToString()}");
//                    }
//                }
//
//                if (_terminated)
//                {
//                    return;
//                }
//            }
//        }

        private void IncorrectStateLog(string methodName)
        {
            _logger?.Trace($"Incorrect fsm state: {_stateFsm.CurrentState.ToString()} in method {methodName}");
        }
    }
}<|MERGE_RESOLUTION|>--- conflicted
+++ resolved
@@ -389,15 +389,9 @@
             if (executionResult.CanExecuteAgain())
             {
                 // BlockExecuting -> ExecutingLoop
-                _logger?.Warn("Execution loop");
                 MessageHub.Instance.Publish(StateEvent.StateNotUpdated);
-<<<<<<< HEAD
-                //await KeepExecutingBlocksOfHeight(block.Index); todo 
-                return BlockExecutionResult.InvalidSideChainInfo;
-=======
-                await KeepExecutingBlocksOfHeight(block.Index);
+                //await KeepExecutingBlocksOfHeight(block.Index);
                 return BlockExecutionResult.InvalidSideChaiTransactionMerkleTree;
->>>>>>> fb1d9177
             }
 
             if (executionResult.CannotExecute())
