<<<<<<< HEAD
=======
using System.Threading;
using AElf.ChainController.EventMessages;
>>>>>>> 22bbf719
using AElf.Common;
using AElf.Common.FSM;
using AElf.Synchronization.EventMessages;
using Easy.MessageHub;
using NLog;
using NLog.Fluent;

namespace AElf.Synchronization
{
    // ReSharper disable InconsistentNaming
    public class NodeStateFSM
    {
        private readonly ILogger _logger = LogManager.GetLogger(nameof(NodeStateFSM));

        private FSM<NodeState> _fsm;

        private bool _caught;

<<<<<<< HEAD
        public FSM<NodeState>Create()
=======
        private int _inAState;

        public FSM Create()
>>>>>>> 22bbf719
        {
            _fsm = new FSM<NodeState>();
            AddStates();
            _fsm.CurrentState = NodeState.Catching;
            return _fsm;
        }

        private void AddStates()
        {
            AddCatching();
            AddCaught();
            AddBlockValidating();
            AddBlockExecuting();
            AddBlockAppending();
            AddGeneratingConsensusTx();
            AddProducingBlock();
            AddExecutingLoop();
            AddReverting();
        }

        private void AddCatching()
        {
            NodeState TransferFromCatching()
            {
                if (_fsm.StateEvent == StateEvent.ValidBlockHeader)
                {
                    return NodeState.BlockValidating;
                }

                if (_fsm.StateEvent == StateEvent.MiningStart)
                {
                    _caught = true;
                    return NodeState.GeneratingConsensusTx;
                }

                return NodeState.Stay;
            }

            _fsm.AddState(NodeState.Catching)
                .SetTransferFunction(TransferFromCatching)
                .OnEntering(WhenEnteringState)
                .OnLeaving(WhenLeavingState);
        }

        private void AddCaught()
        {
            NodeState TransferFromCaught()
            {
                if (_fsm.StateEvent == StateEvent.ValidBlockHeader)
                {
                    return NodeState.BlockValidating;
                }

                if (_fsm.StateEvent == StateEvent.MiningStart)
                {
                    return NodeState.GeneratingConsensusTx;
                }

                if (_fsm.StateEvent == StateEvent.LongerChainDetected)
                {
                    return NodeState.Reverting;
                }

                return NodeState.Stay;
            }

            _fsm.AddState(NodeState.Caught)
                .SetTransferFunction(TransferFromCaught)
                .OnEntering(WhenEnteringState)
                .OnLeaving(WhenLeavingState);
        }

        private void AddBlockValidating()
        {
            NodeState TransferFromBlockValidating()
            {
                if (_fsm.StateEvent == StateEvent.ValidBlock)
                {
                    return NodeState.BlockExecuting;
                }

                if (_fsm.StateEvent == StateEvent.InvalidBlock)
                {
                    return _caught ? NodeState.Caught : NodeState.Catching;
                }

                if (_fsm.StateEvent == StateEvent.LongerChainDetected && _caught)
                {
                    return NodeState.Reverting;
                }

                return NodeState.Stay;
            }

            _fsm.AddState(NodeState.BlockValidating)
                .SetTransferFunction(TransferFromBlockValidating)
                .OnEntering(WhenEnteringState)
                .OnLeaving(WhenLeavingState);
        }

        private void AddBlockExecuting()
        {
            NodeState TransferFromBlockExecuting()
            {
                if (_fsm.StateEvent == StateEvent.StateUpdated)
                {
                    return NodeState.BlockAppending;
                }

                if (_fsm.StateEvent == StateEvent.StateNotUpdated)
                {
                    return NodeState.ExecutingLoop;
                }

<<<<<<< HEAD
                if (_fsm.StateEvent == StateEvent.LongerChainDetected)
                {
                    if (_caught)
                    {
                        return NodeState.Reverting;
                    }
                }

                if (_fsm.StateEvent == StateEvent.BlockAppended)
                {
                    return _caught ? NodeState.Caught : NodeState.Catching;
=======
                if (_fsm.StateEvent == StateEvent.LongerChainDetected && _caught)
                {
                    return (int) NodeState.Reverting;
>>>>>>> 22bbf719
                }

                return NodeState.Stay;
            }

            _fsm.AddState(NodeState.BlockExecuting)
                .SetTransferFunction(TransferFromBlockExecuting)
                .OnEntering(WhenEnteringState)
                .OnLeaving(WhenLeavingState);
        }

        private void AddBlockAppending()
        {
            NodeState TransferFromAddBlockAppending()
            {
                if (_fsm.StateEvent == StateEvent.BlockAppended)
                {
                    return _caught ? NodeState.Caught : NodeState.Catching;
                }

                return NodeState.Stay;
            }

            _fsm.AddState(NodeState.BlockAppending)
                .SetTransferFunction(TransferFromAddBlockAppending)
                .OnEntering(WhenEnteringState)
                .OnLeaving(WhenLeavingState);
        }

        private void AddGeneratingConsensusTx()
        {
            NodeState TransferFromAddGeneratingConsensusTx()
            {
                if (_fsm.StateEvent == StateEvent.ConsensusTxGenerated)
                {
                    return NodeState.ProducingBlock;
                }

                if (_fsm.StateEvent == StateEvent.LongerChainDetected)
                {
                    return NodeState.Reverting;
                }

                if (_fsm.StateEvent == StateEvent.MiningEnd)
                {
                    return NodeState.Caught;
                }

                return NodeState.Stay;
            }

            _fsm.AddState(NodeState.GeneratingConsensusTx)
                .SetTransferFunction(TransferFromAddGeneratingConsensusTx)
                .OnEntering(WhenEnteringState)
                .OnLeaving(WhenLeavingState);
        }

        private void AddProducingBlock()
        {
            NodeState TransferFromAddProducingBlock()
            {
                if (_fsm.StateEvent == StateEvent.MiningEnd)
                {
                    return NodeState.Caught;
                }

                return NodeState.Stay;
            }

            _fsm.AddState(NodeState.ProducingBlock)
                .SetTransferFunction(TransferFromAddProducingBlock)
                .OnEntering(WhenEnteringState)
                .OnLeaving(WhenLeavingState);
        }

        private void AddExecutingLoop()
        {
            NodeState TransferFromAddExecutingLoop()
            {
                if (_fsm.StateEvent == StateEvent.ValidBlockHeader)
                {
                    return NodeState.ExecutingLoop;
                }

                if (_fsm.StateEvent == StateEvent.StateUpdated)
                {
                    return NodeState.BlockAppending;
                }

                if (_fsm.StateEvent == StateEvent.MiningStart)
                {
                    return NodeState.GeneratingConsensusTx;
                }

                if (_fsm.StateEvent == StateEvent.LongerChainDetected && _caught)
                {
                    return NodeState.Reverting;
                }

                return NodeState.Stay;
            }

            _fsm.AddState(NodeState.ExecutingLoop)
                .SetTransferFunction(TransferFromAddExecutingLoop)
                .OnEntering(WhenEnteringState)
                .OnLeaving(WhenLeavingState);
        }

        private void AddReverting()
        {
            NodeState TransferFromAddReverting()
            {
                if (_fsm.StateEvent == StateEvent.RollbackFinished)
                {
                    _caught = false;
                    return NodeState.Catching;
                }

                return NodeState.Stay;
            }

            _fsm.AddState(NodeState.Reverting)
                .SetTransferFunction(TransferFromAddReverting)
                .OnEntering(WhenEnteringState)
                .OnLeaving(WhenLeavingState);
        }

        private void WhenEnteringState()
        {
<<<<<<< HEAD
            _logger?.Trace($"[NodeState] Entering State {_fsm.CurrentState.ToString()}");
            MessageHub.Instance.Publish(new EnteringState(_fsm.CurrentState));
=======
            _logger?.Trace($"[NodeState] Entering State {((NodeState) _fsm.CurrentState).ToString()}");
            MessageHub.Instance.Publish(new EnteringState((NodeState) _fsm.CurrentState));
            
            if (_inAState == 1)
            {
                _logger?.Trace("Unexpected entering of current state.");
            }
            Interlocked.Add(ref _inAState, 1);
>>>>>>> 22bbf719
        }

        private void WhenLeavingState()
        {
<<<<<<< HEAD
            _logger?.Trace($"[NodeState] Leaving State {_fsm.CurrentState.ToString()}");
            MessageHub.Instance.Publish(new LeavingState(_fsm.CurrentState));
=======
            _logger?.Trace($"[NodeState] Leaving State {((NodeState) _fsm.CurrentState).ToString()}");
            MessageHub.Instance.Publish(new LeavingState((NodeState) _fsm.CurrentState));
            
            if (_inAState == 0)
            {
                _logger?.Trace("Unexpected leaving of current state.");
            }
            Interlocked.Add(ref _inAState, 0);
>>>>>>> 22bbf719
        }
    }
}<|MERGE_RESOLUTION|>--- conflicted
+++ resolved
@@ -1,8 +1,5 @@
-<<<<<<< HEAD
-=======
 using System.Threading;
 using AElf.ChainController.EventMessages;
->>>>>>> 22bbf719
 using AElf.Common;
 using AElf.Common.FSM;
 using AElf.Synchronization.EventMessages;
@@ -20,14 +17,10 @@
         private FSM<NodeState> _fsm;
 
         private bool _caught;
-
-<<<<<<< HEAD
+        
+        private int _inAState;
+
         public FSM<NodeState>Create()
-=======
-        private int _inAState;
-
-        public FSM Create()
->>>>>>> 22bbf719
         {
             _fsm = new FSM<NodeState>();
             AddStates();
@@ -142,23 +135,14 @@
                     return NodeState.ExecutingLoop;
                 }
 
-<<<<<<< HEAD
-                if (_fsm.StateEvent == StateEvent.LongerChainDetected)
-                {
-                    if (_caught)
-                    {
-                        return NodeState.Reverting;
-                    }
+                if (_fsm.StateEvent == StateEvent.LongerChainDetected && _caught)
+                {
+                    return NodeState.Reverting;
                 }
 
                 if (_fsm.StateEvent == StateEvent.BlockAppended)
                 {
                     return _caught ? NodeState.Caught : NodeState.Catching;
-=======
-                if (_fsm.StateEvent == StateEvent.LongerChainDetected && _caught)
-                {
-                    return (int) NodeState.Reverting;
->>>>>>> 22bbf719
                 }
 
                 return NodeState.Stay;
@@ -288,10 +272,6 @@
 
         private void WhenEnteringState()
         {
-<<<<<<< HEAD
-            _logger?.Trace($"[NodeState] Entering State {_fsm.CurrentState.ToString()}");
-            MessageHub.Instance.Publish(new EnteringState(_fsm.CurrentState));
-=======
             _logger?.Trace($"[NodeState] Entering State {((NodeState) _fsm.CurrentState).ToString()}");
             MessageHub.Instance.Publish(new EnteringState((NodeState) _fsm.CurrentState));
             
@@ -300,15 +280,10 @@
                 _logger?.Trace("Unexpected entering of current state.");
             }
             Interlocked.Add(ref _inAState, 1);
->>>>>>> 22bbf719
         }
 
         private void WhenLeavingState()
         {
-<<<<<<< HEAD
-            _logger?.Trace($"[NodeState] Leaving State {_fsm.CurrentState.ToString()}");
-            MessageHub.Instance.Publish(new LeavingState(_fsm.CurrentState));
-=======
             _logger?.Trace($"[NodeState] Leaving State {((NodeState) _fsm.CurrentState).ToString()}");
             MessageHub.Instance.Publish(new LeavingState((NodeState) _fsm.CurrentState));
             
@@ -317,7 +292,6 @@
                 _logger?.Trace("Unexpected leaving of current state.");
             }
             Interlocked.Add(ref _inAState, 0);
->>>>>>> 22bbf719
         }
     }
 }