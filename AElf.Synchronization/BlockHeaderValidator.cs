--- conflicted
+++ resolved
@@ -26,24 +26,6 @@
             _chainService = chainService;
         }
 
-<<<<<<< HEAD
-=======
-        public async Task<bool> CheckLinkabilityAsync(BlockHeader blockHeader)
-        {
-            var previousBlocks = new List<IBlock> {await BlockChain.GetBlockByHeightAsync(blockHeader.Index - 1)};
-            previousBlocks.AddRange(_blockSet.GetBlocksByHeight(blockHeader.Index - 1));
-            foreach (var previousBlock in previousBlocks)
-            {
-                if (previousBlock.BlockHashToHex == blockHeader.PreviousBlockHash.ToHex())
-                {
-                    return true;
-                }
-            }
-
-            return false;
-        }
-
->>>>>>> 924e4f42
         public async Task<BlockHeaderValidationResult> ValidateBlockHeaderAsync(BlockHeader blockHeader)
         {
             var currentHeight = await BlockChain.GetCurrentBlockHeightAsync();
@@ -68,11 +50,7 @@
             }
             
             var localBlock = await BlockChain.GetBlockByHeightAsync(blockHeader.Index);
-<<<<<<< HEAD
-            if (localBlock != null && localBlock.BlockHashToHex == blockHeader.GetHash().DumpHex())
-=======
-            if (localBlock.BlockHashToHex == blockHeader.GetHash().ToHex())
->>>>>>> 924e4f42
+            if (localBlock != null && localBlock.BlockHashToHex == blockHeader.GetHash().ToHex())
             {
                 return BlockHeaderValidationResult.AlreadyExecuted;
             }
