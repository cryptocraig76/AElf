--- conflicted
+++ resolved
@@ -24,15 +24,11 @@
         IncorrectStateMerkleTree,
         FutureBlock,
         AlreadyAppended,
-<<<<<<< HEAD
         Terminated,
-=======
         Mining,
->>>>>>> 2f4ef90b
 
         // Need to rollback
         Fatal = 101
-        ,
     }
 
     public static class ExecutionResultExtensions
