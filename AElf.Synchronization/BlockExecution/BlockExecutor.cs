﻿using System;
using System.Collections.Generic;
using System.Linq;
using System.Threading;
using System.Threading.Tasks;
using AElf.ChainController;
using AElf.Common;
using AElf.Execution.Execution;
using AElf.Kernel;
using AElf.Kernel.Managers;
using AElf.Miner.Rpc.Client;
using AElf.Miner.Rpc.Exceptions;
using AElf.Types.CSharp;
using Google.Protobuf;
using NLog;
using NServiceKit.Common.Extensions;

namespace AElf.Synchronization.BlockExecution
{
    public class BlockExecutor : IBlockExecutor
    {
        private readonly IChainService _chainService;
        private readonly ITransactionManager _transactionManager;
        private readonly ITransactionResultManager _transactionResultManager;
        private readonly IExecutingService _executingService;
        private readonly ILogger _logger;
        private readonly ClientManager _clientManager;
        private readonly IBinaryMerkleTreeManager _binaryMerkleTreeManager;

        public BlockExecutor(IChainService chainService, IExecutingService executingService,
            ITransactionManager transactionManager, ITransactionResultManager transactionResultManager,
            ClientManager clientManager, IBinaryMerkleTreeManager binaryMerkleTreeManager)
        {
            _chainService = chainService;
            _executingService = executingService;
            _transactionManager = transactionManager;
            _transactionResultManager = transactionResultManager;
            _clientManager = clientManager;
            _binaryMerkleTreeManager = binaryMerkleTreeManager;
<<<<<<< HEAD

            _logger = LogManager.GetLogger(nameof(BlockExecutor));
=======
>>>>>>> bcd9c614

            _logger = LogManager.GetLogger(nameof(BlockExecutor));
        }

        /// <summary>
        /// Signals to a CancellationToken that mining should be canceled
        /// </summary>
        private CancellationTokenSource Cts { get; set; }

        /// <inheritdoc/>
        public async Task<BlockExecutionResult> ExecuteBlock(IBlock block)
        {
            var result = await Prepare(block);
            if (result.IsFailed())
            {
                return result;
            }

            var txnRes = new List<TransactionResult>();
            try
            {
                // get txn from pool
                var tuple = await CollectTransactions(block);
                result = tuple.Item1;
                if (result.IsFailed())
                {
                    return result;
                }

                var readyTxns = tuple.Item2;
                txnRes = await ExecuteTransactions(readyTxns, block, block.Header.GetDisambiguationHash());

                result = await UpdateWorldState(block, txnRes);
                if (result.IsFailed())
                {
                    return result;
                }

                await UpdateSideChainInfo(block);

                //Need-to-rollback boundary

                await AppendBlock(block);
                await InsertTxs(readyTxns, txnRes, block);

                _logger?.Trace($"Execute block {block.GetHash()}");

                return result;
            }
            catch (Exception e)
            {
                if (e is InvalidBlockException)
                {
                    _logger?.Warn(e, "Exception while execute block.");
                }
                else
                {
                    _logger?.Error(e, "Exception while execute block.");
                }

<<<<<<< HEAD
=======
                // TODO, no wait may need improve
>>>>>>> bcd9c614
                Rollback(block, txnRes).ConfigureAwait(false);

                return BlockExecutionResult.Failed;
            }
        }


        /// <summary>
        /// Execute transactions.
        /// </summary>
        /// <param name="readyTxs"></param>
        /// <param name="block"></param>
        /// <returns></returns>
        private async Task<List<TransactionResult>> ExecuteTransactions(List<Transaction> readyTxs, IBlock block,
            Hash disambiguationHash)
        {
            var traces = readyTxs.Count == 0
                ? new List<TransactionTrace>()
                : await _executingService.ExecuteAsync(readyTxs, block.Header.ChainId, Cts.Token, disambiguationHash);

            var results = new List<TransactionResult>();
            foreach (var trace in traces)
            {
                var res = new TransactionResult
                {
                    TransactionId = trace.TransactionId,
                };
                if (string.IsNullOrEmpty(trace.StdErr))
                {
                    res.Logs.AddRange(trace.FlattenedLogs);
                    res.Status = Status.Mined;
                    res.RetVal = ByteString.CopyFrom(trace.RetVal.ToFriendlyBytes());
                    res.StateHash = trace.GetSummarizedStateHash();
                }
                else
                {
                    res.Status = Status.Failed;
                    res.RetVal = ByteString.CopyFromUtf8(trace.StdErr);
                    res.StateHash = trace.GetSummarizedStateHash();
                }

                results.Add(res);
            }

            return results;
<<<<<<< HEAD

=======
>>>>>>> bcd9c614
        }

        #region Before transaction execution

        /// <summary>
        /// Verify block components and validate side chain info if needed
        /// </summary>
        /// <param name="block"></param>
        /// <returns></returns>
        private async Task<BlockExecutionResult> Prepare(IBlock block)
        {
            string errorLog = null;
            var res = BlockExecutionResult.PrepareSuccess;
            if (Cts == null || Cts.IsCancellationRequested)
            {
                errorLog = "ExecuteBlock - Execution cancelled.";
                res = BlockExecutionResult.ExecutionCancelled;
            }
            else if (block?.Header == null)
            {
                errorLog = "ExecuteBlock - Block is null.";
                res = BlockExecutionResult.BlockIsNull;
            }
            else if (block.Body?.Transactions == null || block.Body.TransactionsCount <= 0)
            {
                errorLog = "ExecuteBlock - Transaction list is empty.";
                res = BlockExecutionResult.NoTransaction;
            }
            else if (!await ValidateSideChainBlockInfo(block))
            {
                // side chain info verification 
                // side chain info in this block cannot fit together with local side chain info.
                errorLog = "Invalid side chain info";
                res = BlockExecutionResult.InvalidSideChainInfo;
            }

<<<<<<< HEAD
            if (res.IsFailed())
                _logger?.Warn(errorLog);
=======
            if (!res)
                _logger?.Warn(errlog);
>>>>>>> bcd9c614

            return res;
        }

        /// <summary>
        /// Check side chain info.
        /// </summary>
        /// <param name="block"></param>
        /// <returns>
        /// Return true if side chain info is consistent with local node, else return false;
        /// </returns>
        private async Task<bool> ValidateSideChainBlockInfo(IBlock block)
        {
            return block.Body.IndexedInfo.All(_clientManager.CheckSideChainBlockInfo);
        }

        /// <summary>
        /// Get txs from tx pool
        /// </summary>
        /// <param name="block"></param>
        /// <returns></returns>
        private async Task<Tuple<BlockExecutionResult, List<Transaction>>> CollectTransactions(IBlock block)
        {
            string errorLog = null;
            var res = BlockExecutionResult.CollectTransactionsSuccess;
            var txs = block.Body.TransactionList.ToList();
            var readyTxs = new List<Transaction>();
            foreach (var tx in txs)
            {
                if (tx.Type == TransactionType.CrossChainBlockInfoTransaction)
                {
                    // todo: verify transaction from address
                    var parentBlockInfo = (ParentChainBlockInfo) ParamsPacker.Unpack(tx.Params.ToByteArray(),
                        new[] {typeof(ParentChainBlockInfo)})[0];
                    if (!await ValidateParentChainBlockInfoTransaction(parentBlockInfo))
                    {
                        errorLog = "Invalid parent chain block info.";
                        res = BlockExecutionResult.InvalidParentChainBlockInfo;
                        break;
                    }

                    // for update
                    block.ParentChainBlockInfo = parentBlockInfo;
                }

                readyTxs.Add(tx);
            }

            if (res.IsSuccess() && readyTxs.Count(t => t.Type == TransactionType.CrossChainBlockInfoTransaction) > 1)
            {
                res = BlockExecutionResult.TooManyTxsForParentChainBlock;
                errorLog = "More than one transaction to record parent chain block info.";
            }

            if (res.IsFailed())
                throw new InvalidBlockException(errorLog);

            return new Tuple<BlockExecutionResult, List<Transaction>>(res, readyTxs);
        }

        /// <summary>
        /// Validate parent chain block info.
        /// </summary>
        /// <param name="transaction">System transaction with parent chain block info.</param>
        /// <returns>
        /// Return false if validation failed and then that block execution would fail.
        /// </returns>
        private async Task<bool> ValidateParentChainBlockInfoTransaction(ParentChainBlockInfo parentBlockInfo)
        {
            try
            {
                var cached = await _clientManager.TryGetParentChainBlockInfo();
                if (cached == null)
                {
                    _logger.Warn("Not found cached parent block info");
                    return false;
                }

                if (cached.Equals(parentBlockInfo))
                    return true;

                _logger.Warn($"Cached parent block info is {cached}");
                _logger.Warn($"Parent block info in transaction is {parentBlockInfo}");
                return false;
            }
            catch (Exception e)
            {
                if (e is ClientShutDownException)
                    return true;
                _logger.Error(e, "Parent chain block info validation failed.");
                return false;
            }
        }

        #endregion

        #region After transaction execution

        /// <summary>
        /// Update system state.
        /// </summary>
        /// <param name="block"></param>
        /// <param name="results"></param>
        /// <returns></returns>
        private async Task<BlockExecutionResult> UpdateWorldState(IBlock block, IEnumerable<TransactionResult> results)
        {
            var root = new BinaryMerkleTree().AddNodes(results.Select(x => x.StateHash)).ComputeRootHash();
            string errorLog = null;
            var res = BlockExecutionResult.UpdateWorldStateSuccess;
            if (root != block.Header.MerkleTreeRootOfWorldState)
            {
                errorLog = "ExecuteBlock - Incorrect merkle trees.";
                res = BlockExecutionResult.IncorrectStateMerkleTree;
            }

<<<<<<< HEAD
            if (res.IsFailed())
                throw new InvalidBlockException(errorLog);

            return res;
=======
            if (!res)
                throw new InvalidBlockException(errlog);
>>>>>>> bcd9c614
        }

        /// <summary>
        /// Append block
        /// </summary>
        /// <param name="block"></param>
        /// <returns></returns>
        private async Task AppendBlock(IBlock block)
        {
            var blockchain = _chainService.GetBlockChain(block.Header.ChainId);
            await blockchain.AddBlocksAsync(new List<IBlock> {block});
        }

        /// <summary>
        /// Update database
        /// </summary>
        /// <param name="executedTxs"></param>
        /// <param name="txResults"></param>
        /// <param name="block"></param>
        private async Task InsertTxs(List<Transaction> executedTxs, List<TransactionResult> txResults, IBlock block)
        {
            var bn = block.Header.Index;
            var bh = block.Header.GetHash();
            foreach (var t in executedTxs)
            {
                await _transactionManager.AddTransactionAsync(t);
            }

            txResults.AsParallel().ForEach(async r =>
            {
                r.BlockNumber = bn;
                r.BlockHash = bh;
                await _transactionResultManager.AddTransactionResultAsync(r);
            });
        }

        /// <summary>
        /// Update cross chain block info, side chain block and parent block info if needed
        /// </summary>
        /// <param name="block"></param>
        /// <returns></returns>
        /// <exception cref="InvalidBlockException"></exception>
        private async Task UpdateSideChainInfo(IBlock block)
        {
            await _binaryMerkleTreeManager.AddTransactionsMerkleTreeAsync(block.Body.BinaryMerkleTree,
                block.Header.ChainId, block.Header.Index);
            await _binaryMerkleTreeManager.AddSideChainTransactionRootsMerkleTreeAsync(
                block.Body.BinaryMerkleTreeForSideChainTransactionRoots, block.Header.ChainId, block.Header.Index);

            // update side chain block info if execution succeed
            foreach (var blockInfo in block.Body.IndexedInfo)
            {
                if (!await _clientManager.TryUpdateAndRemoveSideChainBlockInfo(blockInfo))
                    // Todo: _clientManager would be chaos if this happened.
                    throw new InvalidBlockException(
                        "Inconsistent side chain info. Something about side chain would be chaos if you see this. ");
            }

            // update parent chain info
            if (!await _clientManager.UpdateParentChainBlockInfo(block.ParentChainBlockInfo))
                throw new InvalidBlockException(
                    "Inconsistent parent chain info. Something about parent chain would be chaos if you see this. ");
        }

        #endregion

        #region Rollback

        private async Task Rollback(IBlock block, IEnumerable<TransactionResult> txRes)
        {
            if (block == null)
                return;
            var blockChain = _chainService.GetBlockChain(block.Header.ChainId);
            await blockChain.RollbackStateForTransactions(
<<<<<<< HEAD
                txRes.Where(x => x.Status == Status.Mined).Select(x => x.TransactionId),
                block.Header.GetDisambiguationHash()
=======
                txRes.Where(x => x.Status == Status.Mined).Select(x => x.TransactionId), block.Header.GetDisambiguationHash()
>>>>>>> bcd9c614
            );
        }

        #endregion

        /// <summary>
        /// Finish initial synchronization process.
        /// </summary>
        public void FinishInitialSync()
        {
            _clientManager.UpdateRequestInterval();
        }

        public void Init()
        {
            Cts = new CancellationTokenSource();
        }
    }

    internal class InvalidBlockException : Exception
    {
        public InvalidBlockException(string message) : base(message)
        {
<<<<<<< HEAD

=======
>>>>>>> bcd9c614
        }
    }
}<|MERGE_RESOLUTION|>--- conflicted
+++ resolved
@@ -37,11 +37,6 @@
             _transactionResultManager = transactionResultManager;
             _clientManager = clientManager;
             _binaryMerkleTreeManager = binaryMerkleTreeManager;
-<<<<<<< HEAD
-
-            _logger = LogManager.GetLogger(nameof(BlockExecutor));
-=======
->>>>>>> bcd9c614
 
             _logger = LogManager.GetLogger(nameof(BlockExecutor));
         }
@@ -87,7 +82,7 @@
                 await AppendBlock(block);
                 await InsertTxs(readyTxns, txnRes, block);
 
-                _logger?.Trace($"Execute block {block.GetHash()}");
+                _logger?.Info($"Execute block {block.GetHash()}");
 
                 return result;
             }
@@ -102,10 +97,7 @@
                     _logger?.Error(e, "Exception while execute block.");
                 }
 
-<<<<<<< HEAD
-=======
                 // TODO, no wait may need improve
->>>>>>> bcd9c614
                 Rollback(block, txnRes).ConfigureAwait(false);
 
                 return BlockExecutionResult.Failed;
@@ -151,10 +143,7 @@
             }
 
             return results;
-<<<<<<< HEAD
-
-=======
->>>>>>> bcd9c614
+
         }
 
         #region Before transaction execution
@@ -191,13 +180,8 @@
                 res = BlockExecutionResult.InvalidSideChainInfo;
             }
 
-<<<<<<< HEAD
             if (res.IsFailed())
                 _logger?.Warn(errorLog);
-=======
-            if (!res)
-                _logger?.Warn(errlog);
->>>>>>> bcd9c614
 
             return res;
         }
@@ -313,15 +297,10 @@
                 res = BlockExecutionResult.IncorrectStateMerkleTree;
             }
 
-<<<<<<< HEAD
             if (res.IsFailed())
                 throw new InvalidBlockException(errorLog);
 
             return res;
-=======
-            if (!res)
-                throw new InvalidBlockException(errlog);
->>>>>>> bcd9c614
         }
 
         /// <summary>
@@ -396,12 +375,8 @@
                 return;
             var blockChain = _chainService.GetBlockChain(block.Header.ChainId);
             await blockChain.RollbackStateForTransactions(
-<<<<<<< HEAD
                 txRes.Where(x => x.Status == Status.Mined).Select(x => x.TransactionId),
                 block.Header.GetDisambiguationHash()
-=======
-                txRes.Where(x => x.Status == Status.Mined).Select(x => x.TransactionId), block.Header.GetDisambiguationHash()
->>>>>>> bcd9c614
             );
         }
 
@@ -425,10 +400,7 @@
     {
         public InvalidBlockException(string message) : base(message)
         {
-<<<<<<< HEAD
-
-=======
->>>>>>> bcd9c614
+
         }
     }
 }