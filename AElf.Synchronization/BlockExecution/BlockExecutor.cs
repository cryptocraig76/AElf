﻿using System;
using System.Collections.Generic;
using System.Linq;
using System.Threading;
using System.Threading.Tasks;
using AElf.ChainController;
using AElf.Common;
using AElf.Execution.Execution;
using AElf.Kernel;
using AElf.Kernel.Managers;
using AElf.Miner.Rpc.Client;
using AElf.Miner.Rpc.Exceptions;
using AElf.Types.CSharp;
using Google.Protobuf;
using NLog;
using NServiceKit.Common.Extensions;
using AElf.Miner.EventMessages;
using AElf.Miner.TxMemPool;
using Easy.MessageHub;

namespace AElf.Synchronization.BlockExecution
{
    public class BlockExecutor : IBlockExecutor
    {
        private readonly IChainService _chainService;
        private readonly ITransactionResultManager _transactionResultManager;
        private readonly IExecutingService _executingService;
        private readonly ILogger _logger;
        private readonly ClientManager _clientManager;
        private readonly IBinaryMerkleTreeManager _binaryMerkleTreeManager;
        private readonly ITxHub _txHub;

        public BlockExecutor(IChainService chainService, IExecutingService executingService,
            ITransactionResultManager transactionResultManager, ClientManager clientManager,
            IBinaryMerkleTreeManager binaryMerkleTreeManager, ITxHub txHub)
        {
            _chainService = chainService;
            _executingService = executingService;
            _transactionResultManager = transactionResultManager;
            _clientManager = clientManager;
            _binaryMerkleTreeManager = binaryMerkleTreeManager;
            _txHub = txHub;
            _logger = LogManager.GetLogger(nameof(BlockExecutor));
        }

        /// <summary>
        /// Signals to a CancellationToken that mining should be canceled
        /// </summary>
        private CancellationTokenSource Cts { get; set; }

        /// <inheritdoc/>
        public async Task<BlockExecutionResult> ExecuteBlock(IBlock block)
        {
            var result = await Prepare(block);
            if (result.IsFailed())
            {
                return result;
            }

            _logger?.Trace($"Executing block {block.GetHash()}");

            var txnRes = new List<TransactionResult>();
            try
            {
                // get txn from pool
                var tuple = await CollectTransactions(block);
                result = tuple.Item1;
                if (result.IsFailed())
                {
                    return result;
                }

                var readyTxns = tuple.Item2;

                var trs = await _txHub.GetReceiptsForAsync(readyTxns);
                foreach (var tr in trs)
                {
                    if (!tr.IsExecutable)
                    {
                        throw new InvalidBlockException($"Transaction is not executable. {tr}");
                    }    
                }

                txnRes = await ExecuteTransactions(readyTxns, block.Header.ChainId, block.Header.GetDisambiguationHash());
                txnRes = SortToOriginalOrder(txnRes, readyTxns);

                result = await UpdateWorldState(block, txnRes);
                if (result.IsFailed())
                {
                    return result;
                }
<<<<<<< HEAD

                await UpdateCrossChainInfo(block);
=======
                await UpdateSideChainInfo(block);

                //Need-to-rollback boundary

>>>>>>> b5dd91ed
                await AppendBlock(block);
                await InsertTxs(readyTxns, txnRes, block);

                _logger?.Info($"Executed block {block.GetHash()}");

                return BlockExecutionResult.Success;
            }
            catch (Exception e)
            {
                BlockExecutionResult res = BlockExecutionResult.Failed;
                if (e is InvalidCrossChainInfoException i)
                {
                    _logger?.Warn($"Exception while execute block. {e.Message}");
                    res = i.Result;
;               }
                else
                {
                    _logger?.Error(e, "Exception while execute block.");
                }

                // TODO, no wait may need improve
                Rollback(block, txnRes).ConfigureAwait(false);

                return res;
            }
        }

        /// <summary>
        /// Execute transactions.
        /// </summary>
        /// <param name="readyTxs"></param>
        /// <param name="chainId"></param>
        /// <returns></returns>
        private async Task<List<TransactionResult>> ExecuteTransactions(List<Transaction> readyTxs, Hash chainId,
            Hash disambiguationHash)
        {
            var traces = readyTxs.Count == 0
                ? new List<TransactionTrace>()
                : await _executingService.ExecuteAsync(readyTxs, chainId, Cts.Token, disambiguationHash);

            var results = new List<TransactionResult>();
            foreach (var trace in traces)
            {
                var res = new TransactionResult
                {
                    TransactionId = trace.TransactionId,
                };
                if (string.IsNullOrEmpty(trace.StdErr))
                {
                    res.Logs.AddRange(trace.FlattenedLogs);
                    res.Status = Status.Mined;
                    res.RetVal = ByteString.CopyFrom(trace.RetVal.ToFriendlyBytes());
                    res.StateHash = trace.GetSummarizedStateHash();
                }
                else
                {
                    res.Status = Status.Failed;
                    res.RetVal = ByteString.CopyFromUtf8(trace.StdErr);
                    res.StateHash = trace.GetSummarizedStateHash();
                }

                results.Add(res);
            }

            return results;
        }

        private List<TransactionResult> SortToOriginalOrder(List<TransactionResult> results, List<Transaction> txs)
        {
            var indexes = txs.Select((x, i)=>new {hash=x.GetHash(),ind=i}).ToDictionary(x=>x.hash, x=>x.ind);
            return results.Zip(results.Select(r => indexes[r.TransactionId]), Tuple.Create).OrderBy(
                x => x.Item2).Select(x=>x.Item1).ToList();
//                tx => indexes[tx.TransactionId]).ToList();
        }
        
        #region Before transaction execution

        /// <summary>
        /// Verify block components and validate side chain info if needed
        /// </summary>
        /// <param name="block"></param>
        /// <returns></returns>
        private async Task<BlockExecutionResult> Prepare(IBlock block)
        {
            string errorLog = null;
            var res = BlockExecutionResult.PrepareSuccess;
            if (Cts == null || Cts.IsCancellationRequested)
            {
                errorLog = "ExecuteBlock - Execution cancelled.";
                res = BlockExecutionResult.ExecutionCancelled;
            }
            else if (block?.Header == null)
            {
                errorLog = "ExecuteBlock - Block is null.";
                res = BlockExecutionResult.BlockIsNull;
            }
            else if (block.Body?.Transactions == null || block.Body.TransactionsCount <= 0)
            {
                errorLog = "ExecuteBlock - Transaction list is empty.";
                res = BlockExecutionResult.NoTransaction;
            }
            else if (!ValidateSideChainBlockInfo(block))
            {
                // side chain info verification 
                // side chain info in this block cannot fit together with local side chain info.
                errorLog = "Invalid side chain info";
                res = BlockExecutionResult.InvalidSideChainInfo;
            }

            if (res.IsFailed())
                _logger?.Warn(errorLog);

            return res;
        }

        /// <summary>
        /// Check side chain info.
        /// </summary>
        /// <param name="block"></param>
        /// <returns>
        /// Return true if side chain info is consistent with local node, else return false;
        /// </returns>
        private bool ValidateSideChainBlockInfo(IBlock block)
        {
            return block.Body.IndexedInfo.All(_clientManager.CheckSideChainBlockInfo);
        }

        /// <summary>
        /// Get txs from tx pool
        /// </summary>
        /// <param name="block"></param>
        /// <returns></returns>
        /// <exception cref="InvalidCrossChainInfoException"></exception>
        private async Task<Tuple<BlockExecutionResult, List<Transaction>>> CollectTransactions(IBlock block)
        {
            //string errorLog = null;
            var res = BlockExecutionResult.CollectTransactionsSuccess;
            var txs = block.Body.TransactionList.ToList();
            var readyTxs = new List<Transaction>();
            foreach (var tx in txs)
            {
                if (tx.Type == TransactionType.CrossChainBlockInfoTransaction)
                {
                    // todo: verify transaction from address
                    var parentBlockInfo = (ParentChainBlockInfo) ParamsPacker.Unpack(tx.Params.ToByteArray(),
                        new[] {typeof(ParentChainBlockInfo)})[0];
                    if (!await ValidateParentChainBlockInfoTransaction(parentBlockInfo))
                    {
                        //errorLog = "Invalid parent chain block info.";
                        res = BlockExecutionResult.InvalidParentChainBlockInfo;
                        break;
                    }

                    // for update
                    block.ParentChainBlockInfo = parentBlockInfo;
                }

                readyTxs.Add(tx);
            }

            if (res.IsSuccess() && readyTxs.Count(t => t.Type == TransactionType.CrossChainBlockInfoTransaction) > 1)
            {
                res = BlockExecutionResult.TooManyTxsForParentChainBlock;
                //errorLog = "More than one transaction to record parent chain block info.";
            }

            return new Tuple<BlockExecutionResult, List<Transaction>>(res, readyTxs);
        }

        /// <summary>
        /// Validate parent chain block info.
        /// </summary>
        /// <returns>
        /// Return false if validation failed and then that block execution would fail.
        /// </returns>
        private async Task<bool> ValidateParentChainBlockInfoTransaction(ParentChainBlockInfo parentBlockInfo)
        {
            try
            {
                var cached = await _clientManager.TryGetParentChainBlockInfo();
                if (cached == null)
                {
                    _logger.Warn("Not found cached parent block info");
                    return false;
                }

                if (cached.Equals(parentBlockInfo))
                    return true;
                
                _logger.Trace($"Cached parent block info is {cached}");
                _logger.Trace($"Parent block info in transaction is {parentBlockInfo}");
                return false;
            }
            catch (Exception e)
            {
                if (e is ClientShutDownException)
                    return true;
                _logger.Warn("Parent chain block info validation failed.");
                return false;
            }
        }

        #endregion

        #region After transaction execution

        /// <summary>
        /// Update system state.
        /// </summary>
        /// <param name="block"></param>
        /// <param name="results"></param>
        /// <returns></returns>
        private async Task<BlockExecutionResult> UpdateWorldState(IBlock block, IEnumerable<TransactionResult> results)
        {
            var root = new BinaryMerkleTree().AddNodes(results.Select(x => x.StateHash)).ComputeRootHash();
            var res = BlockExecutionResult.UpdateWorldStateSuccess;
            if (root != block.Header.MerkleTreeRootOfWorldState)
            {
                _logger?.Warn("ExecuteBlock - Incorrect merkle trees.");
                res = BlockExecutionResult.IncorrectStateMerkleTree;
            }

            return res;
        }

        /// <summary>
        /// Append block
        /// </summary>
        /// <param name="block"></param>
        /// <returns></returns>
        private async Task AppendBlock(IBlock block)
        {
            var blockchain = _chainService.GetBlockChain(block.Header.ChainId);
            await blockchain.AddBlocksAsync(new List<IBlock> {block});
        }

        /// <summary>
        /// Update database
        /// </summary>
        /// <param name="executedTxs"></param>
        /// <param name="txResults"></param>
        /// <param name="block"></param>
        private async Task InsertTxs(List<Transaction> executedTxs, List<TransactionResult> txResults, IBlock block)
        {
            var bn = block.Header.Index;
            var bh = block.Header.GetHash();

            MessageHub.Instance.Publish(new TransactionsExecuted(executedTxs, bn));

            txResults.AsParallel().ForEach(async r =>
            {
                r.BlockNumber = bn;
                r.BlockHash = bh;
                await _transactionResultManager.AddTransactionResultAsync(r);
            });
        }

        /// <summary>
        /// Update cross chain block info, side chain block and parent block info if needed
        /// </summary>
        /// <param name="block"></param>
        /// <returns></returns>
        /// <exception cref="InvalidCrossChainInfoException"></exception>
        private async Task UpdateCrossChainInfo(IBlock block)
        {
            await _binaryMerkleTreeManager.AddTransactionsMerkleTreeAsync(block.Body.BinaryMerkleTree,
                block.Header.ChainId, block.Header.Index);
            await _binaryMerkleTreeManager.AddSideChainTransactionRootsMerkleTreeAsync(
                block.Body.BinaryMerkleTreeForSideChainTransactionRoots, block.Header.ChainId, block.Header.Index);

            // update side chain block info if execution succeed
            foreach (var blockInfo in block.Body.IndexedInfo)
            {
                if (!await _clientManager.TryUpdateAndRemoveSideChainBlockInfo(blockInfo))
                    // Todo: _clientManager would be chaos if this happened.
                    throw new InvalidCrossChainInfoException(
                        "Inconsistent side chain info. Something about side chain would be chaos if you see this. ", BlockExecutionResult.InvalidSideChainInfo);
            }

            // update parent chain info
            if (!await _clientManager.UpdateParentChainBlockInfo(block.ParentChainBlockInfo))
                throw new InvalidCrossChainInfoException(
                    "Inconsistent parent chain info. Something about parent chain would be chaos if you see this. ", BlockExecutionResult.InvalidSideChainInfo);
        }

        #endregion

        #region Rollback

        private async Task Rollback(IBlock block, IEnumerable<TransactionResult> txRes)
        {
            if (block == null)
                return;
            var blockChain = _chainService.GetBlockChain(block.Header.ChainId);
            await blockChain.RollbackStateForTransactions(
                txRes.Where(x => x.Status == Status.Mined).Select(x => x.TransactionId),
                block.Header.GetDisambiguationHash()
            );
        }

        #endregion

        /// <summary>
        /// Finish initial synchronization process.
        /// </summary>
        public void FinishInitialSync()
        {
            _clientManager.UpdateRequestInterval();
        }

        public void Init()
        {
            Cts = new CancellationTokenSource();
        }
    }

    internal class InvalidCrossChainInfoException : Exception
    {
        public BlockExecutionResult Result { get;}

        public InvalidCrossChainInfoException(string message, BlockExecutionResult result) : base(message)
        {
            Result = result;
        }
    }
    
    internal class InvalidBlockException : Exception
    {
        public InvalidBlockException(string message) : base(message)
        {
        }
    }
}<|MERGE_RESOLUTION|>--- conflicted
+++ resolved
@@ -89,15 +89,7 @@
                 {
                     return result;
                 }
-<<<<<<< HEAD
-
                 await UpdateCrossChainInfo(block);
-=======
-                await UpdateSideChainInfo(block);
-
-                //Need-to-rollback boundary
-
->>>>>>> b5dd91ed
                 await AppendBlock(block);
                 await InsertTxs(readyTxns, txnRes, block);
 
