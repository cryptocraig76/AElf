--- conflicted
+++ resolved
@@ -74,6 +74,8 @@
 
             _logger?.Trace($"Executing block {block.GetHash()}");
 
+            MessageHub.Instance.Publish(new ExecutionStateChanged(true));
+
             var stopwatch = new Stopwatch();
             stopwatch.Start();
 
@@ -96,7 +98,6 @@
                 {
                     if (!tr.IsExecutable)
                     {
-                        _current = null;
                         throw new InvalidBlockException($"Transaction is not executable. {tr}");
                     }
                 }
@@ -142,14 +143,11 @@
             }
             finally
             {
-<<<<<<< HEAD
                 _current = null;
                 MessageHub.Instance.Publish(new ExecutionStateChanged(false));
-=======
                 stopwatch.Stop();
                 _logger?.Info($"Execute block {block.BlockHashToHex} with txs {readyTxs.Count}, " +
                               $"duration {stopwatch.ElapsedMilliseconds} ms.");
->>>>>>> 6bd72900
             }
         }
 
