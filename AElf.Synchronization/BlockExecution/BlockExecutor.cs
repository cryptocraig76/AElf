--- conflicted
+++ resolved
@@ -123,13 +123,8 @@
                 await AppendBlock(block);
                 await InsertTxs(readyTxs, txnRes, block);
 
-<<<<<<< HEAD
-=======
                 await _txHub.OnNewBlock((Block)block);
-                MessageHub.Instance.Publish(new ExecutionStateChanged(false));
-
-
->>>>>>> 15551b0f
+
                 return BlockExecutionResult.Success;
             }
             catch (Exception e)
