﻿using System;
using System.Collections.Generic;
using System.Diagnostics;
using System.Linq;
using System.Threading;
using System.Threading.Tasks;
using AElf.ChainController;
using AElf.ChainController.EventMessages;
using AElf.Common;
using AElf.Execution.Execution;
using AElf.Kernel;
using AElf.Kernel.Managers;
using AElf.Miner.Rpc.Client;
using AElf.Miner.Rpc.Exceptions;
using AElf.Types.CSharp;
using Google.Protobuf;
using NLog;
using NServiceKit.Common.Extensions;
using AElf.Miner.TxMemPool;
using Easy.MessageHub;

namespace AElf.Synchronization.BlockExecution
{
    public class BlockExecutor : IBlockExecutor
    {
        private readonly IChainService _chainService;
        private readonly ITransactionResultManager _transactionResultManager;
        private readonly IExecutingService _executingService;
        private readonly ILogger _logger;
        private readonly ClientManager _clientManager;
        private readonly IBinaryMerkleTreeManager _binaryMerkleTreeManager;
        private readonly ITxHub _txHub;
        private readonly IChainManagerBasic _chainManagerBasic;

        public BlockExecutor(IChainService chainService, IExecutingService executingService,
            ITransactionResultManager transactionResultManager, ClientManager clientManager,
            IBinaryMerkleTreeManager binaryMerkleTreeManager, ITxHub txHub, IChainManagerBasic chainManagerBasic)
        {
            _chainService = chainService;
            _executingService = executingService;
            _transactionResultManager = transactionResultManager;
            _clientManager = clientManager;
            _binaryMerkleTreeManager = binaryMerkleTreeManager;
            _txHub = txHub;
            _chainManagerBasic = chainManagerBasic;
            _logger = LogManager.GetLogger(nameof(BlockExecutor));
        }

        /// <summary>
        /// Signals to a CancellationToken that mining should be canceled
        /// </summary>
        private CancellationTokenSource Cts { get; set; }

        /// <inheritdoc/>
        public async Task<BlockExecutionResult> ExecuteBlock(IBlock block)
        {
            var result = await Prepare(block);
            if (result.IsFailed())
            {
                return result;
            }

<<<<<<< HEAD
=======
            MessageHub.Instance.Publish(new ExecutionStateChanged(true));

            var stopwatch = new Stopwatch();
            stopwatch.Start();

>>>>>>> 6bd72900
            var txnRes = new List<TransactionResult>();
            var readyTxs = new List<Transaction>();
            try
            {
                // get txn from pool
                var tuple = await CollectTransactions(block);
                result = tuple.Item1;
                if (result.IsFailed())
                {
                    return result;
                }

                readyTxs = tuple.Item2;

                var trs = await _txHub.GetReceiptsForAsync(readyTxs);
                foreach (var tr in trs)
                {
                    if (!tr.IsExecutable)
                    {
                        throw new InvalidBlockException($"Transaction is not executable. {tr}");
                    }
                }

                txnRes = await ExecuteTransactions(readyTxs, block.Header.ChainId, block.Header.GetDisambiguationHash());
                txnRes = SortToOriginalOrder(txnRes, readyTxs);

                result = await UpdateWorldState(block, txnRes);
                if (result.IsFailed())
                {
                    return result;
                }
                await UpdateCrossChainInfo(block);
                await AppendBlock(block);
                await InsertTxs(readyTxs, txnRes, block);

<<<<<<< HEAD
=======
                MessageHub.Instance.Publish(new ExecutionStateChanged(false));


>>>>>>> 6bd72900
                return BlockExecutionResult.Success;
            }
            catch (Exception e)
            {
                BlockExecutionResult res = BlockExecutionResult.Failed;
                if (e is InvalidCrossChainInfoException i)
                {
                    _logger?.Warn(e, $"Exception while execute block {block.BlockHashToHex}.");
                    res = i.Result;
                }
                else
                {
                    _logger?.Error(e, "Exception while execute block {block.BlockHashToHex}.");
                }

                // TODO, no wait may need improve
                Rollback(block, txnRes).ConfigureAwait(false);

                return res;
            }
            finally
            {
                stopwatch.Stop();
                _logger?.Info($"Execute block {block.BlockHashToHex} with txs {readyTxs.Count}, " +
                              $"duration {stopwatch.ElapsedMilliseconds} ms.");
            }
        }

        /// <summary>
        /// Execute transactions.
        /// </summary>
        /// <param name="readyTxs"></param>
        /// <param name="chainId"></param>
        /// <returns></returns>
        private async Task<List<TransactionResult>> ExecuteTransactions(List<Transaction> readyTxs, Hash chainId,
            Hash disambiguationHash)
        {
            var traces = readyTxs.Count == 0
                ? new List<TransactionTrace>()
                : await _executingService.ExecuteAsync(readyTxs, chainId, Cts.Token, disambiguationHash);

            var results = new List<TransactionResult>();
            foreach (var trace in traces)
            {
                var res = new TransactionResult
                {
                    TransactionId = trace.TransactionId,
                };
                if (string.IsNullOrEmpty(trace.StdErr))
                {
                    res.Logs.AddRange(trace.FlattenedLogs);
                    res.Status = Status.Mined;
                    res.RetVal = ByteString.CopyFrom(trace.RetVal.ToFriendlyBytes());
                    res.StateHash = trace.GetSummarizedStateHash();
                }
                else
                {
                    res.Status = Status.Failed;
                    res.RetVal = ByteString.CopyFromUtf8(trace.StdErr);
                    res.StateHash = trace.GetSummarizedStateHash();
                }

                results.Add(res);
            }

            return results;
        }

        private List<TransactionResult> SortToOriginalOrder(List<TransactionResult> results, List<Transaction> txs)
        {
            var indexes = txs.Select((x, i)=>new {hash=x.GetHash(),ind=i}).ToDictionary(x=>x.hash, x=>x.ind);
            return results.Zip(results.Select(r => indexes[r.TransactionId]), Tuple.Create).OrderBy(
                x => x.Item2).Select(x=>x.Item1).ToList();
        }
        
        #region Before transaction execution

        /// <summary>
        /// Verify block components and validate side chain info if needed
        /// </summary>
        /// <param name="block"></param>
        /// <returns></returns>
        private async Task<BlockExecutionResult> Prepare(IBlock block)
        {
            string errorLog = null;
            var res = BlockExecutionResult.PrepareSuccess;
            if (Cts == null || Cts.IsCancellationRequested)
            {
                errorLog = "ExecuteBlock - Execution cancelled.";
                res = BlockExecutionResult.ExecutionCancelled;
            }
            else if (block?.Header == null)
            {
                errorLog = "ExecuteBlock - Block is null.";
                res = BlockExecutionResult.BlockIsNull;
            }
            else if (block.Body?.Transactions == null || block.Body.TransactionsCount <= 0)
            {
                errorLog = "ExecuteBlock - Transaction list is empty.";
                res = BlockExecutionResult.NoTransaction;
            }
            else if (!ValidateSideChainBlockInfo(block))
            {
                // side chain info verification 
                // side chain info in this block cannot fit together with local side chain info.
                errorLog = "Invalid side chain info";
                res = BlockExecutionResult.InvalidSideChainInfo;
            }

            if (res.IsFailed())
                _logger?.Warn(errorLog);

            return res;
        }

        /// <summary>
        /// Check side chain info.
        /// </summary>
        /// <param name="block"></param>
        /// <returns>
        /// Return true if side chain info is consistent with local node, else return false;
        /// </returns>
        private bool ValidateSideChainBlockInfo(IBlock block)
        {
            return block.Body.IndexedInfo.All(_clientManager.TryGetSideChainBlockInfo);
        }

        /// <summary>
        /// Get txs from tx pool
        /// </summary>
        /// <param name="block"></param>
        /// <returns></returns>
        /// <exception cref="InvalidCrossChainInfoException"></exception>
        private async Task<Tuple<BlockExecutionResult, List<Transaction>>> CollectTransactions(IBlock block)
        {
            //string errorLog = null;
            var res = BlockExecutionResult.CollectTransactionsSuccess;
            var txs = block.Body.TransactionList.ToList();
            var readyTxs = new List<Transaction>();
            foreach (var tx in txs)
            {
                if (tx.Type == TransactionType.CrossChainBlockInfoTransaction)
                {
                    // todo: verify transaction from address
                    var parentBlockInfo = (ParentChainBlockInfo) ParamsPacker.Unpack(tx.Params.ToByteArray(),
                        new[] {typeof(ParentChainBlockInfo)})[0];
                    if (!await ValidateParentChainBlockInfoTransaction(parentBlockInfo))
                    {
                        //errorLog = "Invalid parent chain block info.";
                        res = BlockExecutionResult.InvalidParentChainBlockInfo;
                        break;
                    }

                    // for update
                    block.ParentChainBlockInfo = parentBlockInfo;
                }

                readyTxs.Add(tx);
            }

            if (res.IsSuccess() && readyTxs.Count(t => t.Type == TransactionType.CrossChainBlockInfoTransaction) > 1)
            {
                res = BlockExecutionResult.TooManyTxsForParentChainBlock;
                //errorLog = "More than one transaction to record parent chain block info.";
            }

            return new Tuple<BlockExecutionResult, List<Transaction>>(res, readyTxs);
        }

        /// <summary>
        /// Validate parent chain block info.
        /// </summary>
        /// <returns>
        /// Return false if validation failed and then that block execution would fail.
        /// </returns>
        private async Task<bool> ValidateParentChainBlockInfoTransaction(ParentChainBlockInfo parentBlockInfo)
        {
            try
            {
                var cached = await _clientManager.TryGetParentChainBlockInfo();
                if (cached != null) return cached.Equals(parentBlockInfo);
                _logger.Warn("Not found cached parent block info");
                return false;
            }
            catch (Exception e)
            {
                if (e is ClientShutDownException)
                    return true;
                _logger.Warn("Parent chain block info validation failed.");
                return false;
            }
        }

        #endregion

        #region After transaction execution

        /// <summary>
        /// Update system state.
        /// </summary>
        /// <param name="block"></param>
        /// <param name="results"></param>
        /// <returns></returns>
        private async Task<BlockExecutionResult> UpdateWorldState(IBlock block, IEnumerable<TransactionResult> results)
        {
            var root = new BinaryMerkleTree().AddNodes(results.Select(x => x.StateHash)).ComputeRootHash();
            var res = BlockExecutionResult.UpdateWorldStateSuccess;
            if (root != block.Header.MerkleTreeRootOfWorldState)
            {
                _logger?.Warn("ExecuteBlock - Incorrect merkle trees.");
                res = BlockExecutionResult.IncorrectStateMerkleTree;
            }

            return res;
        }

        /// <summary>
        /// Append block
        /// </summary>
        /// <param name="block"></param>
        /// <returns></returns>
        private async Task AppendBlock(IBlock block)
        {
            var blockchain = _chainService.GetBlockChain(block.Header.ChainId);
            await blockchain.AddBlocksAsync(new List<IBlock> {block});
        }

        /// <summary>
        /// Update database
        /// </summary>
        /// <param name="executedTxs"></param>
        /// <param name="txResults"></param>
        /// <param name="block"></param>
        private async Task InsertTxs(List<Transaction> executedTxs, List<TransactionResult> txResults, IBlock block)
        {
            var bn = block.Header.Index;
            var bh = block.Header.GetHash();

            txResults.AsParallel().ForEach(async r =>
            {
                r.BlockNumber = bn;
                r.BlockHash = bh;
                await _transactionResultManager.AddTransactionResultAsync(r);
            });
        }

        /// <summary>
        /// Update cross chain block info, side chain block and parent block info if needed
        /// </summary>
        /// <param name="block"></param>
        /// <returns></returns>
        /// <exception cref="InvalidCrossChainInfoException"></exception>
        private async Task UpdateCrossChainInfo(IBlock block)
        {
            await _binaryMerkleTreeManager.AddTransactionsMerkleTreeAsync(block.Body.BinaryMerkleTree,
                block.Header.ChainId, block.Header.Index);
            await _binaryMerkleTreeManager.AddSideChainTransactionRootsMerkleTreeAsync(
                block.Body.BinaryMerkleTreeForSideChainTransactionRoots, block.Header.ChainId, block.Header.Index);

            // update side chain block info if execution succeed
            foreach (var blockInfo in block.Body.IndexedInfo)
            {
                /*if (!await _clientManager.TryUpdateAndRemoveSideChainBlockInfo(blockInfo))
                    // Todo: _clientManager would be chaos if this happened.
                    throw new InvalidCrossChainInfoException(
                        "Inconsistent side chain info. Something about side chain would be chaos if you see this. ", BlockExecutionResult.InvalidSideChainInfo);*/
                await _chainManagerBasic.UpdateCurrentBlockHeightAsync(blockInfo.ChainId, blockInfo.Height);
            }

            // update parent chain info
            if(block.ParentChainBlockInfo != null)
                await _chainManagerBasic.UpdateCurrentBlockHeightAsync(block.ParentChainBlockInfo.ChainId,
                block.ParentChainBlockInfo.Height);
        }

        #endregion

        #region Rollback

        private async Task Rollback(IBlock block, IEnumerable<TransactionResult> txRes)
        {
            if (block == null)
                return;
            var blockChain = _chainService.GetBlockChain(block.Header.ChainId);
            await blockChain.RollbackStateForTransactions(
                txRes.Where(x => x.Status == Status.Mined).Select(x => x.TransactionId),
                block.Header.GetDisambiguationHash()
            );
        }

        #endregion

        /// <summary>
        /// Finish initial synchronization process.
        /// </summary>
        public void FinishInitialSync()
        {
            _clientManager.UpdateRequestInterval();
        }

        public void Init()
        {
            Cts = new CancellationTokenSource();
        }
    }

    internal class InvalidCrossChainInfoException : Exception
    {
        public BlockExecutionResult Result { get;}

        public InvalidCrossChainInfoException(string message, BlockExecutionResult result) : base(message)
        {
            Result = result;
        }
    }
    
    internal class InvalidBlockException : Exception
    {
        public InvalidBlockException(string message) : base(message)
        {
        }
    }
}<|MERGE_RESOLUTION|>--- conflicted
+++ resolved
@@ -60,14 +60,11 @@
                 return result;
             }
 
-<<<<<<< HEAD
-=======
             MessageHub.Instance.Publish(new ExecutionStateChanged(true));
 
             var stopwatch = new Stopwatch();
             stopwatch.Start();
 
->>>>>>> 6bd72900
             var txnRes = new List<TransactionResult>();
             var readyTxs = new List<Transaction>();
             try
@@ -103,12 +100,8 @@
                 await AppendBlock(block);
                 await InsertTxs(readyTxs, txnRes, block);
 
-<<<<<<< HEAD
-=======
                 MessageHub.Instance.Publish(new ExecutionStateChanged(false));
 
-
->>>>>>> 6bd72900
                 return BlockExecutionResult.Success;
             }
             catch (Exception e)
