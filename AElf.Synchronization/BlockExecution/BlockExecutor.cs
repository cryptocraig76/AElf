﻿using System;
using System.Collections.Generic;
using System.Diagnostics;
using System.Linq;
using System.Threading;
using System.Threading.Tasks;
using AElf.ChainController;
using AElf.ChainController.EventMessages;
using AElf.Common;
using AElf.Common.FSM;
using AElf.Configuration;
using AElf.Configuration.Config.Chain;
using AElf.Configuration.Config.Consensus;
using AElf.Execution.Execution;
using AElf.Kernel;
using AElf.Kernel.Consensus;
using AElf.Kernel.Managers;
using AElf.Kernel.Storages;
using AElf.Kernel.Types.Common;
using AElf.Kernel.Types.Transaction;
using AElf.Miner.Rpc.Client;
using AElf.Miner.Rpc.Exceptions;
using AElf.Miner.TxMemPool;
using AElf.Types.CSharp;
using Easy.MessageHub;
using Google.Protobuf;
using NLog;

namespace AElf.Synchronization.BlockExecution
{
    public class BlockExecutor : IBlockExecutor
    {
        private readonly IChainService _chainService;
        private readonly ITransactionResultManager _transactionResultManager;
        private readonly IExecutingService _executingService;
        private readonly ILogger _logger;
        private readonly ClientManager _clientManager;
        private readonly IBinaryMerkleTreeManager _binaryMerkleTreeManager;
        private readonly ITxHub _txHub;
        private readonly IChainManager _chainManager;
        private readonly IStateStore _stateStore;
        private readonly ConsensusDataProvider _consensusDataProvider;

        private static bool _executing;
        private static bool _prepareTerminated;
        private static bool _terminated;

        private static bool _isLimitExecutionTime;

        public BlockExecutor(IChainService chainService, IExecutingService executingService,
            ITransactionResultManager transactionResultManager, ClientManager clientManager,
            IBinaryMerkleTreeManager binaryMerkleTreeManager, ITxHub txHub, IChainManager chainManager, IStateStore stateStore)
        {
            _chainService = chainService;
            _executingService = executingService;
            _transactionResultManager = transactionResultManager;
            _clientManager = clientManager;
            _binaryMerkleTreeManager = binaryMerkleTreeManager;
            _txHub = txHub;
            _chainManager = chainManager;
            _stateStore = stateStore;
            _consensusDataProvider = new ConsensusDataProvider(_stateStore);

            _logger = LogManager.GetLogger(nameof(BlockExecutor));

            MessageHub.Instance.Subscribe<DPoSStateChanged>(inState => _isMining = inState.IsMining);

            _executing = false;
            _prepareTerminated = false;
            _terminated = false;

            MessageHub.Instance.Subscribe<TerminationSignal>(signal =>
            {
                if (signal.Module == TerminatedModuleEnum.BlockExecutor)
                {
                    if (!_executing)
                    {
                        _terminated = true;
                        MessageHub.Instance.Publish(new TerminatedModule(TerminatedModuleEnum.BlockExecutor));
                    }
                    else
                    {
                        _prepareTerminated = true;
                    }
                }
            });

            MessageHub.Instance.Subscribe<StateEvent>(inState =>
            {
                if (inState == StateEvent.RollbackFinished)
                {
                    _isLimitExecutionTime = false;
                }

                if (inState == StateEvent.MiningStart)
                {
                    _isLimitExecutionTime = true;
                }

                _logger?.Trace($"Current Event: {inState.ToString()}, IsLimitExecutionTime: {_isLimitExecutionTime}.");
            });
        }

        private string _current;

        private static bool _isMining;

        /// <inheritdoc/>
        public async Task<BlockExecutionResult> ExecuteBlock(IBlock block)
        {
            if (_isMining)
            {
                _logger?.Trace($"Prevent block {block.BlockHashToHex} from entering block execution," +
                               "for this node is doing mining.");
                return BlockExecutionResult.Mining;
            }

            _current = block.BlockHashToHex;

            var result = Prepare(block);
            if (result.IsFailed())
            {
                _current = null;
                return result;
            }

            var stopwatch = new Stopwatch();
            stopwatch.Start();

            _executing = true;
            if (_terminated)
            {
                return BlockExecutionResult.Terminated;
            }

            var txnRes = new List<TransactionResult>();
            var readyTxs = new List<Transaction>();
            var cts = new CancellationTokenSource();

            var res = BlockExecutionResult.Fatal;
            try
            {
                // get txn from pool
                var tuple = CollectTransactions(block, out var crossChainIndexingSideChainTransactionId);
                result = tuple.Item1;
                readyTxs = tuple.Item2;
                if (result.IsFailed() || readyTxs.Count == 0)
                {
                    _logger?.Warn($"Collect transaction from block failed: {result}, block height: {block.Header.Index}, " +
                                  $"block hash: {block.BlockHashToHex}.");
                    res = result;
                    return res;
                }

                double distanceToTimeSlot = 0;
                if (_isLimitExecutionTime)
                {
                    distanceToTimeSlot = await _consensusDataProvider.GetDistanceToTimeSlotEnd();
                    cts.CancelAfter(TimeSpan.FromMilliseconds(distanceToTimeSlot * NodeConfig.Instance.RatioSynchronize));
                }

                var trs = await _txHub.GetReceiptsForAsync(readyTxs, cts);
                
                if (cts.IsCancellationRequested)
                {
                    return BlockExecutionResult.ExecutionCancelled;
                }

                foreach (var tr in trs)
                {
                    if (!tr.IsExecutable)
                    {
                        throw new InvalidBlockException($"Transaction is not executable, transaction: {tr}, " +
                                                        $"block height: {block.Header.Index}, block hash: {block.BlockHashToHex}, SignatureSt:{tr.SignatureSt},RefBlockSt:{tr.RefBlockSt},Status:{tr.Status}");
                    }
                }

                var traces = await ExecuteTransactions(readyTxs, block.Header.ChainId,
                    block.Header.GetDisambiguationHash(), cts);
                txnRes = ExtractTransactionResults(traces, crossChainIndexingSideChainTransactionId,
                    out var sideChainTransactionsRoot);

                if (block.Header.SideChainTransactionsRoot != null &&
                    !block.Header.SideChainTransactionsRoot.Equals(sideChainTransactionsRoot))
                {
                    res = BlockExecutionResult.InvalidSideChaiTransactionMerkleTree;
                    throw new InvalidBlockException("Invalid side chain transaction merkle tree root.");
                }
                
                if (cts.IsCancellationRequested)
                {
                    _logger?.Trace($"Execution Cancelled and rollback: block hash: {block.BlockHashToHex}, execution time: {distanceToTimeSlot * NodeConfig.Instance.RatioSynchronize} ms.");
                    res = BlockExecutionResult.ExecutionCancelled;
                    throw new InvalidBlockException("Block execution timeout");
                }
                
                txnRes = SortToOriginalOrder(txnRes, readyTxs);

                var blockChain = _chainService.GetBlockChain(Hash.LoadBase58(ChainConfig.Instance.ChainId));
                if (await blockChain.GetBlockByHashAsync(block.GetHash()) != null)
                {
                    res = BlockExecutionResult.AlreadyAppended;
                    return res;
                }

                result = UpdateWorldState(block, txnRes);
                if (result.IsFailed())
                {
                    res = result;
                    throw new InvalidBlockException("Invalid block.");
                }

                await UpdateCrossChainInfo(block, txnRes);

                // BlockExecuting -> BlockAppending
                // ExecutingLoop -> BlockAppending
                MessageHub.Instance.Publish(StateEvent.StateUpdated);

                await AppendBlock(block);
                InsertTxs(txnRes, block);

                await _txHub.OnNewBlock((Block) block);

                res = BlockExecutionResult.Success;
                return res;
            }
            catch (Exception e)
            {
                _logger?.Error(e, $"Exception while execute block {block.BlockHashToHex}.");
                // TODO, no wait may need improve
                Rollback(block, txnRes).ConfigureAwait(false);

                return res;
            }
            finally
            {
                _current = null;
                _executing = false;
                cts.Dispose();
                if (_prepareTerminated)
                {
                    _terminated = true;
                    MessageHub.Instance.Publish(new TerminatedModule(TerminatedModuleEnum.BlockExecutor));
                }

                stopwatch.Stop();
                if (res.CanExecuteAgain())
                {
                    _logger?.Warn($"Block {block.BlockHashToHex} can execute again.");
                }

                _logger?.Info($"Executed block {block.BlockHashToHex} with result {res}, {block.Body.Transactions.Count} txns, " +
                              $"duration {stopwatch.ElapsedMilliseconds} ms.");
            }
        }

        /// <summary>
        /// Execute transactions.
        /// </summary>
        /// <param name="readyTxs"></param>
        /// <param name="chainId"></param>
        /// <param name="disambiguationHash"></param>
        /// <param name="cancellationTokenSource"></param>
        /// <returns></returns>
        private async Task<List<TransactionTrace>> ExecuteTransactions(List<Transaction> readyTxs, Hash chainId,
            Hash disambiguationHash, CancellationTokenSource cancellationTokenSource)
        {
            var traces = readyTxs.Count == 0
                ? new List<TransactionTrace>()
                : await _executingService.ExecuteAsync(readyTxs, chainId, cancellationTokenSource.Token, disambiguationHash);
            return traces;
        }

        private List<TransactionResult> ExtractTransactionResults(List<TransactionTrace> traces, Hash chainIndexingSideChainTransactionId,
            out Hash sideChainTransactionsRoot)
        {
            var results = new List<TransactionResult>();
            sideChainTransactionsRoot = null;
            foreach (var trace in traces)
            {
                var res = new TransactionResult
                {
                    TransactionId = trace.TransactionId
                };
                if (string.IsNullOrEmpty(trace.StdErr))
                {
                    res.Logs.AddRange(trace.FlattenedLogs);
                    res.Status = Status.Mined;
                    res.RetVal = ByteString.CopyFrom(trace.RetVal.ToFriendlyBytes());
                    res.StateHash = trace.GetSummarizedStateHash();
                    if (chainIndexingSideChainTransactionId != null &&
                        trace.TransactionId.Equals(chainIndexingSideChainTransactionId))
                        sideChainTransactionsRoot = Hash.LoadByteArray(trace.RetVal.ToFriendlyBytes());
                }
                else
                {
                    res.Status = Status.Failed;
                    res.RetVal = ByteString.CopyFromUtf8(trace.StdErr);
                    res.StateHash = trace.GetSummarizedStateHash();
<<<<<<< HEAD
=======
                    if (!cancellationTokenSource.IsCancellationRequested)
                    {
                        _logger?.Error($"Transaction execute failed. TransactionId: {res.TransactionId.ToHex()}, " +
                                       $"StateHash: {res.StateHash} Transaction deatils: {readyTxs.Find(x => x.GetHash() == trace.TransactionId)}" +
                                       $"\n {trace.StdErr}");
                    }
>>>>>>> 91dd1d25
                }

                if (trace.DeferredTransaction.Length != 0)
                {
                    var deferredTxn = Transaction.Parser.ParseFrom(trace.DeferredTransaction);
                    _txHub.AddTransactionAsync(deferredTxn).ConfigureAwait(false);
                    res.DeferredTxnId = deferredTxn.GetHash();
                }
                results.Add(res);
            }

            return results;
        }

        private List<TransactionResult> SortToOriginalOrder(List<TransactionResult> results, List<Transaction> txs)
        {
            var indexes = txs.Select((x, i) => new {hash = x.GetHash(), ind = i}).ToDictionary(x => x.hash, x => x.ind);
            return results.Zip(results.Select(r => indexes[r.TransactionId]), Tuple.Create).OrderBy(
                x => x.Item2).Select(x => x.Item1).ToList();
        }

        #region Before transaction execution

        /// <summary>
        /// Verify block components and validate side chain info if needed
        /// </summary>
        /// <param name="block"></param>
        /// <returns></returns>
        private BlockExecutionResult Prepare(IBlock block)
        {
            string errorLog = null;
            var res = BlockExecutionResult.PrepareSuccess;
            if (block?.Header == null)
            {
                errorLog = "ExecuteBlock - Block is null.";
                res = BlockExecutionResult.BlockIsNull;
            }
            else if (block.Body?.Transactions == null || block.Body.TransactionsCount <= 0)
            {
                errorLog = "ExecuteBlock - Transaction list is empty.";
                res = BlockExecutionResult.NoTransaction;
            }

            if (res.IsFailed())
                _logger?.Warn(errorLog);

            return res;
        }

        /// <summary>
        /// Check side chain info.
        /// </summary>
        /// <param name="sideChainBlockInfos"></param>
        /// <returns>
        /// Return true if side chain info is consistent with local node, otherwise return false;
        /// </returns>
        private bool ValidateSideChainBlockInfo(SideChainBlockInfo[] sideChainBlockInfos)
        {
            return sideChainBlockInfos.All(_clientManager.TryGetSideChainBlockInfo);
        }

        /// <summary>
        /// Get txs from tx pool
        /// </summary>
        /// <param name="block"></param>
        /// <param name="crossChainIndexingSideChainTransactionId"></param>
        /// <returns></returns>
        private Tuple<BlockExecutionResult, List<Transaction>> CollectTransactions(IBlock block, out Hash crossChainIndexingSideChainTransactionId)
        {
            var res = BlockExecutionResult.CollectTransactionsSuccess;
            var txs = block.Body.TransactionList.ToList();
            var readyTxs = new List<Transaction>();
            crossChainIndexingSideChainTransactionId = null;
            foreach (var tx in txs)
            {
                if (tx.IsIndexingParentChainTransaction())
                {
                    // todo: verify transaction from address
                    var parentBlockInfos = (ParentChainBlockInfo[]) ParamsPacker.Unpack(tx.Params.ToByteArray(),
                        new[] {typeof(ParentChainBlockInfo[])})[0];
                    if (!ValidateParentChainBlockInfo(parentBlockInfos))
                    {
                        //errorLog = "Invalid parent chain block info.";
                        res = BlockExecutionResult.InvalidParentChainBlockInfo;
                        break;
                    }
                }
                else if (tx.IsIndexingSideChainTransaction())
                {
                    // todo: verify transaction from address
                    var sideChainBlockInfos = (SideChainBlockInfo[]) ParamsPacker.Unpack(tx.Params.ToByteArray(),
                        new[] {typeof(SideChainBlockInfo[])})[0];
                    if (!ValidateSideChainBlockInfo(sideChainBlockInfos))
                    {
                        //errorLog = "Invalid parent chain block info.";
                        res = BlockExecutionResult.InvalidSideChaiTransactionMerkleTree;
                        break;
                    }
                        
                    crossChainIndexingSideChainTransactionId = tx.GetHash();
                }
                readyTxs.Add(tx);
            }

            if (res.IsSuccess() && (readyTxs.Count(t => t.IsIndexingParentChainTransaction()) > 1 || readyTxs.Count(t => t.IsIndexingSideChainTransaction()) > 1))
            {
                res = BlockExecutionResult.TooManyTxsForCrossChainIndexing;
            }

            if (txs.Count == 0)
            {
                res = BlockExecutionResult.NoTransaction;
            }

            return new Tuple<BlockExecutionResult, List<Transaction>>(res, readyTxs);
        }

        /// <summary>
        /// Validate parent chain block info.
        /// </summary>
        /// <returns>
        /// Return false if validation failed and then that block execution would fail.
        /// </returns>
        private bool ValidateParentChainBlockInfo(ParentChainBlockInfo[] parentBlockInfos)
        {
            try
            {
                var cached = _clientManager.TryGetParentChainBlockInfo(parentBlockInfos);
                if (cached != null)
                    return cached.ToArray().Equals(parentBlockInfos);
                return false;
            }
            catch (Exception e)
            {
                if (e is ClientShutDownException)
                    return true;
                _logger.Warn("Parent chain block info validation failed.");
                return false;
            }
        }

        #endregion

        #region After transaction execution

        /// <summary>
        /// Update system state.
        /// </summary>
        /// <param name="block"></param>
        /// <param name="results"></param>
        /// <returns></returns>
        private BlockExecutionResult UpdateWorldState(IBlock block, IEnumerable<TransactionResult> results)
        {
            var root = new BinaryMerkleTree().AddNodes(results.Select(x => x.StateHash)).ComputeRootHash();
            var res = BlockExecutionResult.UpdateWorldStateSuccess;
            if (root != block.Header.MerkleTreeRootOfWorldState)
            {
                _logger?.Trace($"{root.ToHex()} != {block.Header.MerkleTreeRootOfWorldState.ToHex()}");
                _logger?.Warn("ExecuteBlock - Incorrect merkle trees.");
                _logger?.Trace("Transaction Results:");
                foreach (var r in results)
                {
                    _logger?.Trace($"TransactionId: {r.TransactionId.ToHex()}, " +
                                   $"StateHash: {r.StateHash.ToHex()}，" +
                                   $"Status: {r.Status}, " +
                                   $"{r.RetVal}");
                }

                res = BlockExecutionResult.IncorrectStateMerkleTree;
            }

            return res;
        }

        /// <summary>
        /// Append block
        /// </summary>
        /// <param name="block"></param>
        /// <returns></returns>
        private async Task AppendBlock(IBlock block)
        {
            _logger?.Trace($"AppendingBlock {block.BlockHashToHex}");
            var blockchain = _chainService.GetBlockChain(block.Header.ChainId);
            await blockchain.AddBlocksAsync(new List<IBlock> {block});
        }

        /// <summary>
        /// Update database
        /// </summary>
        /// <param name="txResults"></param>
        /// <param name="block"></param>
        private void InsertTxs(List<TransactionResult> txResults, IBlock block)
        {
            var bn = block.Header.Index;
            var bh = block.Header.GetHash();

            txResults.AsParallel().ToList().ForEach(async r =>
            {
                r.BlockNumber = bn;
                r.BlockHash = bh;
                await _transactionResultManager.AddTransactionResultAsync(r);
            });
        }

        /// <summary>
        /// Update cross chain block info, side chain block and parent block info if needed
        /// </summary>
        /// <param name="block"></param>
        /// <param name="txnRes"></param>
        /// <returns></returns>
        private async Task UpdateCrossChainInfo(IBlock block, List<TransactionResult> txnRes)
        {
            await _binaryMerkleTreeManager.AddTransactionsMerkleTreeAsync(block.Body.BinaryMerkleTree,
                block.Header.ChainId, block.Header.Index);

            // update side chain block info if execution succeed
            foreach (var blockInfo in block.Body.IndexedInfo)
            {
                /*if (!await _clientManager.TryUpdateAndRemoveSideChainBlockInfo(blockInfo))
                    // Todo: _clientManager would be chaos if this happened.
                    throw new InvalidCrossChainInfoException(
                        "Inconsistent side chain info. Something about side chain would be chaos if you see this. ", BlockExecutionResult.InvalidSideChainInfo);*/
                await _chainManager.UpdateCurrentBlockHeightAsync(blockInfo.ChainId, blockInfo.Height);
            }

            // update parent chain info
            /*if (block.ParentChainBlockInfo != null)
            {
                
                await _chainManagerBasic.UpdateCurrentBlockHeightAsync(block.ParentChainBlockInfo.ChainId,
                    block.ParentChainBlockInfo.Height);
            }*/
                
        }

        #endregion

        #region Rollback

        private async Task Rollback(IBlock block, IEnumerable<TransactionResult> txRes)
        {
            if (block == null)
                return;
            var blockChain = _chainService.GetBlockChain(block.Header.ChainId);
            await blockChain.RollbackStateForTransactions(
                txRes.Where(x => x.Status == Status.Mined).Select(x => x.TransactionId),
                block.Header.GetDisambiguationHash()
            );
        }

        #endregion

        /// <summary>
        /// Finish initial synchronization process.
        /// </summary>
        public void FinishInitialSync()
        {
            _clientManager.UpdateRequestInterval();
        }
    }
    
    internal class InvalidBlockException : Exception
    {
        public InvalidBlockException(string message) : base(message)
        {
        }
    }
}<|MERGE_RESOLUTION|>--- conflicted
+++ resolved
@@ -297,15 +297,12 @@
                     res.Status = Status.Failed;
                     res.RetVal = ByteString.CopyFromUtf8(trace.StdErr);
                     res.StateHash = trace.GetSummarizedStateHash();
-<<<<<<< HEAD
-=======
                     if (!cancellationTokenSource.IsCancellationRequested)
                     {
                         _logger?.Error($"Transaction execute failed. TransactionId: {res.TransactionId.ToHex()}, " +
                                        $"StateHash: {res.StateHash} Transaction deatils: {readyTxs.Find(x => x.GetHash() == trace.TransactionId)}" +
                                        $"\n {trace.StdErr}");
                     }
->>>>>>> 91dd1d25
                 }
 
                 if (trace.DeferredTransaction.Length != 0)
