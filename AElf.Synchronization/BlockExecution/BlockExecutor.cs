﻿using System;
using System.Collections.Generic;
using System.Linq;
using System.Threading;
using System.Threading.Tasks;
using AElf.ChainController;
using AElf.ChainController.EventMessages;
using AElf.Common;
using AElf.Execution.Execution;
using AElf.Kernel;
using AElf.Kernel.Managers;
using AElf.Miner.Rpc.Client;
using AElf.Miner.Rpc.Exceptions;
using AElf.Types.CSharp;
using Google.Protobuf;
using NLog;
using NServiceKit.Common.Extensions;
using AElf.Miner.TxMemPool;
using Easy.MessageHub;

namespace AElf.Synchronization.BlockExecution
{
    public class BlockExecutor : IBlockExecutor
    {
        private readonly IChainService _chainService;
        private readonly ITransactionResultManager _transactionResultManager;
        private readonly IExecutingService _executingService;
        private readonly ILogger _logger;
        private readonly ClientManager _clientManager;
        private readonly IBinaryMerkleTreeManager _binaryMerkleTreeManager;
        private readonly ITxHub _txHub;
        private readonly IChainManagerBasic _chainManagerBasic;

        public BlockExecutor(IChainService chainService, IExecutingService executingService,
            ITransactionResultManager transactionResultManager, ClientManager clientManager,
            IBinaryMerkleTreeManager binaryMerkleTreeManager, ITxHub txHub, IChainManagerBasic chainManagerBasic)
        {
            _chainService = chainService;
            _executingService = executingService;
            _transactionResultManager = transactionResultManager;
            _clientManager = clientManager;
            _binaryMerkleTreeManager = binaryMerkleTreeManager;
            _txHub = txHub;
            _chainManagerBasic = chainManagerBasic;
            _logger = LogManager.GetLogger(nameof(BlockExecutor));
        }

        /// <summary>
        /// Signals to a CancellationToken that mining should be canceled
        /// </summary>
        private CancellationTokenSource Cts { get; set; }

        /// <inheritdoc/>
        public async Task<BlockExecutionResult> ExecuteBlock(IBlock block)
        {
            var result = await Prepare(block);
            if (result.IsFailed())
            {
                return result;
            }
            
            _logger?.Trace($"Executing block {block.GetHash()}");

            MessageHub.Instance.Publish(new ExecutionStateChanged(true));

            var txnRes = new List<TransactionResult>();
            try
            {
                // get txn from pool
                var tuple = await CollectTransactions(block);
                result = tuple.Item1;
                if (result.IsFailed())
                {
                    return result;
                }

                var readyTxns = tuple.Item2;

                var trs = await _txHub.GetReceiptsForAsync(readyTxns);
                foreach (var tr in trs)
                {
                    if (!tr.IsExecutable)
                    {
                        throw new InvalidBlockException($"Transaction is not executable. {tr}");
                    }
                }

                txnRes = await ExecuteTransactions(readyTxns, block.Header.ChainId,
                    block.Header.GetDisambiguationHash());
                txnRes = SortToOriginalOrder(txnRes, readyTxns);

                result = await UpdateWorldState(block, txnRes);
                if (result.IsFailed())
                {
                    return result;
                }
<<<<<<< HEAD
                await UpdateCrossChainInfo(block);
=======

                await UpdateSideChainInfo(block);

                //Need-to-rollback boundary

>>>>>>> 32868e6c
                await AppendBlock(block);
                await InsertTxs(readyTxns, txnRes, block);

                MessageHub.Instance.Publish(new ExecutionStateChanged(false));

                return BlockExecutionResult.Success;
            }
            catch (Exception e)
            {
                BlockExecutionResult res = BlockExecutionResult.Failed;
                if (e is InvalidCrossChainInfoException i)
                {
                    _logger?.Warn(e, $"Exception while execute block {block.BlockHashToHex}.");
                    res = i.Result;
                    ;
                }
                else
                {
                    _logger?.Error(e, "Exception while execute block {block.BlockHashToHex}.");
                }

                // TODO, no wait may need improve
                Rollback(block, txnRes).ConfigureAwait(false);

                return res;
            }
            finally
            {
                _logger?.Info($"Executed block {block.GetHash()}");
            }
        }

        /// <summary>
        /// Execute transactions.
        /// </summary>
        /// <param name="readyTxs"></param>
        /// <param name="chainId"></param>
        /// <returns></returns>
        private async Task<List<TransactionResult>> ExecuteTransactions(List<Transaction> readyTxs, Hash chainId,
            Hash disambiguationHash)
        {
            var traces = readyTxs.Count == 0
                ? new List<TransactionTrace>()
                : await _executingService.ExecuteAsync(readyTxs, chainId, Cts.Token, disambiguationHash);

            var results = new List<TransactionResult>();
            foreach (var trace in traces)
            {
                var res = new TransactionResult
                {
                    TransactionId = trace.TransactionId,
                };
                if (string.IsNullOrEmpty(trace.StdErr))
                {
                    res.Logs.AddRange(trace.FlattenedLogs);
                    res.Status = Status.Mined;
                    res.RetVal = ByteString.CopyFrom(trace.RetVal.ToFriendlyBytes());
                    res.StateHash = trace.GetSummarizedStateHash();
                }
                else
                {
                    res.Status = Status.Failed;
                    res.RetVal = ByteString.CopyFromUtf8(trace.StdErr);
                    res.StateHash = trace.GetSummarizedStateHash();
                }

                results.Add(res);
            }

            return results;
        }

        private List<TransactionResult> SortToOriginalOrder(List<TransactionResult> results, List<Transaction> txs)
        {
            var indexes = txs.Select((x, i)=>new {hash=x.GetHash(),ind=i}).ToDictionary(x=>x.hash, x=>x.ind);
            return results.Zip(results.Select(r => indexes[r.TransactionId]), Tuple.Create).OrderBy(
                x => x.Item2).Select(x=>x.Item1).ToList();
        }
        
        #region Before transaction execution

        /// <summary>
        /// Verify block components and validate side chain info if needed
        /// </summary>
        /// <param name="block"></param>
        /// <returns></returns>
        private async Task<BlockExecutionResult> Prepare(IBlock block)
        {
            string errorLog = null;
            var res = BlockExecutionResult.PrepareSuccess;
            if (Cts == null || Cts.IsCancellationRequested)
            {
                errorLog = "ExecuteBlock - Execution cancelled.";
                res = BlockExecutionResult.ExecutionCancelled;
            }
            else if (block?.Header == null)
            {
                errorLog = "ExecuteBlock - Block is null.";
                res = BlockExecutionResult.BlockIsNull;
            }
            else if (block.Body?.Transactions == null || block.Body.TransactionsCount <= 0)
            {
                errorLog = "ExecuteBlock - Transaction list is empty.";
                res = BlockExecutionResult.NoTransaction;
            }
            else if (!ValidateSideChainBlockInfo(block))
            {
                // side chain info verification 
                // side chain info in this block cannot fit together with local side chain info.
                errorLog = "Invalid side chain info";
                res = BlockExecutionResult.InvalidSideChainInfo;
            }

            if (res.IsFailed())
                _logger?.Warn(errorLog);

            return res;
        }

        /// <summary>
        /// Check side chain info.
        /// </summary>
        /// <param name="block"></param>
        /// <returns>
        /// Return true if side chain info is consistent with local node, else return false;
        /// </returns>
        private bool ValidateSideChainBlockInfo(IBlock block)
        {
            return block.Body.IndexedInfo.All(_clientManager.TryGetSideChainBlockInfo);
        }

        /// <summary>
        /// Get txs from tx pool
        /// </summary>
        /// <param name="block"></param>
        /// <returns></returns>
        /// <exception cref="InvalidCrossChainInfoException"></exception>
        private async Task<Tuple<BlockExecutionResult, List<Transaction>>> CollectTransactions(IBlock block)
        {
            //string errorLog = null;
            var res = BlockExecutionResult.CollectTransactionsSuccess;
            var txs = block.Body.TransactionList.ToList();
            var readyTxs = new List<Transaction>();
            foreach (var tx in txs)
            {
                if (tx.Type == TransactionType.CrossChainBlockInfoTransaction)
                {
                    // todo: verify transaction from address
                    var parentBlockInfo = (ParentChainBlockInfo) ParamsPacker.Unpack(tx.Params.ToByteArray(),
                        new[] {typeof(ParentChainBlockInfo)})[0];
                    if (!await ValidateParentChainBlockInfoTransaction(parentBlockInfo))
                    {
                        //errorLog = "Invalid parent chain block info.";
                        res = BlockExecutionResult.InvalidParentChainBlockInfo;
                        break;
                    }

                    // for update
                    block.ParentChainBlockInfo = parentBlockInfo;
                }

                readyTxs.Add(tx);
            }

            if (res.IsSuccess() && readyTxs.Count(t => t.Type == TransactionType.CrossChainBlockInfoTransaction) > 1)
            {
                res = BlockExecutionResult.TooManyTxsForParentChainBlock;
                //errorLog = "More than one transaction to record parent chain block info.";
            }

            return new Tuple<BlockExecutionResult, List<Transaction>>(res, readyTxs);
        }

        /// <summary>
        /// Validate parent chain block info.
        /// </summary>
        /// <returns>
        /// Return false if validation failed and then that block execution would fail.
        /// </returns>
        private async Task<bool> ValidateParentChainBlockInfoTransaction(ParentChainBlockInfo parentBlockInfo)
        {
            try
            {
                var cached = await _clientManager.TryGetParentChainBlockInfo();
                if (cached != null) return cached.Equals(parentBlockInfo);
                _logger.Warn("Not found cached parent block info");
                return false;
            }
            catch (Exception e)
            {
                if (e is ClientShutDownException)
                    return true;
                _logger.Warn("Parent chain block info validation failed.");
                return false;
            }
        }

        #endregion

        #region After transaction execution

        /// <summary>
        /// Update system state.
        /// </summary>
        /// <param name="block"></param>
        /// <param name="results"></param>
        /// <returns></returns>
        private async Task<BlockExecutionResult> UpdateWorldState(IBlock block, IEnumerable<TransactionResult> results)
        {
            var root = new BinaryMerkleTree().AddNodes(results.Select(x => x.StateHash)).ComputeRootHash();
            var res = BlockExecutionResult.UpdateWorldStateSuccess;
            if (root != block.Header.MerkleTreeRootOfWorldState)
            {
                _logger?.Warn("ExecuteBlock - Incorrect merkle trees.");
                res = BlockExecutionResult.IncorrectStateMerkleTree;
            }

            return res;
        }

        /// <summary>
        /// Append block
        /// </summary>
        /// <param name="block"></param>
        /// <returns></returns>
        private async Task AppendBlock(IBlock block)
        {
            var blockchain = _chainService.GetBlockChain(block.Header.ChainId);
            await blockchain.AddBlocksAsync(new List<IBlock> {block});
        }

        /// <summary>
        /// Update database
        /// </summary>
        /// <param name="executedTxs"></param>
        /// <param name="txResults"></param>
        /// <param name="block"></param>
        private async Task InsertTxs(List<Transaction> executedTxs, List<TransactionResult> txResults, IBlock block)
        {
            var bn = block.Header.Index;
            var bh = block.Header.GetHash();

            txResults.AsParallel().ForEach(async r =>
            {
                r.BlockNumber = bn;
                r.BlockHash = bh;
                await _transactionResultManager.AddTransactionResultAsync(r);
            });
        }

        /// <summary>
        /// Update cross chain block info, side chain block and parent block info if needed
        /// </summary>
        /// <param name="block"></param>
        /// <returns></returns>
        /// <exception cref="InvalidCrossChainInfoException"></exception>
        private async Task UpdateCrossChainInfo(IBlock block)
        {
            await _binaryMerkleTreeManager.AddTransactionsMerkleTreeAsync(block.Body.BinaryMerkleTree,
                block.Header.ChainId, block.Header.Index);
            await _binaryMerkleTreeManager.AddSideChainTransactionRootsMerkleTreeAsync(
                block.Body.BinaryMerkleTreeForSideChainTransactionRoots, block.Header.ChainId, block.Header.Index);

            // update side chain block info if execution succeed
            foreach (var blockInfo in block.Body.IndexedInfo)
            {
                /*if (!await _clientManager.TryUpdateAndRemoveSideChainBlockInfo(blockInfo))
                    // Todo: _clientManager would be chaos if this happened.
                    throw new InvalidCrossChainInfoException(
                        "Inconsistent side chain info. Something about side chain would be chaos if you see this. ", BlockExecutionResult.InvalidSideChainInfo);*/
                await _chainManagerBasic.UpdateCurrentBlockHeightAsync(blockInfo.ChainId, blockInfo.Height);
            }

            // update parent chain info
            await _chainManagerBasic.UpdateCurrentBlockHeightAsync(block.ParentChainBlockInfo.ChainId,
                block.ParentChainBlockInfo.Height);
        }

        #endregion

        #region Rollback

        private async Task Rollback(IBlock block, IEnumerable<TransactionResult> txRes)
        {
            if (block == null)
                return;
            var blockChain = _chainService.GetBlockChain(block.Header.ChainId);
            await blockChain.RollbackStateForTransactions(
                txRes.Where(x => x.Status == Status.Mined).Select(x => x.TransactionId),
                block.Header.GetDisambiguationHash()
            );
        }

        #endregion

        /// <summary>
        /// Finish initial synchronization process.
        /// </summary>
        public void FinishInitialSync()
        {
            _clientManager.UpdateRequestInterval();
        }

        public void Init()
        {
            Cts = new CancellationTokenSource();
        }
    }

    internal class InvalidCrossChainInfoException : Exception
    {
        public BlockExecutionResult Result { get;}

        public InvalidCrossChainInfoException(string message, BlockExecutionResult result) : base(message)
        {
            Result = result;
        }
    }
    
    internal class InvalidBlockException : Exception
    {
        public InvalidBlockException(string message) : base(message)
        {
        }
    }
}<|MERGE_RESOLUTION|>--- conflicted
+++ resolved
@@ -94,15 +94,7 @@
                 {
                     return result;
                 }
-<<<<<<< HEAD
                 await UpdateCrossChainInfo(block);
-=======
-
-                await UpdateSideChainInfo(block);
-
-                //Need-to-rollback boundary
-
->>>>>>> 32868e6c
                 await AppendBlock(block);
                 await InsertTxs(readyTxns, txnRes, block);
 
