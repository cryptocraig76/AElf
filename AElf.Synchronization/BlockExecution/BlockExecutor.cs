--- conflicted
+++ resolved
@@ -152,9 +152,6 @@
                     return res;
                 }
 
-<<<<<<< HEAD
-                var trs = await _txHub.GetReceiptsForAsync(readyTxs);
-=======
                 double distanceToTimeSlot = 0;
                 if (_isLimitExecutionTime)
                 {
@@ -168,7 +165,6 @@
                 {
                     return BlockExecutionResult.ExecutionCancelled;
                 }
->>>>>>> 5f27b2b5
 
                 foreach (var tr in trs)
                 {
@@ -192,11 +188,6 @@
 
                 var blockChain = _chainService.GetBlockChain(Hash.LoadBase58(ChainConfig.Instance.ChainId));
                 
-                _logger?.Trace("Transaction Results:");
-                foreach (var re in txnRes)
-                {
-                    _logger?.Trace(re.StateHash.DumpHex);
-                }
 
                 if (await blockChain.GetBlockByHashAsync(block.GetHash()) != null)
                 {
@@ -285,7 +276,6 @@
                 }
                 else
                 {
-                    _logger?.Trace($"Executing failed, \n Error:{trace.StdErr}");
                     res.Status = Status.Failed;
                     res.RetVal = ByteString.CopyFromUtf8(trace.StdErr);
                     res.StateHash = trace.GetSummarizedStateHash();
