﻿using System;
using System.Collections.Generic;
using System.IO;
using AElf.Common;
using AElf.Common.Application;
using AElf.Configuration.Config.Chain;
using AElf.Cryptography;
using AElf.Management.Helper;
using AElf.Management.Models;
using Base58Check;
using k8s;
using k8s.Models;

namespace AElf.Management.Commands
{
    public class K8SAddAccountKeyCommand : IDeployCommand
    {
        public void Action(DeployArg arg)
        {
            var body = new V1ConfigMap
            {
                ApiVersion = V1ConfigMap.KubeApiVersion,
                Kind = V1ConfigMap.KubeKind,
                Metadata = new V1ObjectMeta
                {
                    Name = GlobalSetting.KeysConfigName,
                    NamespaceProperty = arg.SideChainId
                },
                Data = GetAndCreateAccountKey(arg)
            };

            K8SRequestHelper.GetClient().CreateNamespacedConfigMap(body, arg.SideChainId);
        }

        private Dictionary<string, string> GetAndCreateAccountKey(DeployArg arg)
        {
            if (string.IsNullOrWhiteSpace(arg.ChainAccount))
            {
<<<<<<< HEAD
                var keyStore = new AElfKeyStore(ApplicationHelpers.GetDefaultConfigPath());
                
                var chainPrefixBase58 = Base58CheckEncoding.Encode(ByteArrayHelpers.FromHexString(arg.SideChainId));
                var chainPrefix = chainPrefixBase58.Substring(0, 4);
                
                var key = keyStore.Create(arg.AccountPassword, chainPrefix);
                // todo clean
                //arg.ChainAccount = "ELF_" + chainPrefix + "_" + key.GetEncodedPublicKey();
=======
                var keyStore = new AElfKeyStore(ApplicationHelpers.ConfigPath);
                var key = keyStore.Create(arg.AccountPassword);
                arg.ChainAccount = key.GetAddressHex();
>>>>>>> 5f27b2b5
            }

            var fileName = arg.ChainAccount + ".ak";
            var filePath = Path.Combine(ApplicationHelpers.ConfigPath, "keys", fileName);
            var keyContent = File.ReadAllText(filePath);

            return new Dictionary<string, string> {{fileName, keyContent}};
        }
    }
}<|MERGE_RESOLUTION|>--- conflicted
+++ resolved
@@ -1,62 +1,56 @@
-﻿using System;
-using System.Collections.Generic;
-using System.IO;
-using AElf.Common;
-using AElf.Common.Application;
-using AElf.Configuration.Config.Chain;
-using AElf.Cryptography;
-using AElf.Management.Helper;
-using AElf.Management.Models;
-using Base58Check;
-using k8s;
-using k8s.Models;
-
-namespace AElf.Management.Commands
-{
-    public class K8SAddAccountKeyCommand : IDeployCommand
-    {
-        public void Action(DeployArg arg)
-        {
-            var body = new V1ConfigMap
-            {
-                ApiVersion = V1ConfigMap.KubeApiVersion,
-                Kind = V1ConfigMap.KubeKind,
-                Metadata = new V1ObjectMeta
-                {
-                    Name = GlobalSetting.KeysConfigName,
-                    NamespaceProperty = arg.SideChainId
-                },
-                Data = GetAndCreateAccountKey(arg)
-            };
-
-            K8SRequestHelper.GetClient().CreateNamespacedConfigMap(body, arg.SideChainId);
-        }
-
-        private Dictionary<string, string> GetAndCreateAccountKey(DeployArg arg)
-        {
-            if (string.IsNullOrWhiteSpace(arg.ChainAccount))
-            {
-<<<<<<< HEAD
-                var keyStore = new AElfKeyStore(ApplicationHelpers.GetDefaultConfigPath());
-                
-                var chainPrefixBase58 = Base58CheckEncoding.Encode(ByteArrayHelpers.FromHexString(arg.SideChainId));
-                var chainPrefix = chainPrefixBase58.Substring(0, 4);
-                
-                var key = keyStore.Create(arg.AccountPassword, chainPrefix);
-                // todo clean
-                //arg.ChainAccount = "ELF_" + chainPrefix + "_" + key.GetEncodedPublicKey();
-=======
-                var keyStore = new AElfKeyStore(ApplicationHelpers.ConfigPath);
-                var key = keyStore.Create(arg.AccountPassword);
-                arg.ChainAccount = key.GetAddressHex();
->>>>>>> 5f27b2b5
-            }
-
-            var fileName = arg.ChainAccount + ".ak";
-            var filePath = Path.Combine(ApplicationHelpers.ConfigPath, "keys", fileName);
-            var keyContent = File.ReadAllText(filePath);
-
-            return new Dictionary<string, string> {{fileName, keyContent}};
-        }
-    }
+﻿using System;
+using System.Collections.Generic;
+using System.IO;
+using AElf.Common;
+using AElf.Common.Application;
+using AElf.Configuration.Config.Chain;
+using AElf.Cryptography;
+using AElf.Management.Helper;
+using AElf.Management.Models;
+using Base58Check;
+using k8s;
+using k8s.Models;
+
+namespace AElf.Management.Commands
+{
+    public class K8SAddAccountKeyCommand : IDeployCommand
+    {
+        public void Action(DeployArg arg)
+        {
+            var body = new V1ConfigMap
+            {
+                ApiVersion = V1ConfigMap.KubeApiVersion,
+                Kind = V1ConfigMap.KubeKind,
+                Metadata = new V1ObjectMeta
+                {
+                    Name = GlobalSetting.KeysConfigName,
+                    NamespaceProperty = arg.SideChainId
+                },
+                Data = GetAndCreateAccountKey(arg)
+            };
+
+            K8SRequestHelper.GetClient().CreateNamespacedConfigMap(body, arg.SideChainId);
+        }
+
+        private Dictionary<string, string> GetAndCreateAccountKey(DeployArg arg)
+        {
+            if (string.IsNullOrWhiteSpace(arg.ChainAccount))
+            {
+                var keyStore = new AElfKeyStore(ApplicationHelpers.ConfigPath);
+                
+                var chainPrefixBase58 = Base58CheckEncoding.Encode(ByteArrayHelpers.FromHexString(arg.SideChainId));
+                var chainPrefix = chainPrefixBase58.Substring(0, 4);
+                
+                var key = keyStore.Create(arg.AccountPassword, chainPrefix);
+                // todo clean
+                //arg.ChainAccount = "ELF_" + chainPrefix + "_" + key.GetEncodedPublicKey();
+            }
+
+            var fileName = arg.ChainAccount + ".ak";
+            var filePath = Path.Combine(ApplicationHelpers.ConfigPath, "keys", fileName);
+            var keyContent = File.ReadAllText(filePath);
+
+            return new Dictionary<string, string> {{fileName, keyContent}};
+        }
+    }
 }