--- conflicted
+++ resolved
@@ -16,13 +16,7 @@
     public static class FieldNames
     {
         public static readonly string ContractSerialNumber = "__ContractSerialNumber__";
-<<<<<<< HEAD
-        public static readonly string SideChainSerialNumber = "__SideChainSerialNumber__";
         public static readonly string ContractInfos = "__ContractInfos__";
-        public static readonly string SideChainInfos = "__sideChainInfos__";
-=======
-        public static readonly string ContractInfos = "__ContractInfos__";
->>>>>>> c5d03926
     }
 
     #endregion Field Names
@@ -42,14 +36,6 @@
         public Hash ChainId;
     }
 
-<<<<<<< HEAD
-    public class SideChainCreationRequestApproved : Event
-    {
-        public SideChainInfo Info;
-    }
-
-=======
->>>>>>> c5d03926
     public class OwnerHasBeenChanged : Event
     {
         [Indexed] public Hash Address;
@@ -90,45 +76,6 @@
         }
 
         public ContractSerialNumber Increment()
-<<<<<<< HEAD
-        {
-            this.Value = this.Value + 1;
-            SetValue(this.Value);
-            return this;
-        }
-    }
-
-    internal class SideChainSerialNumber : UInt64Field
-    {
-        internal static SideChainSerialNumber Instance { get; } = new SideChainSerialNumber();
-
-        private SideChainSerialNumber() : this(FieldNames.SideChainSerialNumber)
-        {
-        }
-
-        private SideChainSerialNumber(string name) : base(name)
-        {
-        }
-
-        private ulong _value;
-
-        public ulong Value
-        {
-            get
-            {
-                if (_value == 0)
-                {
-                    _value = GetValue();
-                }
-
-                return _value;
-            }
-            private set { _value = value; }
-        }
-
-        public SideChainSerialNumber Increment()
-=======
->>>>>>> c5d03926
         {
             this.Value = this.Value + 1;
             SetValue(this.Value);
@@ -144,15 +91,7 @@
         #region Fields
 
         private readonly ContractSerialNumber _contractSerialNumber = ContractSerialNumber.Instance;
-<<<<<<< HEAD
-        private readonly SideChainSerialNumber _sideChainSerialNumber = SideChainSerialNumber.Instance;
         private readonly Map<Hash, ContractInfo> _contractInfos = new Map<Hash, ContractInfo>(FieldNames.ContractInfos);
-
-        private readonly Map<Hash, SideChainInfo> _sideChainInfos =
-            new Map<Hash, SideChainInfo>(FieldNames.SideChainInfos);
-=======
-        private readonly Map<Hash, ContractInfo> _contractInfos = new Map<Hash, ContractInfo>(FieldNames.ContractInfos);
->>>>>>> c5d03926
 
         #endregion Fields
 
@@ -163,15 +102,6 @@
         }
 
         [View]
-<<<<<<< HEAD
-        public ulong CurrentSideChainSerialNumber()
-        {
-            return _sideChainSerialNumber.Value;
-        }
-
-        [View]
-=======
->>>>>>> c5d03926
         public string GetContractInfoFor(Hash contractAddress)
         {
             var info = _contractInfos[contractAddress];
@@ -183,20 +113,6 @@
             return info.ToString();
         }
 
-<<<<<<< HEAD
-        [View]
-        public string GetSideChainInfoFor(Hash chainId)
-        {
-            var info = _sideChainInfos[chainId];
-            if (info == null)
-            {
-                return String.Empty;
-            }
-
-            return info.ToString();
-        }
-=======
->>>>>>> c5d03926
 
         public async Task<byte[]> DeploySmartContract(int category, byte[] code)
         {
@@ -238,44 +154,7 @@
             return address.GetHashBytes();
         }
 
-<<<<<<< HEAD
-        public byte[] CreateSideChain(int placeholder)
-        {
-            ulong serialNumber = _sideChainSerialNumber.Increment().Value;
-            var chainId = Hash.Generate();
-            var info = new SideChainInfo()
-            {
-                Owner = Api.GetTransaction().From,
-                ChainId = chainId,
-                SerialNumer = serialNumber,
-                Status = SideChainStatus.Pending
-            };
-            _sideChainInfos[chainId] = info;
-            new SideChainCreationRequested()
-            {
-                ChainId = chainId,
-                Creator = Api.GetTransaction().From
-            }.Fire();
-            return chainId.GetHashBytes();
-        }
-
-        public void ApproveSideChain(Hash chainId)
-        {
-            // TODO: Only privileged account can trigger this method
-            var info = _sideChainInfos[chainId];
-            Api.Assert(info != null, "Invalid chain id.");
-            Api.Assert(info?.Status == SideChainStatus.Pending, "Invalid chain status.");
-            info.Status = SideChainStatus.Active;
-            _sideChainInfos[chainId] = info;
-            new SideChainCreationRequestApproved()
-            {
-                Info = info.Clone()
-            }.Fire();
-        }
-
-=======
         
->>>>>>> c5d03926
         public void ChangeContractOwner(Hash contractAddress, Hash newOwner)
         {
             var info = _contractInfos[contractAddress];
