﻿using System;
using System.Security.Cryptography;
using System.Threading.Tasks;
using AElf.Common;
using AElf.Kernel;
using AElf.Kernel.KernelAccount;
using AElf.Sdk.CSharp;
using AElf.Sdk.CSharp.Types;
using Google.Protobuf;

namespace AElf.Contracts.Genesis
{
    #region Field Names

    public static class FieldNames
    {
        public static readonly string ContractSerialNumber = "__ContractSerialNumber__";
        public static readonly string ContractInfos = "__ContractInfos__";
    }

    #endregion Field Names

    #region Events

    public class ContractHasBeenDeployed : Event
    {
        [Indexed] public Address Creator;
        [Indexed] public Address Address;
        [Indexed] public Hash CodeHash;
    }

    public class SideChainCreationRequested : Event
    {
        public Address Creator;
        public Hash ChainId;
    }

    public class OwnerHasBeenChanged : Event
    {
        [Indexed] public Address Address;
        [Indexed] public Address OldOwner;
        [Indexed] public Address NewOwner;
    }

    #endregion Events

    #region Customized Field Types

    internal class ContractSerialNumber : UInt64Field
    {
        internal static ContractSerialNumber Instance { get; } = new ContractSerialNumber();

        private ContractSerialNumber() : this(FieldNames.ContractSerialNumber)
        {
        }

        private ContractSerialNumber(string name) : base(name)
        {
        }

        private ulong _value;

        public ulong Value
        {
            get
            {
                if (_value == 0)
                {
                    _value = GetValue();
                }

                if (GlobalConfig.BasicContractZeroSerialNumber > _value)
                {
                    _value = GlobalConfig.BasicContractZeroSerialNumber;
                }
                return _value;
            }
            private set => _value = value;
        }

        public ContractSerialNumber Increment()
        {
            Value = Value + 1;
            SetValue(Value);
            GlobalConfig.BasicContractZeroSerialNumber = Value;
            return this;
        }
    }

    #endregion Customized Field Types

    public class BasicContractZero : CSharpSmartContract, ISmartContractZero
    {
        #region Fields

        private readonly Map<Address, ContractInfo> _contractInfos = new Map<Address, ContractInfo>(FieldNames.ContractInfos);
        
        private readonly ContractSerialNumber _contractSerialNumber = ContractSerialNumber.Instance;

        #endregion Fields

        [View]
        public ulong CurrentContractSerialNumber()
        {
            return _contractSerialNumber.Value;
        }
        
        [View]
        public string GetContractInfoFor(Address contractAddress)
        {
            var info = _contractInfos[contractAddress];
            if (info == null)
            {
                return string.Empty;
            }

            return info.ToString();
        }

        public async Task<byte[]> DeploySmartContract(int category, byte[] code)
        {
<<<<<<< HEAD
            var contractAddress = Address.BuildContractAddress(Api.GetChainId().DumpByteArray(), contractName);
            Console.WriteLine("BasicContractZero - ChainId: " + Api.GetChainId().DumpHex() + "Name : " + contractName);
            
            var isExistContract = _contractInfos.TryGet(contractAddress, out _);
            
            Api.Assert(!isExistContract,"Contract is exist.");

            Api.GetChainId();
            
            Address creator = Api.GetTransaction().From;
=======
            var serialNumber = _contractSerialNumber.Increment().Value;
            var contractAddress = Address.FromRawBytes(serialNumber.ToString().CalculateHash());
            
            var creator = Api.GetTransaction().From;
>>>>>>> e78d9031
            var contractHash = Hash.FromRawBytes(code);

            var info = new ContractInfo
            {
                Category = category,
                Owner = creator,
                ContractHash = contractHash
            };
            _contractInfos[contractAddress] = info;

            var reg = new SmartContractRegistration
            {
                Category = category,
                ContractBytes = ByteString.CopyFrom(code),
                ContractHash = contractHash
            };

            await Api.DeployContractAsync(contractAddress, reg);

            /*
            // TODO: Enable back
            // This is a quick fix, see https://github.com/AElfProject/AElf/issues/377
            new ContractHasBeenDeployed()
            {
                Creator = creator,
                Address = address,
                CodeHash = SHA256.Create().ComputeHash(code)
            }.Fire();
            */

            Console.WriteLine("BasicContractZero - Deployment ContractHash: " + contractHash.DumpHex());
            Console.WriteLine("BasicContractZero - Deployment success: " + contractAddress.GetFormatted());
            
            return contractAddress.DumpByteArray();
        }
        
        public async Task<bool> UpdateSmartContract(Address contractAddress, byte[] code)
        {
            var isExistContract = _contractInfos.TryGet(contractAddress, out var existContract);
            
            Api.Assert(isExistContract,"Contract is not exist.");
            
            var contractHash = Hash.FromRawBytes(code);
            Api.Assert(!existContract.ContractHash.Equals(contractHash),"Contract is not changed.");

            existContract.ContractHash = contractHash;
            _contractInfos.SetValue(contractAddress, existContract);
            
            var reg = new SmartContractRegistration
            {
                Category = existContract.Category,
                ContractBytes = ByteString.CopyFrom(code),
                ContractHash = contractHash
            };

            await Api.UpdateContractAsync(contractAddress, reg);
            
            return true;
        }

        public void ChangeContractOwner(Address contractAddress, Address newOwner)
        {
            var info = _contractInfos[contractAddress];
            Api.Assert(info.Owner.Equals(Api.GetTransaction().From));
            var oldOwner = info.Owner;
            info.Owner = newOwner;
            _contractInfos[contractAddress] = info;
            new OwnerHasBeenChanged
            {
                Address = contractAddress,
                OldOwner = oldOwner,
                NewOwner = newOwner
            }.Fire();
        }

        public Address GetContractOwner(Address contractAddress)
        {
            var info = _contractInfos[contractAddress];
            return info?.Owner;
        }
    }
}<|MERGE_RESOLUTION|>--- conflicted
+++ resolved
@@ -119,23 +119,10 @@
 
         public async Task<byte[]> DeploySmartContract(int category, byte[] code)
         {
-<<<<<<< HEAD
-            var contractAddress = Address.BuildContractAddress(Api.GetChainId().DumpByteArray(), contractName);
-            Console.WriteLine("BasicContractZero - ChainId: " + Api.GetChainId().DumpHex() + "Name : " + contractName);
-            
-            var isExistContract = _contractInfos.TryGet(contractAddress, out _);
-            
-            Api.Assert(!isExistContract,"Contract is exist.");
-
-            Api.GetChainId();
-            
-            Address creator = Api.GetTransaction().From;
-=======
             var serialNumber = _contractSerialNumber.Increment().Value;
-            var contractAddress = Address.FromRawBytes(serialNumber.ToString().CalculateHash());
+            var contractAddress = Address.BuildContractAddress(Api.GetChainId().DumpByteArray(), serialNumber);
             
             var creator = Api.GetTransaction().From;
->>>>>>> e78d9031
             var contractHash = Hash.FromRawBytes(code);
 
             var info = new ContractInfo
@@ -165,13 +152,11 @@
                 CodeHash = SHA256.Create().ComputeHash(code)
             }.Fire();
             */
-
             Console.WriteLine("BasicContractZero - Deployment ContractHash: " + contractHash.DumpHex());
             Console.WriteLine("BasicContractZero - Deployment success: " + contractAddress.GetFormatted());
-            
             return contractAddress.DumpByteArray();
         }
-        
+
         public async Task<bool> UpdateSmartContract(Address contractAddress, byte[] code)
         {
             var isExistContract = _contractInfos.TryGet(contractAddress, out var existContract);
