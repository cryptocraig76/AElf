﻿using AElf.Common;
using Base58Check;
using Google.Protobuf;
using Google.Protobuf.WellKnownTypes;
using Api = AElf.Sdk.CSharp.Api;

namespace AElf.Contracts.Genesis
{
    public partial class ContractInfo
    {
<<<<<<< HEAD
        private Address _address = null;

        public Address Address
        {
            get
            {
                if (_address == null)
                {
                    _address = GetAddress();
                }

                return _address;
            }
        }

        private Address GetAddress()
        {
            return Address.BuildContractAddress(Api.GetChainId().DumpByteArray(), Name);
        }
=======
//        private Address _address = null;
//
//        public Address Address
//        {
//            get
//            {
//                if (_address == null)
//                {
//                    _address = GetAddress();
//                }
//
//                return _address;
//            }
//        }
//
//        private Address GetAddress()
//        {
//            return Address.FromRawBytes(
//                Hash.FromTwoHashes(
//                    Api.GetChainId(),
//                    Hash.FromMessage(
//                        new UInt64Value()
//                        {
//                            Value = SerialNumber
//                        })
//                ).ToByteArray()
//            );
//        }
>>>>>>> e5d5fcb4
    }
}<|MERGE_RESOLUTION|>--- conflicted
+++ resolved
@@ -1,5 +1,4 @@
 ﻿using AElf.Common;
-using Base58Check;
 using Google.Protobuf;
 using Google.Protobuf.WellKnownTypes;
 using Api = AElf.Sdk.CSharp.Api;
@@ -8,27 +7,6 @@
 {
     public partial class ContractInfo
     {
-<<<<<<< HEAD
-        private Address _address = null;
-
-        public Address Address
-        {
-            get
-            {
-                if (_address == null)
-                {
-                    _address = GetAddress();
-                }
-
-                return _address;
-            }
-        }
-
-        private Address GetAddress()
-        {
-            return Address.BuildContractAddress(Api.GetChainId().DumpByteArray(), Name);
-        }
-=======
 //        private Address _address = null;
 //
 //        public Address Address
@@ -57,6 +35,5 @@
 //                ).ToByteArray()
 //            );
 //        }
->>>>>>> e5d5fcb4
     }
 }