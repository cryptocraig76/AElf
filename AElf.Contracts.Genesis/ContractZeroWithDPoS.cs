﻿using System;
using System.Linq;
using System.Collections.Generic;
using System.Threading.Tasks;
using AElf.Common.ByteArrayHelpers;
using AElf.Kernel;
using AElf.Sdk.CSharp.Types;
using SharpRepository.Repository.Configuration;
using Google.Protobuf.WellKnownTypes;
<<<<<<< HEAD
=======
using Microsoft.Extensions.Logging;
using NServiceKit.Logging;
using ServiceStack;
>>>>>>> a916d14b
using Api = AElf.Sdk.CSharp.Api;

namespace AElf.Contracts.Genesis
{
    // ReSharper disable once InconsistentNaming
    public class ContractZeroWithDPoS : BasicContractZero
    {
        #region DPoS

        // The length of one timeslot for a miner to produce block
        private const int MiningTime = 8000;

        // After the chain creator start a chain, wait for other mimers join
        private const int WaitFirstRoundTime = 16000;

        // Block producers check interval
        private const int CheckTime = 3000;

        private readonly UInt64Field _roundsCount = new UInt64Field("RoundsCount");
        
        private readonly PbField<BlockProducer> _blockProducer = new PbField<BlockProducer>("BPs");
        
        private readonly Map<UInt64Value, RoundInfo> _dPoSInfoMap = new Map<UInt64Value, RoundInfo>("DPoSInfo");
        
        // ReSharper disable once InconsistentNaming
        private readonly Map<UInt64Value, StringValue> _eBPMap = new Map<UInt64Value, StringValue>("EBP");
        
        private readonly PbField<Timestamp> _timeForProducingExtraBlock  = new PbField<Timestamp>("EBTime");

        private readonly PbField<Hash> _chainCreator = new PbField<Hash>("ChainCreator");

        private readonly Map<UInt64Value, StringValue> _firstPlaceMap
            = new Map<UInt64Value, StringValue>("FirstPlaceOfEachRound");
        
        private readonly object _lock;
 
        private UInt64Value RoundsCount => new UInt64Value {Value = _roundsCount.GetAsync().Result};
        
        #region Block Producers
        
        public async Task<BlockProducer> GetBlockProducers()
        {
            // Should be setted before
            var blockProducer = await _blockProducer.GetAsync();

            if (blockProducer.Nodes.Count < 1)
            {
                throw new ConfigurationErrorsException("No block producer.");
            }

            return blockProducer;
        }

        public async Task<BlockProducer> SetBlockProducers(BlockProducer blockProducers)
        {
            if (await _chainCreator.GetAsync() != null)
            {
                return null;
            }
            
            await _blockProducer.SetAsync(blockProducers);

            return blockProducers;
        }
        
        #endregion
        
        #region Genesis block methods
        
        public async Task<DPoSInfo> GenerateInfoForFirstTwoRounds(BlockProducer blockProducers)
        {
            var dict = new Dictionary<string, int>();

            // First round
            foreach (var node in blockProducers.Nodes)
            {
                dict.Add(node, node[0]);
            }

            var sortedMiningNodes =
                from obj in dict
                orderby obj.Value descending
                select obj.Key;

            var enumerable = sortedMiningNodes.ToList();
            
            var infosOfRound1 = new RoundInfo();

            var selected = blockProducers.Nodes.Count / 2;
            for (var i = 0; i < enumerable.Count; i++)
            {
                var bpInfo = new BPInfo {IsEBP = false};
                
                if (i == selected)
                {
                    bpInfo.IsEBP = true;

                }

                bpInfo.Order = i + 1;
                bpInfo.Signature = Hash.Generate();
                bpInfo.TimeSlot = GetTimestampOfUtcNow(i * MiningTime + WaitFirstRoundTime);

                infosOfRound1.Info.Add(enumerable[i], bpInfo);
            }
            
            // Second round
            dict = new Dictionary<string, int>();
            
            foreach (var node in blockProducers.Nodes)
            {
                dict.Add(node, node[0]);
            }
            
            sortedMiningNodes =
                from obj in dict
                orderby obj.Value descending
                select obj.Key;
            
            enumerable = sortedMiningNodes.ToList();
            
            var infosOfRound2 = new RoundInfo();

            var addition = enumerable.Count * MiningTime + MiningTime;

            selected = blockProducers.Nodes.Count / 2;
            for (var i = 0; i < enumerable.Count; i++)
            {
                var bpInfo = new BPInfo {IsEBP = false};

                if (i == selected)
                {
                    bpInfo.IsEBP = true;
                }

                bpInfo.TimeSlot = GetTimestampOfUtcNow(i * MiningTime + addition + WaitFirstRoundTime);
                bpInfo.Order = i + 1;

                infosOfRound2.Info.Add(enumerable[i], bpInfo);
            }
            
            var dPoSInfo = new DPoSInfo
            {
                RoundInfo = {infosOfRound1, infosOfRound2}
            };
            
            return dPoSInfo;
        }

        public async Task SyncStateOfFirstTwoRounds(DPoSInfo dPoSInfo, BlockProducer blockProducer)
        {
            await _blockProducer.SetAsync(blockProducer);
            var firstRound = new UInt64Value {Value = 1};
            var secondRound = new UInt64Value {Value = 2};

            await _roundsCount.SetAsync(1);
            
            await _firstPlaceMap.SetValueAsync(firstRound,
                new StringValue {Value = dPoSInfo.RoundInfo[0].Info.First().Key});
            await _firstPlaceMap.SetValueAsync(secondRound,
                new StringValue {Value = dPoSInfo.RoundInfo[1].Info.First().Key});
            
            await _dPoSInfoMap.SetValueAsync(firstRound, dPoSInfo.RoundInfo[0]);
            await _dPoSInfoMap.SetValueAsync(secondRound, dPoSInfo.RoundInfo[1]);

            // ReSharper disable once InconsistentNaming
            var eBPOfRound1 = dPoSInfo.RoundInfo[0].Info.First(bp => bp.Value.IsEBP);
            // ReSharper disable once InconsistentNaming
            var eBPOfRound2 = dPoSInfo.RoundInfo[1].Info.First(bp => bp.Value.IsEBP);
            await _eBPMap.SetValueAsync(firstRound, new StringValue {Value = eBPOfRound1.Key});
            await _eBPMap.SetValueAsync(secondRound, new StringValue {Value = eBPOfRound2.Key});

            await _timeForProducingExtraBlock.SetAsync(
                GetTimestamp(dPoSInfo.RoundInfo[0].Info.Last().Value.TimeSlot, MiningTime));

            await _chainCreator.SetAsync(Api.GetTransaction().From);
        }
        
        #endregion

        #region EBP Methods

        public async Task<RoundInfo> GenerateNextRoundOrder()
        {
            if (!await Authentication())
            {
                return null;
            }
            
            var infosOfNextRound = new RoundInfo();
            var signatureDict = new Dictionary<Hash, string>();
            var orderDict = new Dictionary<int, string>();

            var blockProducer = await GetBlockProducers();
            var blockProducerCount = blockProducer.Nodes.Count;

            foreach (var node in blockProducer.Nodes)
            {
                var s = (await GetBlockProducerInfoOfCurrentRound(node)).Signature;
                if (s == null)
                {
                    s = Hash.Generate();
                }
                signatureDict[s] = node;
            }

            foreach (var sig in signatureDict.Keys)
            {
                var sigNum = BitConverter.ToUInt64(
                    BitConverter.IsLittleEndian ? sig.Value.Reverse().ToArray() : sig.Value.ToArray(), 0);
                var order = Math.Abs(GetModulus(sigNum, blockProducerCount));
                
                if (orderDict.ContainsKey(order))
                {
                    for (var i = 0; i < blockProducerCount; i++)
                    {
                        if (!orderDict.ContainsKey(i))
                        {
                            order = i;
                        }
                    }
                }

                orderDict.Add(order, signatureDict[sig]);
            }

            for (var i = 0; i < orderDict.Count; i++)
            {
                var bpInfoNew = new BPInfo
                {
                    TimeSlot = GetTimestampOfUtcNow(i * MiningTime + MiningTime),
                    Order = i + 1
                };

                infosOfNextRound.Info[orderDict[i]] = bpInfoNew;
            }

            return infosOfNextRound;
        }
        
        public async Task<StringValue> SetNextExtraBlockProducer()
        {
            if (!await Authentication())
            {
                return null;
            }
            
            var firstPlace = await _firstPlaceMap.GetValueAsync(RoundsCount);
            var firstPlaceInfo = await GetBlockProducerInfoOfCurrentRound(firstPlace.Value);
            var sig = firstPlaceInfo.Signature;
            if (sig == null)
            {
                sig = Hash.Generate();
            }
            
            var sigNum = BitConverter.ToUInt64(
                BitConverter.IsLittleEndian ? sig.Value.Reverse().ToArray() : sig.Value.ToArray(), 0);
            var blockProducer = await GetBlockProducers();
            var blockProducerCount = blockProducer.Nodes.Count;
            var order = GetModulus(sigNum, blockProducerCount);
            
            if (RoundsCount.Value == 1)
            {
                var round = await _dPoSInfoMap.GetValueAsync(RoundsCountAddOne(RoundsCount));
                // ReSharper disable once InconsistentNaming
                var eBPOfRound2 = round.Info.FirstOrDefault(i => i.Value.IsEBP).Key;
                //Set extra block timeslot for next round
                return new StringValue { Value = eBPOfRound2};
            }
            
            // ReSharper disable once InconsistentNaming
            var nextEBP = blockProducer.Nodes[order];
            
            return new StringValue {Value = nextEBP};
        }
        
        public async Task<UInt64Value> SetRoundsCount()
        {
            if (!await Authentication())
            {
                return null;
            }
            
            var newRoundsCount = RoundsCountAddOne(RoundsCount);
            //await _roundsCount.SetAsync(newRoundsCount.Value);

            return newRoundsCount;
        }
        
        public async Task<UInt64Value> GetRoundsCount()
        {
            if (!await Authentication())
            {
                return null;
            }
            
            return new UInt64Value {Value = await _roundsCount.GetAsync()};
        }

        // ReSharper disable once InconsistentNaming
        public async Task SyncStateOfNextRound(RoundInfo suppliedPreviousRoundInfo, RoundInfo nextRoundInfo, StringValue nextEBP)
        {
            if (!await Authentication())
            {
                return;
            }
            
            if (RoundsCount.Value != 1)
            {
                await _eBPMap.SetValueAsync(RoundsCountAddOne(RoundsCount), nextEBP);
                nextRoundInfo.Info.First(info => info.Key == nextEBP.Value).Value.IsEBP = true;
            }

            var currentRoundInfo = await _dPoSInfoMap.GetValueAsync(RoundsCount);

            foreach (var infoPair in currentRoundInfo.Info)
            {
                if (infoPair.Value.InValue != null) 
                    continue;
                
                var supplyValue = suppliedPreviousRoundInfo.Info.First(info => info.Key == infoPair.Key)
                    .Value;
                infoPair.Value.InValue = supplyValue.InValue;
                infoPair.Value.OutValue = supplyValue.OutValue;
                infoPair.Value.Signature = supplyValue.Signature;
            }
            await _dPoSInfoMap.SetValueAsync(RoundsCount, currentRoundInfo);
            
            await _dPoSInfoMap.SetValueAsync(RoundsCountAddOne(RoundsCount), nextRoundInfo);

            await _firstPlaceMap.SetValueAsync(RoundsCountAddOne(RoundsCount), new StringValue {Value = nextRoundInfo.Info.First().Key});

            await _timeForProducingExtraBlock.SetAsync(GetTimestamp(nextRoundInfo.Info.Last().Value.TimeSlot,
                MiningTime + CheckTime));

            //Update the rounds count at last
            await _roundsCount.SetAsync(RoundsCountAddOne(RoundsCount).Value);

            Console.WriteLine($"Sync dpos info of round {RoundsCount.Value} succeed");
        }

        #endregion

        public async Task<BoolValue> ReadyForHelpingProducingExtraBlock()
        {
            if (!await Authentication())
            {
                return null;
            }

            var me = Api.GetTransaction().From;
            var meAddress = AddressHashToString(me);
            
            // ReSharper disable once InconsistentNaming
            var currentEBP = await _eBPMap.GetValueAsync(RoundsCount);

            if (meAddress == currentEBP.Value)
            {
                return new BoolValue {Value = false};
            }
            
            var meOrder = (await GetBlockProducerInfoOfCurrentRound(meAddress)).Order;
            // ReSharper disable once InconsistentNaming
            var currentEBPOrder = (await GetBlockProducerInfoOfCurrentRound(currentEBP.Value)).Order;
            var blockProducerCount = (await GetBlockProducers()).Nodes.Count;
            var orderDiff = meOrder - currentEBPOrder;
            if (orderDiff < 0)
            {
                orderDiff = blockProducerCount + orderDiff;
            }

            var assignedExtraBlockProducingTime = await _timeForProducingExtraBlock.GetAsync();
            var assigendExtraBlockProducingTimeEnd =
                GetTimestamp(assignedExtraBlockProducingTime, CheckTime + MiningTime);

            var now = GetTimestampOfUtcNow();

            var offset = MiningTime * orderDiff - MiningTime;
            var assigendExtraBlockProducingTimeEndWithOffset = GetTimestamp(assigendExtraBlockProducingTimeEnd, offset);

            var timeOfARound = MiningTime * blockProducerCount + CheckTime + MiningTime;
            var timeDiff = (now - assigendExtraBlockProducingTimeEnd).Seconds * 1000;
            var currentTimeslot = timeDiff % timeOfARound;
            if (currentTimeslot > offset && currentTimeslot < offset + MiningTime)
            {
                Console.WriteLine("currentTimeslot:" + currentTimeslot);
                Console.WriteLine("offset:" + offset);
                return new BoolValue {Value = true};
            }
            
            if (orderDiff == blockProducerCount - 1)
            {
                return new BoolValue
                {
                    Value = CompareTimestamp(now, assigendExtraBlockProducingTimeEndWithOffset)
                };
            }
            
            return new BoolValue
            {
                Value = CompareTimestamp(now, assigendExtraBlockProducingTimeEndWithOffset)
                         && CompareTimestamp(GetTimestamp(assigendExtraBlockProducingTimeEndWithOffset, MiningTime), now)
                        
            };
        }

        #region BP Methods

        public async Task<BPInfo> PublishOutValueAndSignature(Hash outValue, Hash signature, UInt64Value roundsCount)
        {
            if (!await Authentication())
            {
                return null;
            }
            
            var accountAddress = AddressHashToString(Api.GetTransaction().From);
            
            var info = await GetBlockProducerInfoOfSpecificRound(accountAddress, roundsCount);
            
            info.OutValue = outValue;
            if (roundsCount.Value > 1)
                info.Signature = signature;
            
            var roundInfo = await _dPoSInfoMap.GetValueAsync(roundsCount);
            roundInfo.Info[accountAddress] = info;
            
            await _dPoSInfoMap.SetValueAsync(roundsCount, roundInfo);

            return info;
        }

        public async Task<Hash> TryToPublishInValue(Hash inValue, UInt64Value roundsCount)
        {
            var accountAddress = AddressHashToString(Api.GetTransaction().From);
            
            var info = await GetBlockProducerInfoOfSpecificRound(accountAddress, roundsCount);
            info.InValue = inValue;

            var roundInfo = await _dPoSInfoMap.GetValueAsync(roundsCount);
            roundInfo.Info[accountAddress] = info;

            await _dPoSInfoMap.SetValueAsync(roundsCount, roundInfo);

            return inValue;
        }

        /// <summary>
        /// Supplement of Round info.
        /// </summary>
        /// <returns></returns>
        public async Task<RoundInfo> SupplyPreviousRoundInfo()
        {
            if (!await Authentication())
            {
                return null;
            }
            
            var roundInfo = await _dPoSInfoMap.GetValueAsync(RoundsCount);

            foreach (var info in roundInfo.Info)
            {
                if (info.Value.InValue == null || info.Value.OutValue == null)
                {
                    var inValue = Hash.Generate();
                    var outValue = inValue.CalculateHash();
                    
                    info.Value.OutValue = outValue;
                    info.Value.InValue = inValue;
                    
                    //For the first round, the sig value is auto generated
                    if (info.Value.Signature == null && RoundsCount.Value != 1)
                    {
                        var signature = await CalculateSignature(inValue);
                        info.Value.Signature = signature;
                    }

                    roundInfo.Info[info.Key] = info.Value;
                }
            }

            //await _dPoSInfoMap.SetValueAsync(RoundsCount, roundInfo);

            return roundInfo;
        }
        
        #endregion
        
        public async Task<Timestamp> GetTimeSlot(string accountAddress)
        {
            return (await GetBlockProducerInfoOfCurrentRound(accountAddress)).TimeSlot;
        }

        public async Task<Hash> GetInValueOf(string accountAddress, ulong roundsCount)
        {
            if (!await Authentication())
            {
                return null;
            }
            
            roundsCount = roundsCount == 0 ? RoundsCount.Value : roundsCount;
            return (await GetBlockProducerInfoOfSpecificRound(accountAddress,
                new UInt64Value {Value = roundsCount}))?.InValue;
        }
        
        public async Task<Hash> GetOutValueOf(string accountAddress, ulong roundsCount)
        {
            if (!await Authentication())
            {
                return null;
            }
            
            var count = roundsCount == 0 ? RoundsCount : new UInt64Value {Value = roundsCount};
            return (await GetBlockProducerInfoOfSpecificRound(accountAddress, count))?.OutValue;
        }
        
        public async Task<Hash> GetSignatureOf(string accountAddress, ulong roundsCount)
        {
            if (!await Authentication())
            {
                return null;
            }
            
            var count = roundsCount == 0 ? RoundsCount : new UInt64Value {Value = roundsCount};
            return (await GetBlockProducerInfoOfSpecificRound(accountAddress, count))?.Signature;
        }
        
        public async Task<int?> GetOrderOf(string accountAddress, ulong roundsCount)
        {
            if (!await Authentication())
            {
                return null;
            }
            
            var count = roundsCount == 0 ? RoundsCount : new UInt64Value {Value = roundsCount};
            return (await GetBlockProducerInfoOfSpecificRound(accountAddress, count))?.Order;
        }
        
        public async Task<Hash> CalculateSignature(Hash inValue)
        {
            if (!await Authentication())
            {
                return null;
            }
            
            var add = Hash.Default;
            var blockProducer = await GetBlockProducers();
            foreach (var node in blockProducer.Nodes)
            {
                var bpInfo = await GetBlockProducerInfoOfSpecificRound(node, RoundsCountMinusOne(RoundsCount));
                var lastSignature = bpInfo.Signature;
                add = add.CalculateHashWith(lastSignature);
            }

            Hash sig = inValue.CalculateHashWith(add);
            return sig;
        }
        
        public async Task<bool> AbleToMine()
        {
            if (!await Authentication())
            {
                return false;
            }
            
            var accountHash = Api.GetTransaction().From;
            var accountAddress = AddressHashToString(accountHash);
            var now = GetTimestampOfUtcNow();

            if (!await IsBP(accountAddress))
            {
                return false;
            }
            
            var assignedTimeSlot = await GetTimeSlot(accountAddress);
            var timeSlotEnd = GetTimestamp(assignedTimeSlot, MiningTime);
            
            return CompareTimestamp(now, assignedTimeSlot) && CompareTimestamp(timeSlotEnd, now);
        }

        // ReSharper disable once InconsistentNaming
        public async Task<StringValue> GetEBPOf(UInt64Value roundsCount)
        {
            return await _eBPMap.GetValueAsync(roundsCount);
        }
        
        // ReSharper disable once InconsistentNaming
        public async Task<StringValue> GetCurrentEBP()
        {
            return await _eBPMap.GetValueAsync(RoundsCount);
        }
        
        // ReSharper disable once InconsistentNaming
        private async Task<bool> IsBP(string accountAddress)
        {
            var blockProducer = await GetBlockProducers();
            return blockProducer.Nodes.Contains(accountAddress);
        }
        
        // ReSharper disable once InconsistentNaming
        private async Task<bool> IsEBP(string accountAddress)
        {
            var info = await GetBlockProducerInfoOfCurrentRound(accountAddress);
            return info.IsEBP;
        }
        
        public async Task<bool> IsTimeToProduceExtraBlock()
        {
            var expectedTime = await _timeForProducingExtraBlock.GetAsync();
            var now = GetTimestampOfUtcNow();
            return CompareTimestamp(now, expectedTime)
                   && CompareTimestamp(GetTimestamp(expectedTime, MiningTime), now);
        }
        
        public async Task<bool> AbleToProduceExtraBlock()
        {
            var accountHash = Api.GetTransaction().From;
            
            // ReSharper disable once InconsistentNaming
            var eBP = await _eBPMap.GetValueAsync(RoundsCount);
            
            return AddressHashToString(accountHash) == eBP.Value;
        }

        // ReSharper disable once InconsistentNaming
        public async Task<StringValue> GetDPoSInfoToString()
        {
            ulong count = 1;

            if (RoundsCount.Value != 0)
            {
                count = RoundsCount.Value;
            }
            var infoOfOneRound = "";

            ulong i = 1;
            while (i <= count)
            {
                var roundInfoStr = await GetRoundInfoToString(new UInt64Value {Value = i});
                infoOfOneRound += $"\n[Round {i}]\n" + roundInfoStr;
                i++;
            }

            // ReSharper disable once InconsistentNaming
            var eBPTimeslot = await _timeForProducingExtraBlock.GetAsync();

            var res = new StringValue
            {
                Value
                    = infoOfOneRound + $"EBP Timeslot of current round: {eBPTimeslot.ToDateTime().ToLocalTime():u}\n"
                             + "Current Round : " + RoundsCount?.Value
            };
            
            return res;
        }

        // ReSharper disable once InconsistentNaming
        public async Task<StringValue> GetDPoSInfoToStringOfLatestRounds(UInt64Value countOfRounds)
        {
            if (RoundsCount.Value == 0)
            {
                return new StringValue {Value = "No DPoS Information, maybe failed to sync blocks"};
            }
            
            var currentRoundsCount = RoundsCount.Value;
            ulong startRound;
            if (countOfRounds.Value >= currentRoundsCount)
            {
                startRound = 1;
            }
            else
            {
                startRound = currentRoundsCount - countOfRounds.Value + 1;
            }

            var infoOfOneRound = "";
            var i = startRound;
            while (i <= currentRoundsCount)
            {
                if (i <= 0)
                {
                    continue;
                }

                var roundInfoStr = await GetRoundInfoToString(new UInt64Value {Value = i});
                infoOfOneRound += $"\n[Round {i}]\n" + roundInfoStr;
                i++;
            }
            
            // ReSharper disable once InconsistentNaming
            var eBPTimeslot = await _timeForProducingExtraBlock.GetAsync();

            return new StringValue
            {
                Value
                    = infoOfOneRound + $"EBP Timeslot of current round: {eBPTimeslot.ToDateTime().ToLocalTime():u}\n"
                                     + "Current Round : " + RoundsCount.Value
            };
        }

<<<<<<< HEAD
=======
        [SmartContractFunction("${this}.GetRoundInfoToString", new string[]{"${this}.Authentication"}, new string[]{"${this}._dPoSInfoMap"})]
>>>>>>> a916d14b
        public async Task<string> GetRoundInfoToString(UInt64Value roundsCount)
        {
            var info = await _dPoSInfoMap.GetValueAsync(roundsCount);
            var result = "";

            foreach (var bpInfo in info.Info)
            {
                result += bpInfo.Key + ":\n";
                result += "IsEBP:\t\t" + bpInfo.Value.IsEBP + "\n";
                result += "Order:\t\t" + bpInfo.Value.Order + "\n";
                result += "Timeslot:\t" + bpInfo.Value.TimeSlot.ToDateTime().ToLocalTime().ToString("u") + "\n";
                result += "Signature:\t" + bpInfo.Value.Signature?.Value.ToByteArray().ToHex() + "\n";
                result += "Out Value:\t" + bpInfo.Value.OutValue?.Value.ToByteArray().ToHex() + "\n";
                result += "In Value:\t" + bpInfo.Value.InValue?.Value.ToByteArray().ToHex() + "\n";
            }

            return result + "\n";
        }

<<<<<<< HEAD
=======
        [SmartContractFunction("${this}.BlockProducerVerification", new string[]{"${this}.IsBP", "${this}.GetTimestampOfUtcNow", "${this}.GetTimeSlot", "${this}.GetTimestamp", "${this}.CompareTimestamp", "${this}.GetBlockProducerInfoOfSpecificRound"}, new string[]{"${this}._timeForProducingExtraBlock"})]
>>>>>>> a916d14b
        public async Task<BoolValue> BlockProducerVerification(StringValue accountAddress)
        {
            if (!await IsBP(accountAddress.Value))
            {
                return new BoolValue {Value = false};
            }

            var now = GetTimestampOfUtcNow();
            var timeslotOfBlockProducer = await GetTimeSlot(accountAddress.Value);
            var endOfTimeslotOfBlockProducer = GetTimestamp(timeslotOfBlockProducer, MiningTime);
            // ReSharper disable once InconsistentNaming
            var timeslotOfEBP = await _timeForProducingExtraBlock.GetAsync();
            if (CompareTimestamp(now, timeslotOfBlockProducer) && CompareTimestamp(endOfTimeslotOfBlockProducer, now) ||
                CompareTimestamp(now, timeslotOfEBP))
            {
                return new BoolValue {Value = true};
            }

            var start = RoundsCount.Value;
            for (var i = start; i > 0; i--)
            {
                var blockProducerInfo =
                    await GetBlockProducerInfoOfSpecificRound(accountAddress.Value, new UInt64Value {Value = i});
                var timeslot = blockProducerInfo.TimeSlot;
                var timeslotEnd = GetTimestamp(timeslot, MiningTime);
                if (CompareTimestamp(now, timeslot) && CompareTimestamp(timeslotEnd, now))
                {
                    return new BoolValue {Value = true};
                }
            }

            Console.WriteLine("Invalid timeslot:" + timeslotOfBlockProducer.ToDateTime().ToString("u"));

            return new BoolValue {Value = false};
        }

        #region Private Methods

        /// <summary>
        /// Get local time
        /// </summary>
        /// <param name="offset">minutes</param>
        /// <returns></returns>
        // ReSharper disable once MemberCanBeMadeStatic.Local
        private Timestamp GetTimestampOfUtcNow(int offset = 0)
        {
            return Timestamp.FromDateTime(DateTime.UtcNow.AddMilliseconds(offset));
        }

        private Timestamp GetTimestamp(Timestamp origin, int offset)
        {
            return Timestamp.FromDateTime(origin.ToDateTime().AddMilliseconds(offset));
        }

        /// <summary>
        /// Return true if ts1 >= ts2
        /// </summary>
        /// <param name="ts1"></param>
        /// <param name="ts2"></param>
        /// <returns></returns>
        // ReSharper disable once MemberCanBeMadeStatic.Local
        private bool CompareTimestamp(Timestamp ts1, Timestamp ts2)
        {
            return ts1.ToDateTime() >= ts2.ToDateTime();
        }
        
        // ReSharper disable once MemberCanBeMadeStatic.Local
        private UInt64Value RoundsCountAddOne(UInt64Value currentCount)
        {
            var current = currentCount.Value;
            current++;
            return new UInt64Value {Value = current};
        }
        
        // ReSharper disable once MemberCanBeMadeStatic.Local
        private UInt64Value RoundsCountMinusOne(UInt64Value currentCount)
        {
            var current = currentCount.Value;
            current--;
            return new UInt64Value {Value = current};
        }

        private async Task<BPInfo> GetBlockProducerInfoOfSpecificRound(string accountAddress, UInt64Value roundsCount)
        {
            return (await _dPoSInfoMap.GetValueAsync(roundsCount)).Info[accountAddress];
        }
        
        private async Task<BPInfo> GetBlockProducerInfoOfCurrentRound(string accountAddress)
        {
            return (await _dPoSInfoMap.GetValueAsync(RoundsCount)).Info[accountAddress];
        }

        
        private string AddressHashToString(Hash accountHash)
        {
            return accountHash.ToAccount().Value.ToByteArray().ToHex();
        }

        private Hash HexStringToHash(string accountAddress)
        {
            return ByteArrayHelpers.FromHexString(accountAddress);
        }

        /// <summary>
        /// In case of forgetting to check negtive value
        /// </summary>
        /// <param name="uLongVal"></param>
        /// <param name="intVal"></param>
        /// <returns></returns>
        // ReSharper disable once MemberCanBeMadeStatic.Local
        private int GetModulus(ulong uLongVal, int intVal)
        {
            var m = (int) uLongVal % intVal;

            return Math.Abs(m);
        }

        private async Task<bool> Authentication()
        {
            var fromAccount = Api.GetTransaction().From.Value.ToByteArray().ToHex();
            return (await GetBlockProducers()).Nodes.Contains(fromAccount);
        }

        #endregion

        #endregion
    }
}<|MERGE_RESOLUTION|>--- conflicted
+++ resolved
@@ -7,12 +7,6 @@
 using AElf.Sdk.CSharp.Types;
 using SharpRepository.Repository.Configuration;
 using Google.Protobuf.WellKnownTypes;
-<<<<<<< HEAD
-=======
-using Microsoft.Extensions.Logging;
-using NServiceKit.Logging;
-using ServiceStack;
->>>>>>> a916d14b
 using Api = AElf.Sdk.CSharp.Api;
 
 namespace AElf.Contracts.Genesis
@@ -202,6 +196,11 @@
                 return null;
             }
             
+            if (RoundsCount.Value == 1)
+            {
+                return await _dPoSInfoMap.GetValueAsync(RoundsCountAddOne(RoundsCount));
+            }
+
             var infosOfNextRound = new RoundInfo();
             var signatureDict = new Dictionary<Hash, string>();
             var orderDict = new Dictionary<int, string>();
@@ -712,10 +711,6 @@
             };
         }
 
-<<<<<<< HEAD
-=======
-        [SmartContractFunction("${this}.GetRoundInfoToString", new string[]{"${this}.Authentication"}, new string[]{"${this}._dPoSInfoMap"})]
->>>>>>> a916d14b
         public async Task<string> GetRoundInfoToString(UInt64Value roundsCount)
         {
             var info = await _dPoSInfoMap.GetValueAsync(roundsCount);
@@ -735,10 +730,6 @@
             return result + "\n";
         }
 
-<<<<<<< HEAD
-=======
-        [SmartContractFunction("${this}.BlockProducerVerification", new string[]{"${this}.IsBP", "${this}.GetTimestampOfUtcNow", "${this}.GetTimeSlot", "${this}.GetTimestamp", "${this}.CompareTimestamp", "${this}.GetBlockProducerInfoOfSpecificRound"}, new string[]{"${this}._timeForProducingExtraBlock"})]
->>>>>>> a916d14b
         public async Task<BoolValue> BlockProducerVerification(StringValue accountAddress)
         {
             if (!await IsBP(accountAddress.Value))
