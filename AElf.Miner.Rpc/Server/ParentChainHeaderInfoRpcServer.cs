using System;
using System.Collections.Generic;
using System.Linq;
using System.Threading.Tasks;
using AElf.ChainController;
using AElf.ChainController.CrossChain;
using AElf.Common.Attributes;
using AElf.Kernel;
using AElf.Kernel.Managers;
using Grpc.Core;
using NLog;
using AElf.Common;
<<<<<<< HEAD
using AElf.Kernel.Managers;
=======
>>>>>>> 348ca55c
using NLog.Fluent;

namespace AElf.Miner.Rpc.Server
{
    [LoggerName("ParentChainRpcServer")]
    public class ParentChainBlockInfoRpcServer : ParentChainBlockInfoRpc.ParentChainBlockInfoRpcBase
    {
        private readonly IChainService _chainService;
        private readonly ILogger _logger;
        private IBlockChain BlockChain { get; set; }
<<<<<<< HEAD
        private readonly IBinaryMerkleTreeManager _binaryMerkleTreeManager;
=======
>>>>>>> 348ca55c
        private readonly ICrossChainInfoReader _crossChainInfoReader;
        public ParentChainBlockInfoRpcServer(IChainService chainService, ILogger logger, ICrossChainInfoReader crossChainInfoReader)
        {
            _chainService = chainService;
            _logger = logger;
            _crossChainInfoReader = crossChainInfoReader;
        }

        public void Init(Hash chainId)
        {
            BlockChain = _chainService.GetBlockChain(chainId);
        }
        
        /// <summary>
        /// Response to recording request from side chain node.
        /// Many requests to many responses.
        /// </summary>
        /// <param name="requestStream"></param>
        /// <param name="responseStream"></param>
        /// <param name="context"></param>
        /// <returns></returns>
        public override async Task RecordDuplexStreaming(IAsyncStreamReader<RequestBlockInfo> requestStream, 
            IServerStreamWriter<ResponseParentChainBlockInfo> responseStream, ServerCallContext context)
        {
            _logger?.Debug("Parent Chain Server received IndexedInfo message.");

            try
            {
                while (await requestStream.MoveNext())
                {
                    var requestInfo = requestStream.Current;
                    var requestedHeight = requestInfo.NextHeight;
                    var sideChainId = requestInfo.ChainId;
                    var currentHeight = await BlockChain.GetCurrentBlockHeightAsync();
                    if (currentHeight - requestedHeight < (ulong)GlobalConfig.InvertibleChainHeight)
                    {
                        await responseStream.WriteAsync(new ResponseParentChainBlockInfo
                        {
                            Success = false
                        });
                        continue;
                    }
                    IBlock block = await BlockChain.GetBlockByHeightAsync(requestedHeight);
                    BlockHeader header = block?.Header;
                    BlockBody body = block?.Body;
                    
                    var res = new ResponseParentChainBlockInfo
                    {
                        Success = block != null
                    };

                    if (res.Success)
                    {
                        res.BlockInfo = new ParentChainBlockInfo
                        {
                            Root = new ParentChainBlockRootInfo
                            {
                                Height = requestedHeight,
                                SideChainTransactionsRoot = header?.SideChainTransactionsRoot,
                                ChainId = header?.ChainId
                            }
                        };
                        var tree = _crossChainInfoReader.GetMerkleTreeForSideChainTransactionRoot(requestedHeight);
                        if (tree != null)
                        {
                            // This is to tell side chain the merkle path for one side chain block, which could be removed with subsequent improvement.
                            // This assumes indexing multi blocks from one chain at once, actually only one every time right now.
                            for (int i = 0; i < body?.IndexedInfo.Count; i++)
                            {
                                var info = body.IndexedInfo[i];
                                if (!info.ChainId.Equals(sideChainId))
                                    continue;
                                var merklePath = tree.GenerateMerklePath(i);
                                if (merklePath == null)
                                {
                                    _logger?.Trace($"tree.Root == null: {tree.Root == null}");
                                    _logger?.Trace($"tree.LeafCount = {tree.LeafCount}, index = {i}");
                                }
                                res.BlockInfo.IndexedBlockInfo.Add(info.Height, merklePath);
                            }
                        }
                    }

                    await responseStream.WriteAsync(res);
                }
            }
            catch (Exception e)
            {
                _logger?.Error(e, "Miner server RecordDuplexStreaming failed.");
            }
        }

        /// <summary>
        /// Response to recording request from side chain node.
        /// One request to many responses. 
        /// </summary>
        /// <param name="request"></param>
        /// <param name="responseStream"></param>
        /// <param name="context"></param>
        /// <returns></returns>
        public override async Task RecordServerStreaming(RequestBlockInfo request, IServerStreamWriter<ResponseParentChainBlockInfo> responseStream, ServerCallContext context)
        {
            _logger?.Trace("Parent Chain Server received IndexedInfo message.");

            try
            {
                var height = request.NextHeight;
                var sideChainId = request.ChainId;
                while (height <= await BlockChain.GetCurrentBlockHeightAsync())
                {
                    IBlock block = await BlockChain.GetBlockByHeightAsync(height);
                    BlockHeader header = block?.Header;
                    BlockBody body = block?.Body;
                
                    var res = new ResponseParentChainBlockInfo
                    {
                        Success = block != null
                    };

                    if (res.Success)
                    {
                        res.BlockInfo = new ParentChainBlockInfo
                        {
                            Root = new ParentChainBlockRootInfo
                            {
                                Height = height,
                                SideChainTransactionsRoot = header?.SideChainTransactionsRoot,
                                ChainId = header?.ChainId
                            }
                        };
                        
                        var tree = _crossChainInfoReader.GetMerkleTreeForSideChainTransactionRoot(height);
                        //Todo: this is to tell side chain the height of side chain block in this main chain block, which could be removed with subsequent improvement.
                        body?.IndexedInfo.Where(predicate: i => i.ChainId.Equals(sideChainId))
                            .Select((info, index) =>
                                new KeyValuePair<ulong, MerklePath>(info.Height, tree.GenerateMerklePath(index)))
                            .ToList().ForEach(kv => res.BlockInfo.IndexedBlockInfo.Add(kv.Key, kv.Value));
                    }
                
                    //_logger?.Log(LogLevel.Trace, $"Parent Chain Server responsed IndexedInfo message of height {height}");
                    await responseStream.WriteAsync(res);

                    height++;
                }
            }
            catch(Exception e)
            {
                _logger?.Error(e, "Miner server RecordDuplexStreaming failed.");
            }
        }
    }
}<|MERGE_RESOLUTION|>--- conflicted
+++ resolved
@@ -10,10 +10,6 @@
 using Grpc.Core;
 using NLog;
 using AElf.Common;
-<<<<<<< HEAD
-using AElf.Kernel.Managers;
-=======
->>>>>>> 348ca55c
 using NLog.Fluent;
 
 namespace AElf.Miner.Rpc.Server
@@ -24,10 +20,7 @@
         private readonly IChainService _chainService;
         private readonly ILogger _logger;
         private IBlockChain BlockChain { get; set; }
-<<<<<<< HEAD
         private readonly IBinaryMerkleTreeManager _binaryMerkleTreeManager;
-=======
->>>>>>> 348ca55c
         private readonly ICrossChainInfoReader _crossChainInfoReader;
         public ParentChainBlockInfoRpcServer(IChainService chainService, ILogger logger, ICrossChainInfoReader crossChainInfoReader)
         {
