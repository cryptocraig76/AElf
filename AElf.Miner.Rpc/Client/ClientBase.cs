--- conflicted
+++ resolved
@@ -91,13 +91,8 @@
             {
                 var request = new RequestBlockInfo
                 {
-<<<<<<< HEAD
-                    ChainId = Hash.LoadHex(NodeConfig.Instance.ChainId),
+                    ChainId = Hash.LoadHex(ChainConfig.Instance.ChainId),
                     NextHeight = ToBeIndexedInfoQueue.Count == 0 ? _next : ToBeIndexedInfoQueue.Last().Height + 1
-=======
-                    ChainId = Hash.LoadHex(ChainConfig.Instance.ChainId),
-                    NextHeight = IndexedInfoQueue.Count == 0 ? _next : IndexedInfoQueue.Last().Height + 1
->>>>>>> ff0496f1
                 };
                 //_logger.Trace($"New request for height {request.NextHeight} to chain {_targetChainId.DumpHex()}");
                 await call.RequestStream.WriteAsync(request);
@@ -155,13 +150,8 @@
             {
                 var request = new RequestBlockInfo
                 {
-<<<<<<< HEAD
-                    ChainId = Hash.LoadHex(NodeConfig.Instance.ChainId),
+                    ChainId = Hash.LoadHex(ChainConfig.Instance.ChainId),
                     NextHeight = ToBeIndexedInfoQueue.Count == 0 ? _next : ToBeIndexedInfoQueue.Last().Height + 1
-=======
-                    ChainId = Hash.LoadHex(ChainConfig.Instance.ChainId),
-                    NextHeight = IndexedInfoQueue.Count == 0 ? _next : IndexedInfoQueue.Last().Height + 1
->>>>>>> ff0496f1
                 };
                 
                 using (var call = Call(request))
