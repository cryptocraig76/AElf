using System;
using System.Collections.Generic;
using System.Linq;
using System.Threading;
using System.Threading.Tasks;
using AElf.ChainController.CrossChain;
using AElf.Common;
using AElf.Common.Attributes;
using AElf.Configuration.Config.Consensus;
using AElf.Configuration.Config.GRPC;
using AElf.Cryptography.Certificate;
using AElf.Kernel;
using AElf.Kernel.Manager.Interfaces;
using AElf.Miner.Rpc.Client;
using AElf.Miner.Rpc.Exceptions;
using Google.Protobuf;
using Grpc.Core;
using NLog;
using ClientBase = AElf.Miner.Rpc.Client.ClientBase;
using Uri = AElf.Configuration.Config.GRPC.Uri;

namespace AElf.Miner.Rpc.Client
{
    [LoggerName("MinerClient")]
    public class ClientManager
    {
        private readonly Dictionary<Hash, ClientToSideChain> _clientsToSideChains =
            new Dictionary<Hash, ClientToSideChain>();

        private ClientToParentChain _clientToParentChain;
        private readonly ICrossChainInfoReader _crossChainInfoReader;
        private CertificateStore _certificateStore;
        private readonly ILogger _logger;
<<<<<<< HEAD
        private readonly IChainManager _chainManager;
=======
>>>>>>> 064f6b36
        private Dictionary<string, Uri> ChildChains => GrpcRemoteConfig.Instance.ChildChains;
        private CancellationTokenSource _tokenSourceToSideChain;
        private CancellationTokenSource _tokenSourceToParentChain;
        private int _interval;

        /// <summary>
        /// Waiting interval for taking element.
        /// </summary>
        private int WaitingIntervalInMillisecond => GrpcLocalConfig.Instance.WaitingIntervalInMillisecond;

<<<<<<< HEAD
        public ClientManager(ILogger logger, IChainManager chainManager, ICrossChainInfo crossChainInfo)
        {
            _logger = logger;
            _chainManager = chainManager;
            _crossChainInfo = crossChainInfo;
=======
        public ClientManager(ILogger logger, ICrossChainInfoReader crossChainInfoReader)
        {
            _logger = logger;
            _crossChainInfoReader = crossChainInfoReader;
>>>>>>> 064f6b36
            GrpcRemoteConfig.ConfigChanged += GrpcRemoteConfigOnConfigChanged;
        }

        private void GrpcRemoteConfigOnConfigChanged(object sender, EventArgs e)
        {
            _tokenSourceToSideChain?.Cancel();
            _tokenSourceToSideChain?.Dispose();
            _tokenSourceToParentChain?.Cancel();
            _tokenSourceToParentChain?.Dispose();

            // reset
            _tokenSourceToSideChain = new CancellationTokenSource();
            _tokenSourceToParentChain = new CancellationTokenSource();

            // client cache would be cleared since configuration has been changed
            // Todo: only clear clients which is needed
            _clientsToSideChains.Clear();
            _clientToParentChain = null;
            Init();
        }

        /// <summary>
        /// Initialize client manager.
        /// </summary>
        /// <param name="dir"></param>
        /// <param name="interval"></param>
        public void Init(string dir = "", int interval = 0)
        {
            _certificateStore = dir == "" ? _certificateStore : new CertificateStore(dir);
            _tokenSourceToSideChain = new CancellationTokenSource();
            _tokenSourceToParentChain = new CancellationTokenSource();
            _interval = interval == 0 ? GlobalConfig.AElfInitCrossChainRequestInterval : interval;
            CreateClientsToSideChain();
            CreateClientToParentChain();
        }

        /// <summary>
        /// Extend interval for request after initial block synchronization.
        /// </summary>
        public void UpdateRequestInterval()
        {
            _clientToParentChain?.UpdateRequestInterval(ConsensusConfig.Instance.DPoSMiningInterval);
            _clientsToSideChains.AsParallel().ToList().ForEach(kv =>
            {
                kv.Value.UpdateRequestInterval(ConsensusConfig.Instance.DPoSMiningInterval);
            });
        }

        private ulong GetSideChainTargetHeight(Hash chainId)
        {
<<<<<<< HEAD
            var height = await _chainManager.GetCurrentBlockHeightAsync(chainId);
=======
            var height = _crossChainInfoReader.GetSideChainCurrentHeight(chainId);
>>>>>>> 064f6b36
            return height == 0 ? GlobalConfig.GenesisBlockHeight : height + 1;
        }
        
        private ulong GetParentChainTargetHeight()
        {
            var height = _crossChainInfoReader.GetParentChainCurrentHeight();
            return height == 0 ? GlobalConfig.GenesisBlockHeight : height + 1;
        }
        
        #region Create client
        
        /// <summary>
        /// Create multi clients for different side chains
        /// this would be invoked when miner starts or configuration reloaded 
        /// </summary>
        /// <returns></returns>
        private void CreateClientsToSideChain()
        {
            if (!GrpcLocalConfig.Instance.ClientToSideChain)
                return;

            _clientsToSideChains.Clear();
            foreach (var sideChainId in ChildChains.Keys)
            {
                var client = CreateClientToSideChain(sideChainId);
                var height = GetSideChainTargetHeight(Hash.LoadBase58(sideChainId));

                // keep-alive
                client.StartDuplexStreamingCall(_tokenSourceToSideChain.Token, height).ConfigureAwait(false);
                _logger?.Info($"Created client to side chain {sideChainId}");
            }
        }


        /// <summary>
        /// Start a new client to the side chain
        /// </summary>
        /// <param name="targetChainId"></param>
        /// <returns></returns>
        /// <exception cref="ChainInfoNotFoundException"></exception>
        private ClientToSideChain CreateClientToSideChain(string targetChainId)
        {
            // NOTE: do not use cache if configuration is managed by cluster
            //if (_clientsToSideChains.TryGetValue(targetChainId, out var clientToSideChain)) return clientToSideChain;
            try
            {
                if (!ChildChains.TryGetValue(targetChainId, out var chainUri))
                    throw new ChainInfoNotFoundException($"Unable to get chain Info of {targetChainId}.");
                ClientToSideChain clientToSideChain = (ClientToSideChain) CreateClient(chainUri, targetChainId, true);
                _clientsToSideChains.Add(Hash.LoadBase58(targetChainId), clientToSideChain);
                return clientToSideChain;
            }
            catch (Exception e)
            {
                _logger?.Error(e, "Exception while creating client to side chain.");
                throw;
            }
        }

        
        /// <summary>
        /// Start a new client to the parent chain
        /// </summary>
        /// <returns></returns>
        /// <exception cref="ChainInfoNotFoundException"></exception>
        private void CreateClientToParentChain()
        {
            if (!GrpcLocalConfig.Instance.ClientToParentChain)
                return;
            try
            {
                // do not use cache since configuration is managed by cluster
                var parent = GrpcRemoteConfig.Instance.ParentChain;
                if (parent == null || parent.Count == 0)
                    throw new ChainInfoNotFoundException("Unable to get parent chain info.");
                _clientToParentChain =
                    (ClientToParentChain) CreateClient(parent.ElementAt(0).Value, parent.ElementAt(0).Key, false);
                var targetHeight = GetParentChainTargetHeight() ;
                _clientToParentChain.StartDuplexStreamingCall(_tokenSourceToParentChain.Token, targetHeight)
                    .ConfigureAwait(false);
                _logger?.Info($"Created client to parent chain {parent.ElementAt(0).Key}");
            }
            catch (Exception e)
            {
                _logger?.Error(e, "Exception while create client to parent chain.");
                throw;
            }
        }

        /// <summary>
        /// Create a new client to parent chain 
        /// </summary>
        /// <param name="uri"></param>
        /// <param name="targetChainId"></param>
        /// <param name="isClientToSideChain"> the client is connected to side chain or parent chain </param>
        /// <returns>
        /// return <see cref="ClientToParentChain"/>> if the client is to parent chain
        /// return <see cref="ClientToSideChain"/>> if the client is to side chain 
        /// </returns>    
        private ClientBase CreateClient(Uri uri, string targetChainId, bool isClientToSideChain)
        {
            var uriStr = uri.ToString();
            var channel = CreateChannel(uriStr, targetChainId);
            var chainId = Hash.LoadBase58(targetChainId);
            if (isClientToSideChain)
                return new ClientToSideChain(channel, _logger, chainId, _interval,  GlobalConfig.InvertibleChainHeight, GlobalConfig.MaximalCountForIndexingSideChainBlock);
            return new ClientToParentChain(channel, _logger, chainId, _interval, 
                GlobalConfig.InvertibleChainHeight,  GlobalConfig.MaximalCountForIndexingParentChainBlock);
        }

        /// <summary>
        /// Create a new channel
        /// </summary>
        /// <param name="uriStr"></param>
        /// <param name="targetChainId"></param>
        /// <returns></returns>
        /// <exception cref="CertificateException"></exception>
        private Channel CreateChannel(string uriStr, string targetChainId)
        {
            string crt = _certificateStore.GetCertificate(targetChainId);
            if (crt == null)
                throw new CertificateException("Unable to load Certificate.");
            var channelCredentials = new SslCredentials(crt);
            var channel = new Channel(uriStr, channelCredentials);
            return channel;
        }

        #endregion

        
        #region Chain block info process

        /// <summary>
        /// Take each side chain's header info 
        /// </summary>
        /// <returns>
        /// return the first one cached by every <see cref="ClientToSideChain"/> client
        /// </returns>
        public List<SideChainBlockInfo> CollectSideChainBlockInfo()
        {
            List<SideChainBlockInfo> res = new List<SideChainBlockInfo>();
            foreach (var _ in _clientsToSideChains)
            {
                // take side chain info
                // index only one block from one side chain.
                // this could be changed later.
                var targetHeight = GetSideChainTargetHeight(_.Key);
                if (!_.Value.TryTake(WaitingIntervalInMillisecond, targetHeight, out var blockInfo, cachingThreshold: true))
                    continue;
                
                res.Add((SideChainBlockInfo) blockInfo);
                _logger.Trace($"Removed side chain block info at height {blockInfo.Height}");
            }

            return res;
        }

<<<<<<< HEAD
        /// <summary>
        /// Update side chain information
        /// </summary>
        /// <param name="blockInfo"></param>
        /// <returns></returns>
        private async Task UpdateCrossChainInfo(IBlockInfo blockInfo)
        {
            await _chainManager.UpdateCurrentBlockHeightAsync(blockInfo.ChainId, blockInfo.Height);
        }

=======
>>>>>>> 064f6b36
        public bool TryGetSideChainBlockInfo(SideChainBlockInfo scb)
        {
            if (scb == null)
                return false;
            if (!_clientsToSideChains.TryGetValue(scb.ChainId, out var client))
                // TODO: this could be changed.
                return true;
            var targetHeight = GetSideChainTargetHeight(scb.ChainId);
            return client.TryTake(WaitingIntervalInMillisecond, targetHeight, out var blockInfo) &&
                   scb.Equals(blockInfo);
        }
        
        /// <summary>
        /// Try to take first one in cached queue
        /// </summary>
        /// <param name="parentChainBlocks"> Mining processing if it is null, otherwise synchronization processing.</param>
        /// <returns>
        /// return the first one cached by <see cref="ClientToParentChain"/>
        /// </returns>
        public List<ParentChainBlockInfo> TryGetParentChainBlockInfo(ParentChainBlockInfo[] parentChainBlocks = null)
        {
            if (!GrpcLocalConfig.Instance.ClientToParentChain)
                throw new ClientShutDownException("Client to parent chain is shut down");
            if (_clientToParentChain == null)
                return null;
            var chainId = GrpcRemoteConfig.Instance.ParentChain?.ElementAtOrDefault(0).Key;
            if (chainId == null)
                return null;
            Hash parentChainId = Hash.LoadBase58(chainId);
            ulong targetHeight = GetParentChainTargetHeight();

            List<ParentChainBlockInfo> parentChainBlockInfos = new List<ParentChainBlockInfo>();
            // Size of result is GlobalConfig.MaximalCountForIndexingParentChainBlock if it is mining process.
            int length = parentChainBlocks?.Length ?? GlobalConfig.MaximalCountForIndexingParentChainBlock;
            int i = 0;
            while (i++ < length)
            {
                var pcb = parentChainBlocks?[i];
                var isMining = pcb == null;
                if (!isMining && (!pcb.ChainId.Equals(parentChainId) || targetHeight != pcb.Height))
                    return null;

                if (!_clientToParentChain.TryTake(WaitingIntervalInMillisecond, targetHeight, out var blockInfo, isMining))
                {
                    // no more available parent chain block info
                    parentChainBlockInfos = isMining && parentChainBlockInfos.Count > 0 ? parentChainBlockInfos : null;
                    break;
                }
                
                if (!isMining && !pcb.Equals(blockInfo))
                    // cached parent chain block info is not compatible with provided.
                    return null;
                parentChainBlockInfos.Add((ParentChainBlockInfo) blockInfo);
                targetHeight++;
            }
            
            return parentChainBlockInfos;
        }
        #endregion


        /// <summary>
        /// Close and clear clients to side chain
        /// </summary>
        public void CloseClientsToSideChain()
        {
            _tokenSourceToSideChain?.Cancel();
            _tokenSourceToSideChain?.Dispose();

            //Todo: probably not needed
            _clientsToSideChains.Clear();
        }

        /// <summary>
        /// close and clear clients to parent chain
        /// </summary>
        public void CloseClientToParentChain()
        {
            _tokenSourceToParentChain?.Cancel();
            _tokenSourceToParentChain?.Dispose();

            //Todo: probably not needed
            _clientToParentChain = null;
        }
    }
}<|MERGE_RESOLUTION|>--- conflicted
+++ resolved
@@ -31,10 +31,6 @@
         private readonly ICrossChainInfoReader _crossChainInfoReader;
         private CertificateStore _certificateStore;
         private readonly ILogger _logger;
-<<<<<<< HEAD
-        private readonly IChainManager _chainManager;
-=======
->>>>>>> 064f6b36
         private Dictionary<string, Uri> ChildChains => GrpcRemoteConfig.Instance.ChildChains;
         private CancellationTokenSource _tokenSourceToSideChain;
         private CancellationTokenSource _tokenSourceToParentChain;
@@ -45,18 +41,10 @@
         /// </summary>
         private int WaitingIntervalInMillisecond => GrpcLocalConfig.Instance.WaitingIntervalInMillisecond;
 
-<<<<<<< HEAD
-        public ClientManager(ILogger logger, IChainManager chainManager, ICrossChainInfo crossChainInfo)
-        {
-            _logger = logger;
-            _chainManager = chainManager;
-            _crossChainInfo = crossChainInfo;
-=======
         public ClientManager(ILogger logger, ICrossChainInfoReader crossChainInfoReader)
         {
             _logger = logger;
             _crossChainInfoReader = crossChainInfoReader;
->>>>>>> 064f6b36
             GrpcRemoteConfig.ConfigChanged += GrpcRemoteConfigOnConfigChanged;
         }
 
@@ -107,11 +95,7 @@
 
         private ulong GetSideChainTargetHeight(Hash chainId)
         {
-<<<<<<< HEAD
-            var height = await _chainManager.GetCurrentBlockHeightAsync(chainId);
-=======
             var height = _crossChainInfoReader.GetSideChainCurrentHeight(chainId);
->>>>>>> 064f6b36
             return height == 0 ? GlobalConfig.GenesisBlockHeight : height + 1;
         }
         
@@ -269,19 +253,6 @@
             return res;
         }
 
-<<<<<<< HEAD
-        /// <summary>
-        /// Update side chain information
-        /// </summary>
-        /// <param name="blockInfo"></param>
-        /// <returns></returns>
-        private async Task UpdateCrossChainInfo(IBlockInfo blockInfo)
-        {
-            await _chainManager.UpdateCurrentBlockHeightAsync(blockInfo.ChainId, blockInfo.Height);
-        }
-
-=======
->>>>>>> 064f6b36
         public bool TryGetSideChainBlockInfo(SideChainBlockInfo scb)
         {
             if (scb == null)
