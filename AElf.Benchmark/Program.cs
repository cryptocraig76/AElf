--- conflicted
+++ resolved
@@ -1,18 +1,15 @@
 ﻿using System;
-using System.Collections.Generic;
 using System.IO;
 using System.Linq;
 using System.Threading.Tasks;
 using AElf.Database;
 using AElf.Database.Config;
-using AElf.Kernel;
 using AElf.Kernel.Concurrency;
 using AElf.Kernel.Concurrency.Config;
 using AElf.Kernel.Concurrency.Execution.Config;
 using AElf.Kernel.KernelAccount;
 using AElf.Kernel.Modules.AutofacModule;
 using AElf.Runtime.CSharp;
-using Akka.Util.Internal;
 using Autofac;
 using CommandLine;
 
@@ -77,7 +74,6 @@
             
             if (!string.IsNullOrWhiteSpace(opts.Database) || DatabaseConfig.Instance.Type == DatabaseType.KeyValue)
             {
-<<<<<<< HEAD
                 try
                 {
                     DatabaseConfig.Instance.Type = DatabaseTypeHelper.GetType(opts.Database);
@@ -87,9 +83,6 @@
                     Console.WriteLine($"Database {opts.Database} not supported, use one of the following databases: [keyvalue, redis, ssdb]");
                     return;
                 }
-=======
-                DatabaseConfig.Instance.Type = DatabaseTypeHelper.GetType(opts.Database);
->>>>>>> a916d14b
             }
             
             if (!string.IsNullOrWhiteSpace(opts.DbHost))
@@ -100,7 +93,6 @@
             if (opts.DbPort.HasValue)
             {
                 DatabaseConfig.Instance.Port = opts.DbPort.Value;
-<<<<<<< HEAD
             }
 
             if (opts.ConcurrencyLevel.HasValue)
@@ -110,9 +102,6 @@
 
             //enable parallel feature for benchmark
             ParallelConfig.Instance.IsParallelEnable = true;
-=======
-            }  
->>>>>>> a916d14b
             
             var builder = new ContainerBuilder();
             builder.RegisterModule(new MainModule());
