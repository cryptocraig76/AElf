--- conflicted
+++ resolved
@@ -2,8 +2,11 @@
 using System.Collections.Generic;
 using System.Diagnostics;
 using System.IO;
+using System.Linq;
+using System.Text.RegularExpressions;
 using System.Threading;
 using System.Threading.Tasks;
+using AElf.Cryptography.ECDSA;
 using AElf.Kernel;
 using AElf.Kernel.Concurrency;
 using AElf.Kernel.Concurrency.Execution;
@@ -11,10 +14,17 @@
 using AElf.Kernel.Concurrency.Metadata;
 using AElf.Kernel.Concurrency.Scheduling;
 using AElf.Kernel.Managers;
+using AElf.Kernel.Modules.AutofacModule;
 using AElf.Kernel.Services;
+using AElf.Kernel.Storages;
+using AElf.Kernel.Tests;
+using AElf.Runtime.CSharp;
+using AElf.Sdk.CSharp;
 using AElf.Types.CSharp;
 using Akka.Actor;
+using Akka.Dispatch.SysMsg;
 using Akka.Util.Internal;
+using Autofac;
 using Google.Protobuf;
 using NLog;
 using ServiceStack;
@@ -42,17 +52,13 @@
         private readonly TransactionDataGenerator _dataGenerater;
         private readonly Hash _contractHash;
 
-        public Benchmarks(IChainCreationService chainCreationService, IBlockManager blockManager, IChainContextService chainContextService, int maxTxNum, ISmartContractService smartContractService, ILogger logger
-            , IFunctionMetadataService functionMetadataService, IAccountContextService accountContextService, ILogger logger1, IWorldStateDictator worldStateDictator,IConcurrencyExecutingService concurrencyExecutingService)
+        public Benchmarks(IChainCreationService chainCreationService, IBlockManager blockManager, IChainContextService chainContextService, int maxTxNum, ISmartContractService smartContractService, ILogger logger, IFunctionMetadataService functionMetadataService
+            , IAccountContextService accountContextService, ILogger logger1, IWorldStateDictator worldStateDictator,IConcurrencyExecutingService concurrencyExecutingService)
         {
             ChainId = Hash.Generate();
             
             _worldStateDictator = worldStateDictator;
-<<<<<<< HEAD
-            _worldStateDictator.SetChainId(ChainId);//.DeleteChangeBeforesImmidiately = true;
-=======
             _worldStateDictator.SetChainId(ChainId).DeleteChangeBeforesImmidiately = true;
->>>>>>> 11360e64
             
             _chainCreationService = chainCreationService;
             _blockManager = blockManager;
@@ -71,7 +77,6 @@
                 AccountContextService = _accountContextService,
             };
 
-<<<<<<< HEAD
 //            var workers = new[]
 //            {
 //                  "/user/worker1", "/user/worker2", 
@@ -97,33 +102,9 @@
 //            
 //            //set time to maxvalue to run large truck of tx list
 //            _parallelTransactionExecutingService.TimeoutMilliSeconds = int.MaxValue;
-=======
-            var workers = new[]
-            {
-                  "/user/worker1", "/user/worker2", 
-                  "/user/worker3", "/user/worker4",
-                  "/user/worker5", "/user/worker6",
-                  "/user/worker7", "/user/worker8",
-                  "/user/worker9", "/user/worker10",
-//                  "/user/worker11", "/user/worker12"
-            };
-            Workers = new []
-            {
-                Sys.ActorOf(Props.Create<Worker>(), "worker1"), Sys.ActorOf(Props.Create<Worker>(), "worker2"),
-                Sys.ActorOf(Props.Create<Worker>(), "worker3"), Sys.ActorOf(Props.Create<Worker>(), "worker4"),
-                Sys.ActorOf(Props.Create<Worker>(), "worker5"), Sys.ActorOf(Props.Create<Worker>(), "worker6"),
-                Sys.ActorOf(Props.Create<Worker>(), "worker7"), Sys.ActorOf(Props.Create<Worker>(), "worker8"),
-                Sys.ActorOf(Props.Create<Worker>(), "worker9"), Sys.ActorOf(Props.Create<Worker>(), "worker10"),
-//                Sys.ActorOf(Props.Create<Worker>(), "worker11"), Sys.ActorOf(Props.Create<Worker>(), "worker12")
-            };
-            Router = Sys.ActorOf(Props.Empty.WithRouter(new TrackedGroup(workers)), "router");
-            Workers.ForEach(worker => worker.Tell(new LocalSerivcePack(_servicePack)));
-            Requestor = Sys.ActorOf(AElf.Kernel.Concurrency.Execution.Requestor.Props(Router));
-            _parallelTransactionExecutingService = new ParallelTransactionExecutingService(Requestor, new Grouper(_servicePack.ResourceDetectionService, logger));
->>>>>>> 11360e64
             
             //set time to maxvalue to run large truck of tx list
-            _parallelTransactionExecutingService.TimeoutMilliSeconds = int.MaxValue;
+            //_parallelTransactionExecutingService.TimeoutMilliSeconds = int.MaxValue;
             
             _dataGenerater = new TransactionDataGenerator(maxTxNum);
             byte[] code = null;
@@ -209,11 +190,11 @@
                 {
                     if (!result.StdErr.IsNullOrEmpty())
                     {
-                        _logger.Error("Error from contract: \n" + result.StdErr);
+                        Console.WriteLine(result.StdErr);
                     }
                 } );
-                //string timeStr = string.Join(", ", txResult.Select(a => a.Elapsed.ToString()));
-                //_logger.Info("Elapsed of every contract: " + timeStr);
+                string timeStr = string.Join(", ", txResult.Select(a => a.Elapsed.ToString()));
+                _logger.Info("Elapsed of every contract: " + timeStr);
                 txResult.ForEach(trace =>
                 {
                     if (!trace.StdErr.IsNullOrEmpty())
@@ -310,12 +291,7 @@
                 
                 initTxList.Add(txnBalInit);
             }
-
-<<<<<<< HEAD
             var txTrace = await _concurrencyExecutingService.ExecuteAsync(initTxList, ChainId,new Grouper(_servicePack.ResourceDetectionService, _logger));
-=======
-            var txTrace = await _parallelTransactionExecutingService.ExecuteAsync(initTxList, ChainId);
->>>>>>> 11360e64
             ;
         }
 
