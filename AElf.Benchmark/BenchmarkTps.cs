--- conflicted
+++ resolved
@@ -52,15 +52,12 @@
         public Benchmarks(IChainCreationService chainCreationService,
             IChainContextService chainContextService, ISmartContractService smartContractService,
             ILogger logger, IFunctionMetadataService functionMetadataService,
-<<<<<<< HEAD
-            IAccountContextService accountContextService, IStateDictator stateDictator, BenchmarkOptions options, IConcurrencyExecutingService concurrencyExecutingService)
-=======
             IAccountContextService accountContextService, IWorldStateDictator worldStateDictator, BenchmarkOptions options, IExecutingService executingService)
->>>>>>> 5d29b67a
         {
             ChainId = Hash.Generate();
             
-            var worldStateDictator1 = stateDictator;
+            var worldStateDictator1 = worldStateDictator;
+            worldStateDictator1.SetChainId(ChainId).DeleteChangeBeforesImmidiately = true;
             
             _chainCreationService = chainCreationService;
             _smartContractService = smartContractService;
@@ -74,7 +71,7 @@
                 ChainContextService = chainContextService,
                 SmartContractService = _smartContractService,
                 ResourceDetectionService = new ResourceUsageDetectionService(functionMetadataService),
-                StateDictator = worldStateDictator1,
+                WorldStateDictator = worldStateDictator1,
                 AccountContextService = accountContextService,
             };
 
@@ -179,7 +176,7 @@
             return new KeyValuePair<string,double>(str, time);
         }
 
-        private List<Hash> GetTargetHashesForTransfer(List<Transaction> transactions)
+        private List<Hash> GetTargetHashesForTransfer(List<ITransaction> transactions)
         {
             if (transactions.Count(a => a.MethodName != "Transfer") != 0)
             {
@@ -315,7 +312,7 @@
                 await _smartContractService.PutExecutiveAsync(contractAddr, executiveUser);    
             }
             //init contract
-            var initTxList = new List<Transaction>();
+            var initTxList = new List<ITransaction>();
             foreach (var addr in addrBook)
             {
                 var txnBalInit = new Transaction
