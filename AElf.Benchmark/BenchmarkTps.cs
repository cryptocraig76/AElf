﻿using System;
using System.Collections.Generic;
using System.Diagnostics;
using System.IO;
using System.Linq;
using System.Threading;
using System.Threading.Tasks;
using AElf.Kernel;
using AElf.Kernel.Managers;
using AElf.ChainController;
using AElf.SmartContract;
using AElf.Execution;
using AElf.Execution.Scheduling;
using AElf.Types.CSharp;
using Google.Protobuf;
using NLog;
using ServiceStack;
using ServiceStack.Text;
using AElf.Common;
using AElf.Execution.Execution;
<<<<<<< HEAD
using AElf.Kernel.Managers;
=======
using AElf.Kernel.Storages;
>>>>>>> 348ca55c

namespace AElf.Benchmark
{
    public class Benchmarks
    {
        private readonly IChainCreationService _chainCreationService;
        private readonly ISmartContractService _smartContractService;
        private readonly ILogger _logger;
        private readonly BenchmarkOptions _options;
        private readonly IExecutingService _executingService;
        private readonly IStateStore _stateStore;

        private readonly ServicePack _servicePack;

        private readonly TransactionDataGenerator _dataGenerater;
        private readonly Address _contractHash;
        
        private Hash ChainId { get; }
        private int _incrementId;
        
        public byte[] SmartContractZeroCode
        {
            get
            {
                byte[] code;
                using (FileStream file = File.OpenRead(Path.GetFullPath(Path.Combine(_options.DllDir, _options.ZeroContractDll))))
                {
                    code = file.ReadFully();
                }
                return code;
            }
        }

        public Benchmarks(IStateStore stateStore, IChainCreationService chainCreationService,
            IChainContextService chainContextService, ISmartContractService smartContractService,
            ILogger logger, IFunctionMetadataService functionMetadataService,BenchmarkOptions options, IExecutingService executingService)
        {
            ChainId = Hash.LoadByteArray(new byte[] { 0x01, 0x02, 0x03 });
            _stateStore = stateStore;
            _chainCreationService = chainCreationService;
            _smartContractService = smartContractService;
            _logger = logger;
            _options = options;
            _executingService = executingService;


            _servicePack = new ServicePack
            {
                ChainContextService = chainContextService,
                SmartContractService = _smartContractService,
                ResourceDetectionService = new ResourceUsageDetectionService(functionMetadataService),
                StateStore = _stateStore
            };

            _dataGenerater = new TransactionDataGenerator(options);
            byte[] code;
            using (FileStream file = File.OpenRead(Path.GetFullPath(options.DllDir + "/" + options.ContractDll)))
            {
                code = file.ReadFully();
            }
            _contractHash = Prepare(code).Result;
            
        }

        

        public async Task BenchmarkEvenGroup()
        {
            var resDict = new Dictionary<string, double>();
            try
            {
                for (int currentGroupCount = _options.GroupRange.ElementAt(0); currentGroupCount <= _options.GroupRange.ElementAt(1); currentGroupCount++)
                {
                    _logger.Info($"Start executing {currentGroupCount} groups where have {_options.TxNumber} transactions in total.");
                    var res = await MultipleGroupBenchmark(_options.TxNumber, currentGroupCount);
                    resDict.Add(res.Key, res.Value);
                }

                _logger.Info("Benchmark report \n \t Configuration: \n" + 
                             string.Join("\n", _options.ToStringDictionary().Select(option => string.Format("\t {0} - {1}", option.Key, option.Value))) + 
                             "\n\n\n\t Benchmark result:\n" + string.Join("\n", resDict.Select(kv=> "\t" + kv.Key + ": " + kv.Value)));
            }
            catch (Exception e)
            {
                _logger.Error(e, "Exception while benchmark event group.");
            }
        }


        public async Task<KeyValuePair<string, double>> MultipleGroupBenchmark(int txNumber, int groupCount)
        {
            int repeatTime = _options.RepeatTime;
        
            var txList = _dataGenerater.GetMultipleGroupTx(txNumber, groupCount, _contractHash);

            var targets = GetTargetHashesForTransfer(txList);
            var originBalance = await ReadBalancesForAddrs(targets, _contractHash);
            var expectedTransferBalance = originBalance.Select(balance => balance + (ulong)(((txNumber / groupCount) * 20)*repeatTime)).ToList();
            
            long timeused = 0;
            
            for (int i = 0; i < repeatTime; i++)
            {
                _logger.Info($"round {i+1} / {repeatTime} start");
                foreach (var tx in txList)
                {
                    tx.IncrementId += 1;
                }
                Stopwatch swExec = new Stopwatch();
                swExec.Start();

                var cts = new CancellationTokenSource();
                var txResult = await _executingService.ExecuteAsync(txList, ChainId, cts.Token);
        
                swExec.Stop();
                timeused += swExec.ElapsedMilliseconds;
                txResult.ForEach(trace =>
                {
                    if (!trace.StdErr.IsNullOrEmpty())
                    {
                        _logger.Error("Execution error: " + trace.StdErr);
                    }
                });
                Thread.Sleep(50); //sleep 50 ms to let async logger finish printing contents of previous round
                _logger.Info($"round {i+1} / {repeatTime} ended, used time {swExec.ElapsedMilliseconds} ms");
            }
            
            var acturalBalance = await ReadBalancesForAddrs(GetTargetHashesForTransfer(txList), _contractHash);
            
            //A double zip, first combine expectedTransferBalance with acturalBalance to get the compare string " {tx count per group} * transferBal * repeatTime = {expected} || {actural}"
            //              then combine originBalance with the compare string above.
            _logger.Info(
                $"Validation for balance transfer for {groupCount} group with {txNumber / groupCount} transactions: \n\t" +
                string.Join("\n\t",
                    originBalance.Zip(
                        expectedTransferBalance.Zip(
                            acturalBalance,
                            (expected, actural) => $"{txNumber / groupCount} * 20 * {repeatTime} = {expected} || actural: {actural}"),
                        (origin, compareStr) => $"expected: {origin} + {compareStr}")));


            for (int j = 0; j < acturalBalance.Count; j++)
            {
                if (expectedTransferBalance[j] != acturalBalance[j])
                {
                    throw new Exception($"Result inconsist in transaction with {groupCount} groups, see log for more details");
                }
            }
            
            var time = txNumber / (timeused / 1000.0 / repeatTime);
            var str = groupCount + " groups with " + txList.Count + " tx in total";

            return new KeyValuePair<string,double>(str, time);
        }

        private List<Address> GetTargetHashesForTransfer(List<Transaction> transactions)
        {
            if (transactions.Count(a => a.MethodName != "Transfer") != 0)
            {
                throw new Exception("Missuse for function GetTargetHashesForTransfer with non transfer transactions");
            }
            HashSet<Address> res = new HashSet<Address>();
            foreach (var tx in transactions)
            {
                var parameters = ParamsPacker.Unpack(tx.Params.ToByteArray(), new[] {typeof(Address), typeof(Address), typeof(ulong)});
                res.Add(parameters[1] as Address);
            }

            return res.ToList();
        }

        private async Task<List<ulong>> ReadBalancesForAddrs(List<Address> targets, Address tokenContractAddr)
        {
            List<ulong> res = new List<ulong>();
            foreach (var target in targets)
            {
                Transaction tx = new Transaction()
                {
                    From = target,
                    To = tokenContractAddr,
                    IncrementId = 0,
                    MethodName = "GetBalance",
                    Params = ByteString.CopyFrom(ParamsPacker.Pack(target)),
                };
                
                var txnCtxt = new TransactionContext()
                {
                    Transaction = tx
                };


                var executive = await _smartContractService.GetExecutiveAsync(tokenContractAddr, ChainId);
                try
                {
                    await executive.SetTransactionContext(txnCtxt).Apply();
                }
                finally
                {
                    await _smartContractService.PutExecutiveAsync(tokenContractAddr, executive);    
                }

                res.Add(txnCtxt.Trace.RetVal.Data.DeserializeToUInt64());
            }

            return res;
        }
        
        public ulong NewIncrementId()
        {
            var n = Interlocked.Increment(ref _incrementId);
            return (ulong)n;
        }

        public async Task<Address> Prepare(byte[] contractCode)
        {
            //create smart contact zero
            var reg = new SmartContractRegistration
            {
                Category = 0,
                ContractBytes = ByteString.CopyFrom(SmartContractZeroCode),
                ContractHash = Hash.FromRawBytes(SmartContractZeroCode),
                SerialNumber = GlobalConfig.GenesisBasicContract
            };
            var chain = await _chainCreationService.CreateNewChainAsync(ChainId,
                new List<SmartContractRegistration> {reg});
            var contractAddressZero = ContractHelpers.GetGenesisBasicContractAddress(ChainId);
            
            
            //deploy token contract
            var code = contractCode;
            
            var txnDep = new Transaction()
            {
                From = Address.Zero,
                To = contractAddressZero,
                IncrementId = 0,
                MethodName = "DeploySmartContract",
                Params = ByteString.CopyFrom(ParamsPacker.Pack(1, code))
            };
            
            var txnCtxt = new TransactionContext()
            {
                Transaction = txnDep
            };
            
            var executive = await _smartContractService.GetExecutiveAsync(contractAddressZero, ChainId);
            try
            {
                await executive.SetTransactionContext(txnCtxt).Apply();
                await txnCtxt.Trace.CommitChangesAsync(_stateStore);
            }
            finally
            {
                await _smartContractService.PutExecutiveAsync(contractAddressZero, executive);    
            }
            
            var contractAddr = txnCtxt.Trace.RetVal.Data.DeserializeToPbMessage<Address>();
            return contractAddr;
        }

        public async Task InitContract()
        {
            await InitContract(_contractHash, _dataGenerater.KeyList);
        }
        
        public async Task InitContract(Address contractAddr, IEnumerable<Address> addrBook)
        {
            //init contract
            string name = "TestToken" + _incrementId;
            var txnInit = new Transaction
            {
                From = Address.Zero,
                To = contractAddr,
                IncrementId = NewIncrementId(),
                MethodName = "InitBalance",
                Params = ByteString.CopyFrom(ParamsPacker.Pack(name, Address.Zero))
            };
            
            var txnInitCtxt = new TransactionContext()
            {
                Transaction = txnInit
            };
            var executiveUser = await _smartContractService.GetExecutiveAsync(contractAddr, ChainId);
            try
            {
                await executiveUser.SetTransactionContext(txnInitCtxt).Apply();
                await txnInitCtxt.Trace.CommitChangesAsync(_stateStore);
            }
            finally
            {
                await _smartContractService.PutExecutiveAsync(contractAddr, executiveUser);    
            }
            //init contract
            var initTxList = new List<Transaction>();
            foreach (var addr in addrBook)
            {
                var txnBalInit = new Transaction
                {
                    From = addr,
                    To = contractAddr,
                    IncrementId = NewIncrementId(),
                    MethodName = "InitBalance",
                    Params = ByteString.CopyFrom(ParamsPacker.Pack(addr))
                };
                
                initTxList.Add(txnBalInit);
            }
            var cts = new CancellationTokenSource();
            var txTrace = await _executingService.ExecuteAsync(initTxList, ChainId, cts.Token);
            foreach (var trace in txTrace)
            {
                if (!trace.StdErr.IsNullOrEmpty())
                {
                    _logger.Error("Execution Error: " + trace.StdErr);
                }
            }
        }
        
    }
}<|MERGE_RESOLUTION|>--- conflicted
+++ resolved
@@ -18,11 +18,6 @@
 using ServiceStack.Text;
 using AElf.Common;
 using AElf.Execution.Execution;
-<<<<<<< HEAD
-using AElf.Kernel.Managers;
-=======
-using AElf.Kernel.Storages;
->>>>>>> 348ca55c
 
 namespace AElf.Benchmark
 {
@@ -33,7 +28,7 @@
         private readonly ILogger _logger;
         private readonly BenchmarkOptions _options;
         private readonly IExecutingService _executingService;
-        private readonly IStateStore _stateStore;
+        private readonly IStateManager _stateManager;
 
         private readonly ServicePack _servicePack;
 
@@ -56,12 +51,12 @@
             }
         }
 
-        public Benchmarks(IStateStore stateStore, IChainCreationService chainCreationService,
+        public Benchmarks(IStateManager stateManager, IChainCreationService chainCreationService,
             IChainContextService chainContextService, ISmartContractService smartContractService,
             ILogger logger, IFunctionMetadataService functionMetadataService,BenchmarkOptions options, IExecutingService executingService)
         {
             ChainId = Hash.LoadByteArray(new byte[] { 0x01, 0x02, 0x03 });
-            _stateStore = stateStore;
+            _stateManager = stateManager;
             _chainCreationService = chainCreationService;
             _smartContractService = smartContractService;
             _logger = logger;
@@ -74,7 +69,7 @@
                 ChainContextService = chainContextService,
                 SmartContractService = _smartContractService,
                 ResourceDetectionService = new ResourceUsageDetectionService(functionMetadataService),
-                StateStore = _stateStore
+                StateManager = _stateManager
             };
 
             _dataGenerater = new TransactionDataGenerator(options);
@@ -272,7 +267,7 @@
             try
             {
                 await executive.SetTransactionContext(txnCtxt).Apply();
-                await txnCtxt.Trace.CommitChangesAsync(_stateStore);
+                await txnCtxt.Trace.CommitChangesAsync(_stateManager);
             }
             finally
             {
@@ -309,7 +304,7 @@
             try
             {
                 await executiveUser.SetTransactionContext(txnInitCtxt).Apply();
-                await txnInitCtxt.Trace.CommitChangesAsync(_stateStore);
+                await txnInitCtxt.Trace.CommitChangesAsync(_stateManager);
             }
             finally
             {
