--- conflicted
+++ resolved
@@ -73,7 +73,7 @@
 
         #endregion Privileged API
 
-        private static Hash ChainId => _smartContractContext.ChainId.ToReadOnly();
+        public static Hash ChainId => _smartContractContext.ChainId.ToReadOnly();
 
         private static Address ContractZeroAddress => ContractHelpers.GetGenesisBasicContractAddress(ChainId);
 
@@ -149,9 +149,6 @@
         
         public static ByteString GetPublicKey()
         {
-<<<<<<< HEAD
-            return GetTransaction().Sigs.Clone().First().P;
-=======
             //todo review maybe not do all this in here
             var tx = GetTransaction();
             var hash = tx.GetHash().DumpByteArray();
@@ -164,7 +161,6 @@
             }
 
             return ByteString.CopyFrom(recoveredKey);
->>>>>>> 809e1cea
         }
 
         public static Hash GetTxnHash()
@@ -371,53 +367,8 @@
             
             Call(AuthorizationContractAddress, "GetAuth", ParamsPacker.Pack(_transactionContext.Transaction.From));
             var auth = GetCallResult().DeserializeToPbMessage<Authorization>();
-<<<<<<< HEAD
-
-            uint provided = _transactionContext.Transaction.Sigs.Select(sig => sig.P)
-                .Select(pubKey => auth.Reviewers.FirstOrDefault(r => r.PubKey.Equals(pubKey)))
-                .Where(r => r != null).Aggregate<Reviewer, uint>(0, (current, r) => current + r.Weight);
-
-            Assert(provided >= auth.ExecutionThreshold, "Invalid authority.");
-        }
-
                 
-        /// <summary>
-        /// Create and propose a proposal. Proposer is current transaction from account.
-        /// </summary>
-        /// <param name="proposalName">Proposal name.</param>
-        /// <param name="invokingMethod">The method to be invoked in packed transaction.</param>
-        /// <param name="waitingPeriod">Expired time in second for proposal.</param>
-        /// <param name="args">The arguments for packed transaction.</param>
-        public static void Propose(string proposalName, double waitingPeriod, string invokingMethod, params object []args)
-        {
-            // packed txn
-            byte[] txnData = new Transaction
-            {
-                From = GetFromAddress(),
-                To = AuthorizationContractAddress,
-                MethodName = invokingMethod,
-                Params = ByteString.CopyFrom(ParamsPacker.Pack(args)),
-                Type = TransactionType.MsigTransaction
-            }.ToByteArray();
-            
-            Proposal proposal = new Proposal
-            {
-                MultiSigAccount = Genesis,
-                Name = proposalName,
-                TxnData = new PendingTxn
-                {
-                    ProposalName = proposalName,
-                    TxnData = ByteString.CopyFrom(txnData)
-                },
-                ExpiredTime = Timestamp.FromDateTime(DateTime.UtcNow.AddSeconds(waitingPeriod)),
-                Status = ProposalStatus.ToBeDecided,
-                Proposer = GetFromAddress()
-            };
-            SendInline(AuthorizationContractAddress, "Propose", ParamsPacker.Pack(proposal));
-        }
-        
-=======
-            
+                   
             // Get tx hash
             var hash = _transactionContext.Transaction.GetHash().DumpByteArray();
             
@@ -437,10 +388,46 @@
                 uint provided = publicKeys
                     .Select(pubKey => auth.Reviewers.FirstOrDefault(r => r.PubKey.Equals(pubKey)))
                     .Where(r => r != null).Aggregate<Reviewer, uint>(0, (current, r) => current + r.Weight);
+                Assert(provided >= auth.ExecutionThreshold, "Invalid authority.");
+            }
+            
+        }
+
                 
-                return provided >= auth.ExecutionThreshold;
-            }
-        }
->>>>>>> 809e1cea
+        /// <summary>
+        /// Create and propose a proposal. Proposer is current transaction from account.
+        /// </summary>
+        /// <param name="proposalName">Proposal name.</param>
+        /// <param name="invokingMethod">The method to be invoked in packed transaction.</param>
+        /// <param name="waitingPeriod">Expired time in second for proposal.</param>
+        /// <param name="args">The arguments for packed transaction.</param>
+        public static void Propose(string proposalName, double waitingPeriod, string invokingMethod, params object []args)
+        {
+            // packed txn
+            byte[] txnData = new Transaction
+            {
+                From = GetFromAddress(),
+                To = AuthorizationContractAddress,
+                MethodName = invokingMethod,
+                Params = ByteString.CopyFrom(ParamsPacker.Pack(args)),
+                Type = TransactionType.MsigTransaction
+            }.ToByteArray();
+            
+            Proposal proposal = new Proposal
+            {
+                MultiSigAccount = Genesis,
+                Name = proposalName,
+                TxnData = new PendingTxn
+                {
+                    ProposalName = proposalName,
+                    TxnData = ByteString.CopyFrom(txnData)
+                },
+                ExpiredTime = Timestamp.FromDateTime(DateTime.UtcNow.AddSeconds(waitingPeriod)),
+                Status = ProposalStatus.ToBeDecided,
+                Proposer = GetFromAddress()
+            };
+            SendInline(AuthorizationContractAddress, "Propose", ParamsPacker.Pack(proposal));
+        }
+        
     }
 }