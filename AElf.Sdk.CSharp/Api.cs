﻿using System;
using System.Collections.Generic;
using System.Linq;
using System.Threading;
using System.Threading.Tasks;
using AElf.Common;
using AElf.Cryptography;
using AElf.Kernel;
using AElf.Kernel.Types.Transaction;
using AElf.SmartContract;
using Google.Protobuf;
using Google.Protobuf.WellKnownTypes;
using AElf.Types.CSharp;
using AElf.Sdk.CSharp.ReadOnly;

namespace AElf.Sdk.CSharp
{
    /// <summary>
    /// Singleton that holds the smart contract API for interacting with the chain via the injected context.
    /// </summary>
    public class Api
    {
        private static Dictionary<string, IDataProvider> _dataProviders;
        private static ISmartContractContext _smartContractContext;
        private static ITransactionContext _transactionContext;
        private static ITransactionContext _lastCallContext;

        public static ProtobufSerializer Serializer { get; } = new ProtobufSerializer();

        #region Setters used by runner and executor

        public static void SetSmartContractContext(ISmartContractContext contractContext)
        {
            _smartContractContext = contractContext;
            _dataProviders = new Dictionary<string, IDataProvider> {{"", _smartContractContext.DataProvider}};
        }

        public static void SetTransactionContext(ITransactionContext transactionContext)
        {
            _transactionContext = transactionContext;
        }

        #endregion Setters used by runner and executor

        #region Getters used by contract

        #region Privileged API

        public static void DeployContract(Address address, SmartContractRegistration registration)
        {
            Assert(_smartContractContext.ContractAddress.Equals(ContractZeroAddress));
            var task = _smartContractContext.SmartContractService.DeployContractAsync(ChainId, address,
                registration, false);
            task.Wait();
        }

        public static async Task DeployContractAsync(Address address, SmartContractRegistration registration)
        {
            Assert(_smartContractContext.ContractAddress.Equals(ContractZeroAddress));
            await _smartContractContext.SmartContractService.DeployContractAsync(ChainId, address, registration,
                false);
        }
        
        public static async Task UpdateContractAsync(Address address, SmartContractRegistration registration)
        {
            Assert(_smartContractContext.ContractAddress.Equals(ContractZeroAddress));
            await _smartContractContext.SmartContractService.UpdateContractAsync(ChainId, address, registration,
                false);
        }

        #endregion Privileged API

        public static Hash ChainId => _smartContractContext.ChainId.ToReadOnly();

        public static Address ContractZeroAddress => ContractHelpers.GetGenesisBasicContractAddress(ChainId);

        public static Address CrossChainContractAddress => ContractHelpers.GetCrossChainContractAddress(ChainId);

        public static Address AuthorizationContractAddress => ContractHelpers.GetAuthorizationContractAddress(ChainId);
        
        public static Address ResourceContractAddress => ContractHelpers.GetResourceContractAddress(ChainId);

        public static Address TokenContractAddress => ContractHelpers.GetTokenContractAddress(ChainId);

        public static Address ConsensusContractAddress => ContractHelpers.GetConsensusContractAddress(ChainId);

        public static Address DividendsContractAddress => ContractHelpers.GetDividendsContractAddress(ChainId);

        public static Address Genesis => Address.Genesis;

        public static Hash GetPreviousBlockHash()
        {
            return _transactionContext.PreviousBlockHash.ToReadOnly();
        }

        public static ulong GetCurrentHeight()
        {
            return _transactionContext.BlockHeight;
        }

        public static Address GetContractAddress()
        {
            return _smartContractContext.ContractAddress.ToReadOnly();
        }

        public static byte[] RecoverPublicKey(byte[] signature, byte[] hash)
        {
            return CryptoHelpers.RecoverPublicKey(signature, hash);
        }

        /// <summary>
        /// Recover the first public key signing this transaction.
        /// </summary>
        /// <returns></returns>
        public static byte[] RecoverPublicKey()
        {
            return RecoverPublicKey(GetTransaction().Sigs.First().ToByteArray(), GetTxnHash().DumpByteArray());
        }
        
<<<<<<< HEAD
        public static List<string> GetCurrentMiners()
        {
            if (Call(ConsensusContractAddress, "GetCurrentMiners", ParamsPacker.Pack("")))
            {
                return GetCallResult().DeserializeToPbMessage<StringList>().Values.ToList();
            }
            
            throw new InternalError("Failed to get current miners.\n" + _lastCallContext.Trace.StdErr);
=======
        public static Miners GetMiners()
        {
            Call(ConsensusContractAddress, "GetCurrentMiners");
            return GetCallResult().DeserializeToPbMessage<Miners>();
>>>>>>> 064f6b36
        }

        public static ulong GetCurrentRoundNumber()
        {
            if (Call(ConsensusContractAddress, "GetCurrentRoundNumber", ParamsPacker.Pack("")))
            {
                return GetCallResult().ToUInt64();
            }
            
            throw new InternalError("Failed to get current round number.\n" + _lastCallContext.Trace.StdErr);
        }
        
        public static ulong GetCurrentTermNumber()
        {
            if (Call(ConsensusContractAddress, "GetCurrentTermNumber", ParamsPacker.Pack("")))
            {
                return GetCallResult().ToUInt64();
            }
            
            throw new InternalError("Failed to get current term number.\n" + _lastCallContext.Trace.StdErr);
        }

        public static TermSnapshot GetTermSnapshot(ulong termNumber)
        {
<<<<<<< HEAD
            if (Call(ConsensusContractAddress, "GetTermSnapshot", ParamsPacker.Pack(termNumber)))
            {
                return GetCallResult().DeserializeToPbMessage<TermSnapshot>();
            }
            
            throw new InternalError($"Failed to get term snapshot of term {termNumber}.\n" + _lastCallContext.Trace.StdErr);
=======
            Call(ConsensusContractAddress, "GetTermSnapshot", termNumber);
            return GetCallResult().DeserializeToPbMessage<TermSnapshot>();
>>>>>>> 064f6b36
        }
        
        public static Address GetContractOwner()
        {
            if (Call(ContractZeroAddress, "GetContractOwner", _smartContractContext.ContractAddress))
            {
                return GetCallResult().DeserializeToPbMessage<Address>();
            }

            throw new InternalError("Failed to get owner of contract.\n" + _lastCallContext.Trace.StdErr);
        }

        public static IDataProvider GetDataProvider(string name)
        {
            if (_dataProviders.TryGetValue(name, out var dp))
                return dp;
            dp = _smartContractContext.DataProvider.GetDataProvider(name);
            _dataProviders.Add(name, dp);

            return dp;
        }

        private static Transaction GetTransaction()
        {
            return _transactionContext.Transaction.ToReadOnly();
        }

        public static Hash GetTxnHash()
        {
            return GetTransaction().GetHash();
        }

        public static Address GetFromAddress()
        {
            return GetTransaction().From.Clone();
        }
        
        public static Address GetToAddress()
        {
            return GetTransaction().To.Clone();
        }

        /// <summary>
        /// Return resource balance of from account.
        /// </summary>
        /// <param name="address"></param>
        /// <param name="resourceType"></param>
        /// <returns></returns>
        public static ulong GetResourceBalance(Address address, ResourceType resourceType)
        {
            Assert(GetFromAddress().Equals(address), "Not authorized to check resource");
            Call(ResourceContractAddress, "GetResourceBalance", address, resourceType.ToString());
            return GetCallResult().DeserializeToPbMessage<UInt64Value>().Value;
        }
        
        /// <summary>
        /// Return token balance of from account.
        /// </summary>
        /// <param name="address"></param>
        /// <returns></returns>
        public static ulong GetTokenBalance(Address address)
        {
            Assert(GetFromAddress().Equals(address), "Not authorized to check resource");
            Call(TokenContractAddress, "BalanceOf", address);
            return GetCallResult().DeserializeToPbMessage<UInt64Value>().Value;
        }
        
        #endregion Getters used by contract

        #region Transaction API

        public static void SendInline(Address contractAddress, string methodName, params object[] args)
        {
            _transactionContext.Trace.InlineTransactions.Add(new Transaction()
            {
                From = _transactionContext.Transaction.From,
                To = contractAddress,
                MethodName = methodName,
                Params = ByteString.CopyFrom(ParamsPacker.Pack(args))
            });
        }

        public static void SendDividends(params object[] args)
        {
            _transactionContext.Trace.InlineTransactions.Add(new Transaction()
            {
                From = DividendsContractAddress,
                To = TokenContractAddress,
                MethodName = "Transfer",
                Params = ByteString.CopyFrom(ParamsPacker.Pack(args))
            });
        }

        /// <summary>
        /// Send transaction from current contract address
        /// </summary>
        /// <param name="contractAddress"></param>
        /// <param name="methodName"></param>
        /// <param name="args"></param>
        public static void SendInlineByContract(Address contractAddress, string methodName, params object[] args)
        {
            _transactionContext.Trace.InlineTransactions.Add(new Transaction()
            {
                From = GetContractAddress(),
                To = contractAddress,
                MethodName = methodName,
                Params = ByteString.CopyFrom(ParamsPacker.Pack(args))
            });
        }

        public static bool Call(Address contractAddress, string methodName, params object[] args)
        {
            _lastCallContext = new TransactionContext()
            {
                Transaction = new Transaction()
                {
                    From = _smartContractContext.ContractAddress,
                    To = contractAddress,
                    MethodName = methodName,
                    Params = ByteString.CopyFrom(ParamsPacker.Pack(args))
                }
            };

            var svc = _smartContractContext.SmartContractService;
            var ctxt = _lastCallContext;
            var chainId = ChainId;
            Task.Factory.StartNew(async () =>
            {
                var executive = await svc.GetExecutiveAsync(contractAddress, chainId);
                executive.SetDataCache(_dataProviders[""].StateCache);
                try
                {
                    // view only, write actions need to be sent via SendInline
                    await executive.SetTransactionContext(ctxt).Apply();
                }
                finally
                {
                    await svc.PutExecutiveAsync(contractAddress, executive);
                }
            }).Unwrap().Wait();

            // TODO: Maybe put readonly call trace into inlinetraces to record data access

            return _lastCallContext.Trace.IsSuccessful();
        }

        public static byte[] GetCallResult()
        {
            if (_lastCallContext != null)
            {
                return _lastCallContext.Trace.RetVal.Data.ToByteArray();
            }

            return new byte[] { };
        }

        public static bool VerifySignature(Transaction proposedTxn)
        {
            return new TxSignatureVerifier().Verify(proposedTxn);
        }
        
        public static bool VerifyTransaction(Hash txId, MerklePath merklePath, ulong parentChainHeight)
        {
            var scAddress = CrossChainContractAddress;

            if (scAddress == null)
            {
                throw new InternalError("No side chain contract was found.\n" + _lastCallContext.Trace.StdErr);
            }

            if (Call(scAddress, "VerifyTransaction", txId, merklePath, parentChainHeight))
            {
                return GetCallResult().DeserializeToPbMessage<BoolValue>().Value;
            }

            return false;
        }
        
        public static void LockToken(ulong amount)
        {
            SendInline(TokenContractAddress, "Transfer", GetContractAddress(), amount);
        }
        
        public static void UnlockToken(Address address, ulong amount)
        {
            SendInlineByContract(TokenContractAddress, "Transfer", address, amount);
        }
        
        public static void LockResource(ulong amount, ResourceType resourceType)
        {
            SendInline(ResourceContractAddress, "LockResource", GetContractAddress(), amount, resourceType);
        }
        
        public static void WithdrawResource(ulong amount, ResourceType resourceType)
        {
            SendInlineByContract(ResourceContractAddress, "WithdrawResource", GetFromAddress(), amount, resourceType);
        }
        
        #endregion Transaction API

        #region Utility API

        public static void Assert(bool asserted, string message = "Assertion failed!")
        {
            if (!asserted)
            {
                throw new AssertionError(message);
            }
        }

        public static void Equal<T>(T expected, T actual, string message = "Assertion failed!")
        {
            Assert(expected.Equals(actual), message);
        }
        
        public static void NotEqual<T>(T expected, T actual, string message = "Assertion failed!")
        {
            Assert(!expected.Equals(actual), message);
        }

        internal static void FireEvent(LogEvent logEvent)
        {
            _transactionContext.Trace.Logs.Add(logEvent);
        }

        #endregion Utility API

        #region Diagonstics API

        public static void Sleep(int milliSeconds)
        {
            Thread.Sleep(milliSeconds);
        }

        #endregion Diagonstics API

        /// <summary>
        /// Generate txn not executed before next block. 
        /// </summary>
        /// <param name="deferredTxn"></param>
        public static void SendDeferredTransaction(Transaction deferredTxn)
        {
            _transactionContext.Trace.DeferredTransaction = deferredTxn.ToByteString();
        }

        /// <summary>
        /// Check authority of this transaction especially for multi signature ones.
        /// </summary>
        /// <param name="fromAddress">Valid transaction From address.</param>
        public static void CheckAuthority(Address fromAddress = null)
        {
            Assert(fromAddress == null || fromAddress.Equals(GetFromAddress()), "Not authorized transaction.");
            if (_transactionContext.Transaction.Sigs.Count == 1)
                // No need to verify signature again if it is not multi sig account.
                return;
            
            Call(AuthorizationContractAddress, "GetAuth", _transactionContext.Transaction.From);

            var auth = GetCallResult().DeserializeToPbMessage<Authorization>();
            
            // Get tx hash
            var hash = _transactionContext.Transaction.GetHash().DumpByteArray();

            // Get pub keys
            int sigCount = _transactionContext.Transaction.Sigs.Count;
            List<byte[]> publicKeys = new List<byte[]>(sigCount);

            for (int i = 0; i < sigCount; i++)
            {
                publicKeys[i] =
                    CryptoHelpers.RecoverPublicKey(_transactionContext.Transaction.Sigs[i].ToByteArray(), hash);
            }

            //todo review correctness
            uint provided = publicKeys
                .Select(pubKey => auth.Reviewers.FirstOrDefault(r => r.PubKey.Equals(pubKey)))
                .Where(r => r != null).Aggregate<Reviewer, uint>(0, (current, r) => current + r.Weight);

        }

        public static void IsMiner(string err)
        {
            Assert(GetMiners().PublicKeys.Any(p => ByteArrayHelpers.FromHexString(p).BytesEqual(RecoverPublicKey())), err);
        }
        
        /// <summary>
        /// Create and propose a proposal. Proposer is current transaction from account.
        /// </summary>
        /// <param name="proposalName">Proposal name.</param>
        /// <param name="targetAddress">To address of packed transaction.</param>
        /// <param name="invokingMethod">The method to be invoked in packed transaction.</param>
        /// <param name="waitingPeriod">Expired time in second for proposal.</param>
        /// <param name="args">The arguments for packed transaction.</param>
        public static Hash Propose(string proposalName, double waitingPeriod, Address targetAddress, string invokingMethod, params object []args)
        {
            // packed txn
            byte[] txnData = new Transaction
            {
                From = Genesis,
                To = targetAddress,
                MethodName = invokingMethod,
                Params = ByteString.CopyFrom(ParamsPacker.Pack(args)),
                Type = TransactionType.MsigTransaction
            }.ToByteArray();
            DateTime origin = new DateTime(1970, 1, 1, 0, 0, 0, 0, DateTimeKind.Utc);
            TimeSpan diff = DateTime.UtcNow.AddSeconds(waitingPeriod).ToUniversalTime() - origin;
            
            Proposal proposal = new Proposal
            {
                MultiSigAccount = Genesis,
                Name = proposalName,
                TxnData = ByteString.CopyFrom(txnData),
                ExpiredTime = diff.TotalSeconds,
                Status = ProposalStatus.ToBeDecided,
                Proposer = GetFromAddress()
            };
            SendInline(AuthorizationContractAddress, "Propose", proposal);
            return proposal.GetHash();
        }
    }
}<|MERGE_RESOLUTION|>--- conflicted
+++ resolved
@@ -117,26 +117,25 @@
             return RecoverPublicKey(GetTransaction().Sigs.First().ToByteArray(), GetTxnHash().DumpByteArray());
         }
         
-<<<<<<< HEAD
-        public static List<string> GetCurrentMiners()
-        {
-            if (Call(ConsensusContractAddress, "GetCurrentMiners", ParamsPacker.Pack("")))
-            {
-                return GetCallResult().DeserializeToPbMessage<StringList>().Values.ToList();
-            }
-            
-            throw new InternalError("Failed to get current miners.\n" + _lastCallContext.Trace.StdErr);
-=======
         public static Miners GetMiners()
         {
             Call(ConsensusContractAddress, "GetCurrentMiners");
             return GetCallResult().DeserializeToPbMessage<Miners>();
->>>>>>> 064f6b36
+        }
+        
+        public static List<string> GetCurrentMiners()
+        {
+            if (Call(ConsensusContractAddress, "GetCurrentMiners", ""))
+            {
+                return GetCallResult().DeserializeToPbMessage<StringList>().Values.ToList();
+            }
+            
+            throw new InternalError("Failed to get current miners.\n" + _lastCallContext.Trace.StdErr);
         }
 
         public static ulong GetCurrentRoundNumber()
         {
-            if (Call(ConsensusContractAddress, "GetCurrentRoundNumber", ParamsPacker.Pack("")))
+            if (Call(ConsensusContractAddress, "GetCurrentRoundNumber", ""))
             {
                 return GetCallResult().ToUInt64();
             }
@@ -146,7 +145,7 @@
         
         public static ulong GetCurrentTermNumber()
         {
-            if (Call(ConsensusContractAddress, "GetCurrentTermNumber", ParamsPacker.Pack("")))
+            if (Call(ConsensusContractAddress, "GetCurrentTermNumber", ""))
             {
                 return GetCallResult().ToUInt64();
             }
@@ -156,17 +155,12 @@
 
         public static TermSnapshot GetTermSnapshot(ulong termNumber)
         {
-<<<<<<< HEAD
-            if (Call(ConsensusContractAddress, "GetTermSnapshot", ParamsPacker.Pack(termNumber)))
+            if (Call(ConsensusContractAddress, "GetTermSnapshot", termNumber))
             {
                 return GetCallResult().DeserializeToPbMessage<TermSnapshot>();
             }
             
             throw new InternalError($"Failed to get term snapshot of term {termNumber}.\n" + _lastCallContext.Trace.StdErr);
-=======
-            Call(ConsensusContractAddress, "GetTermSnapshot", termNumber);
-            return GetCallResult().DeserializeToPbMessage<TermSnapshot>();
->>>>>>> 064f6b36
         }
         
         public static Address GetContractOwner()
