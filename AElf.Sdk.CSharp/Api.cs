--- conflicted
+++ resolved
@@ -61,7 +61,7 @@
             await _smartContractContext.SmartContractService.DeployContractAsync(ChainId, address, registration,
                 false);
         }
-
+        
         public static async Task UpdateContractAsync(Address address, SmartContractRegistration registration)
         {
             Assert(_smartContractContext.ContractAddress.Equals(ContractZeroAddress));
@@ -75,7 +75,6 @@
 
         private static Address ContractZeroAddress => ContractHelpers.GetGenesisBasicContractAddress(ChainId);
 
-<<<<<<< HEAD
         private static Address CrossChainContractAddress => ContractHelpers.GetCrossChainContractAddress(ChainId);
 
         private static Address AuthorizationContractAddress => ContractHelpers.GetAuthorizationContractAddress(ChainId);
@@ -87,17 +86,6 @@
         private static Address ConsensusContractAddress => ContractHelpers.GetConsensusContractAddress(ChainId);
 
         public static Address Genesis => Address.Genesis;
-=======
-        public static Address GetSideChainContractAddress()
-        {
-            return ContractHelpers.GetSideChainContractAddress(_smartContractContext.ChainId);
-        }
-
-        public static Address GetAuthorizationContractAddress()
-        {
-            return ContractHelpers.GetAuthorizationContractAddress(_smartContractContext.ChainId);
-        }
->>>>>>> 1a4fdec9
 
         public static Hash GetPreviousBlockHash()
         {
@@ -119,7 +107,6 @@
             return CryptoHelpers.RecoverPublicKey(signature, hash);
         }
 
-<<<<<<< HEAD
         /// <summary>
         /// Recover the first public key signing this transaction.
         /// </summary>
@@ -130,14 +117,11 @@
         }
         
         public static List<byte[]> GetSystemReviewers()
-=======
-        public static List<Reviewer> GetSystemReviewers()
->>>>>>> 1a4fdec9
         {
             Call(ConsensusContractAddress, "GetCurrentMiners");
             return GetCallResult().DeserializeToPbMessage<Miners>().Producers.Select(p => p.ToByteArray()).ToList();
         }
-
+        
         public static Address GetContractOwner()
         {
             if (Call(ContractZeroAddress, "GetContractOwner",
@@ -163,21 +147,10 @@
         {
             return _transactionContext.Transaction.ToReadOnly();
         }
-<<<<<<< HEAD
         
         public static Hash GetTxnHash()
         {
             return GetTransaction().GetHash();
-=======
-
-        public static ByteString GetPublicKey()
-        {
-            //todo review maybe not do all this in here
-            var tx = GetTransaction();
-            var hash = tx.GetHash().DumpByteArray();
-
-            return ByteString.CopyFrom(CryptoHelpers.RecoverPublicKey(tx.Sigs.First().ToByteArray(), hash));
->>>>>>> 1a4fdec9
         }
 
         public static Address GetFromAddress()
@@ -281,8 +254,6 @@
         {
             if (_lastCallContext != null)
             {
-                if(!_lastCallContext.Trace.StdErr.IsEmpty())
-                    Console.WriteLine($"Error: {_lastCallContext.Trace.StdErr}");
                 return _lastCallContext.Trace.RetVal.Data.ToByteArray();
             }
 
@@ -293,7 +264,6 @@
         {
             return new TxSignatureVerifier().Verify(proposedTxn);
         }
-<<<<<<< HEAD
         
         public static bool VerifyTransaction(Hash txId, MerklePath merklePath, ulong parentChainHeight)
         {
@@ -332,9 +302,6 @@
             SendInlineByContract(ResourceContractAddress, "WithdrawResource", GetFromAddress(), amount, resourceType);
         }
         
-=======
-
->>>>>>> 1a4fdec9
         #endregion Transaction API
 
         #region Utility API
@@ -381,23 +348,14 @@
             Assert(fromAddress == null || fromAddress.Equals(GetFromAddress()), "Not authorized transaction.");
             if (_transactionContext.Transaction.Sigs.Count == 1)
                 // No need to verify signature again if it is not multi sig account.
-<<<<<<< HEAD
                 return;
             
             Call(AuthorizationContractAddress, "GetAuth", ParamsPacker.Pack(_transactionContext.Transaction.From));
+
             var auth = GetCallResult().DeserializeToPbMessage<Authorization>();
-                
-                   
-=======
-                return true;
-
-            Call(GetAuthorizationContractAddress(), "GetAuth", ParamsPacker.Pack(_transactionContext.Transaction.From));
-            var auth = GetCallResult().DeserializeToPbMessage<Authorization>();
-
->>>>>>> 1a4fdec9
+            
             // Get tx hash
             var hash = _transactionContext.Transaction.GetHash().DumpByteArray();
-
 
             // Get pub keys
             int sigCount = _transactionContext.Transaction.Sigs.Count;
@@ -405,25 +363,6 @@
 
             for (int i = 0; i < sigCount; i++)
             {
-<<<<<<< HEAD
-                // Get pub keys
-                int sigCount = _transactionContext.Transaction.Sigs.Count;
-                List<byte[]> publicKeys = new List<byte[]>(sigCount);
-                
-                for(int i = 0; i < sigCount; i++)
-                {
-                    publicKeys[i] = new byte[Secp256k1.PUBKEY_LENGTH];
-                    secp256k1.Recover(publicKeys[i], _transactionContext.Transaction.Sigs[i].ToByteArray(), hash);
-                }
-                
-                //todo review correctness
-                uint provided = publicKeys
-                    .Select(pubKey => auth.Reviewers.FirstOrDefault(r => r.PubKey.Equals(pubKey)))
-                    .Where(r => r != null).Aggregate<Reviewer, uint>(0, (current, r) => current + r.Weight);
-                Assert(provided >= auth.ExecutionThreshold, "Invalid authority.");
-            }
-            
-=======
                 publicKeys[i] =
                     CryptoHelpers.RecoverPublicKey(_transactionContext.Transaction.Sigs[i].ToByteArray(), hash);
             }
@@ -433,8 +372,6 @@
                 .Select(pubKey => auth.Reviewers.FirstOrDefault(r => r.PubKey.Equals(pubKey)))
                 .Where(r => r != null).Aggregate<Reviewer, uint>(0, (current, r) => current + r.Weight);
 
-            return provided >= auth.ExecutionThreshold;
->>>>>>> 1a4fdec9
         }
 
 
@@ -474,6 +411,5 @@
             SendInline(AuthorizationContractAddress, "Propose", proposal);
             return proposal.GetHash();
         }
-        
     }
 }