--- conflicted
+++ resolved
@@ -1,29 +1,24 @@
-﻿{
-  "producers":{
-    "1": {
-<<<<<<< HEAD
-      "public_key": "b82d2e8c2ad6f669edb7597b03e65e9ea4fc8c657b87cded34b3ea64219cb01c07a9e67c492ecb31d5e5da8ff8dbbdcfe4eeafd53c964b829c24d48ed481333e",
-      "address": "ELF_jt7sAjMqQmqMmGSvyi8sSimG7EV97nC1quriSbqxiFmy4JdYv"
-    },
-    "2": {
-      "public_key": "e7fd50c19ee2218721c1d901b43374562381ea0bef8af62c5cb83e178b660cb866bd4236041f63f6d2d7c6f2d95bc5597a3cf23c78d018f816125b56e3e3a6cc",
-      "address": "ELF_2vHWyZ8d6Shf4am7A6DnZLRDNHVogesaYfu4my6LHs7uYfUQNV"
-    },
-    "3": {
-      "public_key": "2348c842ca2a970b93d6be4fa0afb6b9558ddef9f3d2e18a8dcfea7cdced4c9e35e753a4d37410ebf908426a73d35e0c862ac12e59a6412619984d21fd4538c8",
-      "address": "ELF_2YAmq125St9GYFSXWrXtTdqmyPPZxh45tFmXX6kRtjURLyb2hw"
-=======
-      "address": "ELF_4FeP2qLTgZLVFsziS7UDUA4hz2G47WHC8Lsbpx5df6QCCfq",
-      "public_key": "04c12d9459243cd31b3cc23caf9830fd35280928c4817e522b3e60235b09c7e828f777347640b15ac5102f21d9125832839973016fdcd835185079b4811725ecbb"
-    },
-    "2": {
-      "address": "ELF_6UoVe7DGi7Kxt6qsjUrgbNrJD27L7Hh72EU65FSYDFp3o2F",
-      "public_key": "045cce2f14e7a1cf24a0923a61647be298bfaa323e5cd767c72b193b383eef92cd998961d28a777b977b4cf99e9fac18f0886753c0b3c81186e50a6848cbced2cf"
-    },
-    "3": {
-      "address": "ELF_cS3xt4yHgt6YmtYPBYmm7pZ6GG3xiJaVcqHxD2qPtbw32N",
-      "public_key": "04e10d632e594d2d0f923c5dabd476a27cec5ee0efb9ee0a1840f9393e6f874b7d3b0d80116a63bec832f248e3571a2b1755d7b8ab4a06297704e7fa2f4a30e2ce"
->>>>>>> a0c56f03
-    }
-  }
-}+{
+    "producers":{
+      "1": {
+       "public_key": "04d8f8fd19cf9e3f7f84eb6be33ad28163d7e929b66bfd0a4059fbc9369cc770654d0506c5cdc9e69b86b6a14f06494e843998fb5565cbc30bb7ccb1cc3105e557",
+       "address": "ELF_5ta1yvi2dFEs4V7YLPgwkbnn816xVUvwWyTHPHcfxMVLrLB"
+      },
+      "2": {
+       "public_key": "045ee0713d2afedba03221b683b8e806f6b97449cb185c5d785fa0ad5282810771f9c20a174f1baacc43ca757819591b2515e1f9b2252cf4e23d787b3ac72c7eb0",
+       "address": "ELF_2uZkbxk7jzzn3jBdAUL7spJjUssGoRRJzxgANRQySt1NSY8"
+       },
+       "3": {
+        "public_key": "041edd6680e51819834b88c81186496a4bdf96a63e673a0c5b65afd033191a11b8794827ca5022557733ca3f5bceeb6b255224a2563b6ebe6449c14a6a01487144",
+        "address": "ELF_Zb7c1BcPdzUqRvz2ajuzhc2q7UaHdtLP5VprVNi8Y6KVwp"
+       },
+       "4": {
+         "public_key": "049c0972e4c90a447ed5c3e7a6a2d0e4111c720827d2aad905b6ce90fa25351ddff0fac27cfa4d8b086c416f4733b6d8669db9a18a3a27f711685d4888f009437c",
+         "address": "ELF_3A4s6smYw2bXNiFNxitdjh23m1JeJFCS28P2XhGoakcJRuN"
+       },
+       "5": {
+         "public_key": "04f510519a19309f2f4f12eca2630b166d59286d4dad3e7e429a2ab351d4e08cd3f9509f34bd500da222f57dc75943e5e454d660bb851b3fee1271b2200366323f",
+         "address": "ELF_4UF3HHUZrGbLRT8KQn8r8ESQaTDa4DkkcrSrqCkvaiNJGAi"
+       }
+     }
+    }