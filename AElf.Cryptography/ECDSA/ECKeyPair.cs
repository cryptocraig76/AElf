﻿using System;
using System.IO;
using System.Linq;
using System.Security.Cryptography;
using Org.BouncyCastle.Crypto;
using Org.BouncyCastle.Crypto.Parameters;

namespace AElf.Cryptography.ECDSA
{
    public class ECKeyPair
    {
        public ECPrivateKeyParameters PrivateKey { get; private set; }
        public ECPublicKeyParameters PublicKey { get; private set; }
        public static int AddressLength { get; } = 16;
        
        public ECKeyPair(ECPrivateKeyParameters privateKey, ECPublicKeyParameters publicKey)
        {
            PublicKey = publicKey;
            PrivateKey = privateKey;
        }

        public byte[] GetEncodedPublicKey(bool compressed = false)
        {
            return PublicKey.Q.GetEncoded(compressed);
        }

        public static ECKeyPair FromPublicKey(byte[] publicKey)
        {
            ECPublicKeyParameters pubKey 
                = new ECPublicKeyParameters(Parameters.Curve.Curve.DecodePoint(publicKey), Parameters.DomainParams);
            
            ECKeyPair k = new ECKeyPair(null, pubKey);

            return k;
        }

        public byte[] GetAddress()
        {
<<<<<<< HEAD
            return this.GetEncodedPublicKey().Take(18).ToArray();
=======
            return SHA256.Create().ComputeHash(GetEncodedPublicKey()).Take(AddressLength).ToArray();
>>>>>>> a8785d88
        }

        public string GetBase64Address()
        {
            return Convert.ToBase64String(GetAddress());
        }
    }
}<|MERGE_RESOLUTION|>--- conflicted
+++ resolved
@@ -9,9 +9,10 @@
 {
     public class ECKeyPair
     {
+        public static int AddressLength { get; } = 18;
+        
         public ECPrivateKeyParameters PrivateKey { get; private set; }
         public ECPublicKeyParameters PublicKey { get; private set; }
-        public static int AddressLength { get; } = 16;
         
         public ECKeyPair(ECPrivateKeyParameters privateKey, ECPublicKeyParameters publicKey)
         {
@@ -36,11 +37,7 @@
 
         public byte[] GetAddress()
         {
-<<<<<<< HEAD
-            return this.GetEncodedPublicKey().Take(18).ToArray();
-=======
-            return SHA256.Create().ComputeHash(GetEncodedPublicKey()).Take(AddressLength).ToArray();
->>>>>>> a8785d88
+            return this.GetEncodedPublicKey().Take(AddressLength).ToArray();
         }
 
         public string GetBase64Address()
